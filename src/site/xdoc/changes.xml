--- conflicted
+++ resolved
@@ -25,9 +25,6 @@
         <author email="dev@commons.apache.org">Commons Developers</author>
     </properties>
     <body>
-<<<<<<< HEAD
-        <release version="3.2" date="unreleased">
-=======
         <release version="3.2">
             <action dev="Hussachai Puripunpinyo" type="fix" issue="JEXL-336">
                 Escape some control characters
@@ -35,7 +32,6 @@
             <action dev="henrib" type="fix" issue="JEXL-335">
                 Update JUnit to 4.13.1
             </action>
->>>>>>> eaa7a94e
             <action dev="henrib" type="add" issue="JEXL-334">
                 Remove offensive terminology from code and API
             </action>
