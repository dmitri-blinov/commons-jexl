--- conflicted
+++ resolved
@@ -82,7 +82,7 @@
                         </ul>
                         <p>
                             <strong>N.B.</strong> the following keywords are reserved, and cannot be used as an identifier or the property name when using the dot operator:
-                            <code>or and eq ne lt gt le ge in div mod not this null true false instanceof new var final do while break continue remove yield static class 
+                            <code>or and eq ne lt gt le ge in div mod not this null true false instanceof new var final do while break continue remove yield static class
                             function return try catch finally throw assert synchronized switch case default byte short int long char boolean float double void</code>
                             For example, the following is invalid:
                             <code>my.new.dotted.var1 // invalid ('new' is keyword)</code>
@@ -122,7 +122,7 @@
                         <p>Pragma keys can be identifiers or antish names, pragma values can be literals (boolean, integer,
                             real, string, null, NaN) and antish names</p>
                         <p>Although pragmas are statements, they are <em>not</em> evaluated at runtime; they are constants
-                            associated to the script after parsing. It is expected that user code accesses the pragma map from 
+                            associated to the script after parsing. It is expected that user code accesses the pragma map from
                             scripts to alter some functions behavior.</p>
                     </td>
                 </tr>
@@ -209,8 +209,8 @@
                 <tr>
                     <td>Null assignment</td>
                     <td>
-                        Assigns the value to a variable, context variable or property (<code>my.var ?= 'a value'</code>) if a 
-                        variable or a property is null, e.g. 
+                        Assigns the value to a variable, context variable or property (<code>my.var ?= 'a value'</code>) if a
+                        variable or a property is null, e.g.
                         <code>city ?= foo</code> and <code>if (city == null) city = foo</code> are equivalent.
                         Both <em>beans</em> and <em>ant-ish</em> variables assignment are supported.
                     </td>
@@ -218,8 +218,8 @@
                 <tr>
                     <td>Equality assignment</td>
                     <td>
-                        Assigns the value to a variable, context variable or property (<code>my.var := 'a value'</code>) if a 
-                        variable or a property is not equal to assigned value, e.g. 
+                        Assigns the value to a variable, context variable or property (<code>my.var := 'a value'</code>) if a
+                        variable or a property is not equal to assigned value, e.g.
                         <code>city := foo</code> and <code>if (city != foo) city = foo</code> are equivalent.
                         Both <em>beans</em> and <em>ant-ish</em> variables assignment are supported.
                     </td>
@@ -263,15 +263,15 @@
                         The actual values passed to the function during invocation will be implicitly cast to the specified parameter types.
                         Parameters can also have default values, in that case the usage of <code>var</code> keyword is mandatory in parameter declaration list:
                         <code>var fun = function(var x = 40, var y = 2) { x + y }</code>.
-                        If the actual values passed to the function during invocation are not specified for a parameter with default value, 
-                        the default value will be used instead of null, for example the result of the evaluation of 
+                        If the actual values passed to the function during invocation are not specified for a parameter with default value,
+                        the default value will be used instead of null, for example the result of the evaluation of
                         <code>fun() </code>will lead to <code>40 + 2 = 42</code>
                         <p>The following function definition syntax is also supported
                         <code>var fun = (x, y) -> { x + y }</code>
                         If the function body is a simple expression then the following syntax without curly braces can also be used
                         <code>var fun = (x, y) => x + y</code></p>
                         <p>A function can accept variable number of arguments, in that case the following syntax can be used
-                        <code>var fun = (x, y...) -> {x + y[0] + y[1]}</code>. The last parameter of a function accepting the variable 
+                        <code>var fun = (x, y...) -> {x + y[0] + y[1]}</code>. The last parameter of a function accepting the variable
                         number of arguments can not have a default value.
                         If a function has only one untyped non-final argument and does not accept variable number of arguments
                         then the parentheses around that argument may be omitted
@@ -282,9 +282,9 @@
                         <code>var t = 20; var s = function(x, y) {x + y + t}; t = 54; s(15, 7)</code>
                         The function closure captures 't' when defined; the result of the evaluation will
                         lead to <code>15 + 7 + 20 = 42</code>.
-                        To prevent a function from capturing enclosing variables the function should be declared as <strong>static</strong>, e.g. 
+                        To prevent a function from capturing enclosing variables the function should be declared as <strong>static</strong>, e.g.
                         <code>var t = 54; var s = static function(x, y) {x + y + t}; this.t = 20; s(15, 7)</code>
-                        The static function does not capture 't' when defined, but refers to the context variable instead; 
+                        The static function does not capture 't' when defined, but refers to the context variable instead;
                         the result of the evaluation will lead to <code>15 + 7 + 20 = 42</code>.
                         </p>
                     </td>
@@ -296,7 +296,7 @@
                         <code>function fun(x,y) { x + y}</code> and <code>final var fun = function(x, y) { x + y }</code> are equivalent.
                         Function can have strongly typed return value by specifying a simple class name or one of java primitive types
                         <code>boolean char byte short int long float double void</code> instead of <code>function</code> keyword:
-                        <code>int fun(int x, int y) { x + y }</code>. 
+                        <code>int fun(int x, int y) { x + y }</code>.
                         The actual value returned by the function during invocation will be implicitly cast to the specified return type.
                         Void function returns null value. The returned value can not be specified for the <code>return</code> statement
                         for functions typed as void.
@@ -359,9 +359,9 @@
                         <p>Properties can also be quoted as in <code>foo {'b a r' : 10}</code> and can be dynamic
                         back-quoted interpolation strings as in <code>cal {`${dd.year}-${dd.month}-${dd.day}` : '1990-01-01'}</code>.</p>
                         <p>Nested properties can also be assigned as in <code>foo {bar {quux: 10}}</code>.</p>
-                        <p>The null assignment operator <code>foo {bar ?: 10}</code> can be specified, 
+                        <p>The null assignment operator <code>foo {bar ?: 10}</code> can be specified,
                         which assigns a value to the property only if property is null.</p>
-                        <p>The equality assignment operator <code>foo {bar =: 10}</code> can be specified, 
+                        <p>The equality assignment operator <code>foo {bar =: 10}</code> can be specified,
                         which assigns a value to the property only if property is not equal to assigned value.</p>
                     </td>
                 </tr>
@@ -377,7 +377,7 @@
                     <td>
                         Iterator can also be specified in a form of generator function, e.g.
                         <code>...{for (var i : 1..10) yield i}</code>.
-                        <p><strong>NOTE:</strong> The <code>yield</code> statement is not allowed inside 
+                        <p><strong>NOTE:</strong> The <code>yield</code> statement is not allowed inside
                         <code>synchronized</code> and <code>try</code> statements</p>
                     </td>
                 </tr>
@@ -527,10 +527,6 @@
                         Can start and end with either <code>'</code> or <code>"</code> delimiters, e.g.
                         <code>"Hello world"</code> and
                         <code>'Hello world'</code> are equivalent.
-<<<<<<< HEAD
-                        <p>The escape character is <code>\</code> (backslash); it only escapes the string delimiter 
-                        and a unicode sequence starting with 'u' followed by 4 hexadecimals, e.g. <code>\u0021</code></p>
-=======
                         <p>The escape character is <code>\</code> (backslash).
                         Unicode characters can be used in string literals;
                             <lu>Unicode escape sequences consist of:
@@ -541,7 +537,6 @@
                             Such sequences represent the UTF-16 encoding of a Unicode character,
                             for example, <code>'a'</code> is equivalent to <code>'\u0061'</code>.
                         </p>
->>>>>>> bc269ea4
                     </td>
                 </tr>
                 <tr>
@@ -679,9 +674,9 @@
                         <code>{ "one" : 1, "two" : 2, "three" : 3, "more": "many more" }</code>
                         <p>This syntax creates a <code>HashMap&lt;Object,Object&gt;</code>.</p>
                         <p>Ordered map can be created by specifying <code>...</code> at the end of the list, e.g.
-                        <code>{ "one" : 1, "two" : 2, "three" : 3, "more": "many more",...}</code> creates a 
+                        <code>{ "one" : 1, "two" : 2, "three" : 3, "more": "many more",...}</code> creates a
                         <code>LinkedHashMap&lt;Object,Object&gt;</code>.</p>
-                        <p>Empty map literal can be specified as <code>{:}</code>, ordered empty map literal 
+                        <p>Empty map literal can be specified as <code>{:}</code>, ordered empty map literal
                         can be specified as <code>{:...}</code>.</p>
                         <p>Map comprehentions syntax can also be used to construct maps based on other maps,
                              e.g.<code>{1:1, 2:2, 3:3, *:...{4:4, 5:5, 6:6}}</code></p>
@@ -694,7 +689,7 @@
                         with <code>}</code>, e.g.
                         <code>#{ "one" : 1, "two" : 2, "three" : 3, "more": "many more" }</code>
                         <p>Ordered immutable map can be created by specifying <code>...</code> at the end of the list, e.g.
-                        <code>#{ "one" : 1, "two" : 2, "three" : 3, "more": "many more",...}</code></p> 
+                        <code>#{ "one" : 1, "two" : 2, "three" : 3, "more": "many more",...}</code></p>
                         <p>Both syntax create an immutable <code>Map&lt;Object,Object&gt;</code>.</p>
                         <p>Empty immutable map literal can be specified as <code>#{:}</code></p>
                         <p>Map comprehentions can also be used like in conventional Map literal syntax</p>
@@ -923,7 +918,7 @@
                     <td>
                         The set <code>?()</code> operator can be used for comparison of single argument against the set of values.
                         A set of values is specified by <code>?(</code> followed by one or more expressions separated by <code>,</code> and ending
-                        with <code>)</code>. The result is true if comparison of argument against <strong>any</strong>  
+                        with <code>)</code>. The result is true if comparison of argument against <strong>any</strong>
                         value from the set is true, e.g.
                         <code>val1 == ?(a,b)</code> and
                         <code>val1 == a or val1 == b</code> are equivalent.
@@ -936,7 +931,7 @@
                     <td>
                         The set <code>??()</code> operator can be used for comparison of single argument against the set of values.
                         A set of values is specified by <code>??(</code> followed by one or more expressions separated by <code>,</code> and ending
-                        with <code>)</code>. The result is true if comparison of argument against <strong>all</strong>  
+                        with <code>)</code>. The result is true if comparison of argument against <strong>all</strong>
                         values from the set is true, e.g.
                         <code>val1 == ??(a,b)</code> and
                         <code>val1 == a and val1 == b</code> are equivalent.
@@ -959,7 +954,7 @@
                             <li>Equality uses the java <code>equals</code> method</li>
                         </ol>
                         <p>
-                            This operator also supports comparison of single argument against the set of values by using 
+                            This operator also supports comparison of single argument against the set of values by using
                             <code>any</code> or <code>all</code> operator as right argument.
                         </p>
                     </td>
@@ -972,7 +967,7 @@
                         <code>val1 != val2</code> and
                         <code>val1 ne val2</code> are equivalent.
                         <p>
-                            This operator also supports comparison of single argument against the set of values by using 
+                            This operator also supports comparison of single argument against the set of values by using
                             <code>any</code> or <code>all</code> operator as right argument.
                         </p>
                     </td>
@@ -980,7 +975,7 @@
                 <tr>
                     <td>In or Match<code>=~</code></td>
                     <td>
-                        The syntactically Perl inspired <code>=~</code> operator as well as the abbreviation <code>in</code> can be used to check 
+                        The syntactically Perl inspired <code>=~</code> operator as well as the abbreviation <code>in</code> can be used to check
                         that a <code>string</code> matches a regular expression (expressed either a Java String or a java.util.regex.Pattern).
                         For example
                         <code>"abcdef" =~ "abc.*</code> returns <code>true</code>.
@@ -990,7 +985,7 @@
                         to behave as right-hand side operands of this operator.
                         <code> "a" =~ ["a","b","c","d","e",f"]</code> returns <code>true</code>.
                         <p>
-                            This operator also supports comparison of single argument against the set of values by using 
+                            This operator also supports comparison of single argument against the set of values by using
                             <code>any</code> or <code>all</code> operator as right argument.
                         </p>
                     </td>
@@ -998,7 +993,7 @@
                 <tr>
                     <td>Not-In or Not-Match<code>!~</code></td>
                     <td>
-                        The syntactically Perl inspired <code>!~</code> operator as well as the abbreviation <code>!in</code> can be used to check 
+                        The syntactically Perl inspired <code>!~</code> operator as well as the abbreviation <code>!in</code> can be used to check
                         that a <code>string</code> does not match a regular expression (expressed either a Java String or a java.util.regex.Pattern).
                         For example
                         <code>"abcdef" !~ "abc.*</code> returns <code>false</code>.
@@ -1008,7 +1003,7 @@
                         to behave as right-hand side operands of this operator.
                         <code> "a" !~ ["a","b","c","d","e",f"]</code> returns <code>true</code>.
                         <p>
-                            This operator also supports comparison of single argument against the set of values by using 
+                            This operator also supports comparison of single argument against the set of values by using
                             <code>any</code> or <code>all</code> operator as right argument.
                         </p>
                     </td>
@@ -1047,7 +1042,7 @@
                         <code>val1 &lt; val2</code> and
                         <code>val1 lt val2</code> are equivalent.
                         <p>
-                            This operator also supports comparison of single argument against the set of values by using 
+                            This operator also supports comparison of single argument against the set of values by using
                             <code>any</code> or <code>all</code> operator as right argument.
                         </p>
                     </td>
@@ -1060,7 +1055,7 @@
                         <code>val1 &lt;= val2</code> and
                         <code>val1 le val2</code> are equivalent.
                         <p>
-                            This operator also supports comparison of single argument against the set of values by using 
+                            This operator also supports comparison of single argument against the set of values by using
                             <code>any</code> or <code>all</code> operator as right argument.
                         </p>
                     </td>
@@ -1073,7 +1068,7 @@
                         <code>val1 &gt; val2</code> and
                         <code>val1 gt val2</code> are equivalent.
                         <p>
-                            This operator also supports comparison of single argument against the set of values by using 
+                            This operator also supports comparison of single argument against the set of values by using
                             <code>any</code> or <code>all</code> operator as right argument.
                         </p>
                     </td>
@@ -1086,7 +1081,7 @@
                         <code>val1 &gt;= val2</code> and
                         <code>val1 ge val2</code> are equivalent.
                         <p>
-                            This operator also supports comparison of single argument against the set of values by using 
+                            This operator also supports comparison of single argument against the set of values by using
                             <code>any</code> or <code>all</code> operator as right argument.
                         </p>
                     </td>
@@ -1099,7 +1094,7 @@
                         Note that through duck-typing, user classes exposing a public 'startsWith' method will allow their instances
                         to behave as left-hand side operands of this operator.
                         <p>
-                            This operator also supports comparison of single argument against the set of values by using 
+                            This operator also supports comparison of single argument against the set of values by using
                             <code>any</code> or <code>all</code> operator as right argument.
                         </p>
                     </td>
@@ -1110,7 +1105,7 @@
                         This is the negation of the 'starts with' operator.
                         <code>a !^ "abc"</code> is equivalent to <code>!(a =^ "abc")</code>
                         <p>
-                            This operator also supports comparison of single argument against the set of values by using 
+                            This operator also supports comparison of single argument against the set of values by using
                             <code>any</code> or <code>all</code> operator as right argument.
                         </p>
                     </td>
@@ -1122,7 +1117,7 @@
                         Note that through duck-typing, user classes exposing an 'endsWith' method will allow their instances
                         to behave as left-hand side operands of this operator.
                         <p>
-                            This operator also supports comparison of single argument against the set of values by using 
+                            This operator also supports comparison of single argument against the set of values by using
                             <code>any</code> or <code>all</code> operator as right argument.
                         </p>
                     </td>
@@ -1133,7 +1128,7 @@
                         This is the negation of the 'ends with' operator.
                         <code>a !$ "abc"</code> is equivalent to <code>!(a =$ "abc")</code>
                         <p>
-                            This operator also supports comparison of single argument against the set of values by using 
+                            This operator also supports comparison of single argument against the set of values by using
                             <code>any</code> or <code>all</code> operator as right argument.
                         </p>
                     </td>
@@ -1460,13 +1455,13 @@
                         In case of only one defined dimension <code>a.[@foo]</code>, the projection operator creates an iterator
                         that yields a single value on each iteration. In case of more than one defined dimension <code>a.{@foo,@bar,@quux}</code>,
                         the projection operator creates an iterator that yields an array of the corresponding values.
-                        The projection expression can be either an attribute reference in the form of <code>@attr</code> or 
-                        a defined function. The function in its basic form defines the projection rule takes one argument, 
-                        which accepts the current element of the iterable object. In extended form the projecting function can take two arguments 
-                        <code>(index,value) -> {index &lt; 10}</code> with the first argument <code>index</code> being the zero based index of the 
+                        The projection expression can be either an attribute reference in the form of <code>@attr</code> or
+                        a defined function. The function in its basic form defines the projection rule takes one argument,
+                        which accepts the current element of the iterable object. In extended form the projecting function can take two arguments
+                        <code>(index,value) -> {index &lt; 10}</code> with the first argument <code>index</code> being the zero based index of the
                         current element of the iterable object, and the second <code>value</code> is the current element itself.
-                        <p>A Projection expression can also be specified as a simple expression, in that case 
-                        the currently projected object should be addressed with current object literal <code>@</code> e.g. 
+                        <p>A Projection expression can also be specified as a simple expression, in that case
+                        the currently projected object should be addressed with current object literal <code>@</code> e.g.
                         <code>a.{@.length()}</code> is equivalent to <code>a.{x -> {x.length()}}</code></p>
                     </td>
                     <td>Key-value projection</td>
@@ -1483,8 +1478,8 @@
                         In extended form the filtering function can take two arguments <code>(index,value) -> {index &lt; 10}</code>
                         with the first argument <code>index</code> being the zero based index of the next element of the iterable
                         object, and the second <code>value</code> is the next element itself.
-                        <p>A selection expression can also be specified as a simple conditional expression, in that case 
-                        the currently checked object should be addressed with current object literal <code>@</code> e.g. 
+                        <p>A selection expression can also be specified as a simple conditional expression, in that case
+                        the currently checked object should be addressed with current object literal <code>@</code> e.g.
                         <code>a.[@.length() > 10]</code> is equivalent to <code>a.[x -> {x.length() > 10}]</code></p>
                     </td>
                 </tr>
@@ -1510,10 +1505,10 @@
                         <code>result -> {result + 1}</code>, or take no arguments at all<code>() -> {nextid()}</code>.
                         In extended form the function can take three arguments <code>(result,index,value) -> {result + value}</code>
                         with additional argument <code>index</code> being the zero based index of the current element of the iterable
-                        object. 
-                        </p>
-                        <p>Pipe function can also be specified as a simple expression, in that case 
-                        the currently processed object should be addressed with current object literal <code>@</code> e.g. 
+                        object.
+                        </p>
+                        <p>Pipe function can also be specified as a simple expression, in that case
+                        the currently processed object should be addressed with current object literal <code>@</code> e.g.
                         <code>a.(@+1)</code> is equivalent to <code>a.(x -> {x+1})</code></p>
                     </td>
                 </tr>
@@ -1600,7 +1595,7 @@
                         <code>for (Integer item : list) {
                             x = x + item;
                             }</code>
-                        Where <code>item</code> is a local variable of Integer class. 
+                        Where <code>item</code> is a local variable of Integer class.
                         The actual values of iterable object will be implicitly cast to the specified type.</p>
                         <p>The labeled syntax is also supported:
                         <code>foo : for (var item : list) {
@@ -1687,7 +1682,7 @@
                 <tr>
                     <td>yield</td>
                     <td>
-                        Allows to break current evaluation operator (switch expression/block evaluation) execution and returns the value of the specified expression 
+                        Allows to break current evaluation operator (switch expression/block evaluation) execution and returns the value of the specified expression
                         as the operator value, e.g.
                         <code>yield 42</code>
                     </td>
