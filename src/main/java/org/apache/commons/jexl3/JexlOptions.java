--- conflicted
+++ resolved
@@ -37,6 +37,8 @@
  * @since 3.2
  */
 public final class JexlOptions {
+    /** The assertions bit. */
+    private static final int ASSERTIONS = 7;
     /** The local shade bit. */
     private static final int SHADE = 6;
     /** The antish var bit. */
@@ -86,12 +88,12 @@
     private static boolean isSet(int ordinal, int mask) {
         return (mask & 1 << ordinal) != 0;
     }
-        
+
     /**
      * Default ctor.
      */
     public JexlOptions() {}
-            
+
     /**
      * Sets the default (static, shared) option flags.
      * <p>
@@ -100,21 +102,21 @@
      * <p>A '+flag' or 'flag' will set the option named 'flag' as true, '-flag' set as false.
      * The possible flag names are:
      * cancellable, strict, silent, safe, lexical, antish, lexicalShade
-     * <p>Calling JexlBuilder.setDefaultOptions("+safe") once before JEXL engine creation 
+     * <p>Calling JexlBuilder.setDefaultOptions("+safe") once before JEXL engine creation
      * may ease validating JEXL3.2 in your environment.
-     * @param flags the flags to set 
+     * @param flags the flags to set
      */
     public static void setDefaultFlags(String...flags) {
         DEFAULT = parseFlags(DEFAULT, flags);
     }
-        
+
     /**
      * Parses flags by name.
      * <p>A '+flag' or 'flag' will set flag as true, '-flag' set as false.
      * The possible flag names are:
      * cancellable, strict, silent, safe, lexical, antish, lexicalShade
      * @param mask the initial mask state
-     * @param flags the flags to set 
+     * @param flags the flags to set
      * @return the flag mask updated
      */
     public static int parseFlags(int mask, String...flags) {
@@ -139,7 +141,7 @@
         }
         return mask;
     }
-    
+
     /**
      * Sets this option flags using the +/- syntax.
      * @param opts the option flags
@@ -147,7 +149,7 @@
     public void setFlags(String[] opts) {
         flags = parseFlags(flags, opts);
     }
-    
+
     /**
      * The MathContext instance used for +,-,/,*,% operations on big decimals.
      * @return the math context
@@ -171,7 +173,7 @@
     public boolean isAntish() {
         return isSet(ANTISH, flags);
     }
-    
+
     /**
      * Checks whether evaluation will throw JexlException.Cancel (true) or
      * return null (false) if interrupted.
@@ -185,7 +187,9 @@
      * Check whether the engine will evaluate assertions
      * @return true when assertions are enabled, false otherwise
      */
-    boolean isAssertions();
+    public boolean isAssertions() {
+        return isSet(ASSERTIONS, flags);
+    }
 
     /**
      * Checks whether runtime variable scope is lexical.
@@ -196,12 +200,12 @@
     public boolean isLexical() {
         return isSet(LEXICAL, flags);
     }
-    
+
     /**
      * Checks whether local variables shade global ones.
      * <p>After a symbol is defined as local, dereferencing it outside its
      * scope will trigger an error instead of seeking a global variable of the
-     * same name. To further reduce potential naming ambiguity errors, 
+     * same name. To further reduce potential naming ambiguity errors,
      * global variables (ie non local) must be declared to be assigned (@link JexlContext#has(String) )
      * when this flag is on; attempting to set an undeclared global variables will
      * raise an error.
@@ -210,7 +214,7 @@
     public boolean isLexicalShade() {
         return isSet(SHADE, flags);
     }
-    
+
     /**
      * Checks whether the engine considers null in navigation expression as
      * errors during evaluation..
@@ -246,9 +250,9 @@
     public boolean isStrictArithmetic() {
         return strictArithmetic;
     }
-    
-    /**
-     * Sets whether the engine will attempt solving antish variable names from 
+
+    /**
+     * Sets whether the engine will attempt solving antish variable names from
      * context.
      * @param flag true if antish variables are solved, false otherwise
      */
@@ -261,20 +265,18 @@
      * null (false) when interrupted during evaluation.
      * @param flag true when cancellable, false otherwise
      */
-<<<<<<< HEAD
-    void setCancellable(boolean flag);
+    public void setCancellable(boolean flag) {
+        flags = set(CANCELLABLE, flags, flag);
+    }
 
     /**
      * Sets whether the engine will evaluate assertions
      * @param flag true when assertions are enabled, false otherwise
      */
-    void setAssertions(boolean flag);
-=======
-    public void setCancellable(boolean flag) {
-        flags = set(CANCELLABLE, flags, flag);
-    }
->>>>>>> 95cc01a1
-    
+    public void setAssertions(boolean flag) {
+        flags = set(ASSERTIONS, flags, flag);
+    }
+
     /**
      * Sets whether the engine uses a strict block lexical scope during
      * evaluation.
@@ -282,8 +284,8 @@
      */
     public void setLexical(boolean flag) {
         flags = set(LEXICAL, flags, flag);
-    }   
-    
+    }
+
     /**
      * Sets whether the engine strictly shades global variables.
      * Local symbols shade globals after definition and creating global
@@ -321,7 +323,7 @@
      */
     public void setSafe(boolean flag) {
         flags = set(SAFE, flags, flag);
-    } 
+    }
 
     /**
      * Sets whether the engine will throw a {@link JexlException} when an error
@@ -353,7 +355,7 @@
      * Set options from engine.
      * @param jexl the engine
      * @return this instance
-     */        
+     */
     public JexlOptions set(JexlEngine jexl) {
         if (jexl instanceof Engine) {
             ((Engine) jexl).optionsSet(this);
@@ -381,5 +383,5 @@
     public JexlOptions copy() {
         return new JexlOptions().set(this);
     }
-    
+
 }