/*
 * Licensed to the Apache Software Foundation (ASF) under one or more
 * contributor license agreements.  See the NOTICE file distributed with
 * this work for additional information regarding copyright ownership.
 * The ASF licenses this file to You under the Apache License, Version 2.0
 * (the "License"); you may not use this file except in compliance with
 * the License.  You may obtain a copy of the License at
 *
 *      http://www.apache.org/licenses/LICENSE-2.0
 *
 * Unless required by applicable law or agreed to in writing, software
 * distributed under the License is distributed on an "AS IS" BASIS,
 * WITHOUT WARRANTIES OR CONDITIONS OF ANY KIND, either express or implied.
 * See the License for the specific language governing permissions and
 * limitations under the License.
 */

package org.apache.commons.jexl3;

import java.math.MathContext;
import org.apache.commons.jexl3.internal.Engine;

/**
 * Flags and properties that can alter the evaluation behavior.
 * The flags, briefly explained, are the following:
 * <ul>
 * <li>silent: whether errors throw exception</li>
 * <li>safe: whether navigation through null is an error</li>
 * <li>cancellable: whether thread interruption is an error</li>
 * <li>lexical: whether redefining local variables is an error</li>
 * <li>lexicalShade: whether local variables shade global ones even outside their scope</li>
 * <li>strict: whether unknown or unsolvable identifiers are errors</li>
 * <li>strictArithmetic: whether null as operand is an error</li>
 * <li>sharedInstance: whether these options can be modified at runtime during execution (expert)</li>
 * </ul>
 * The sensible default is cancellable, strict and strictArithmetic.
 * <p>This interface replaces the now deprecated JexlEngine.Options.
 * @since 3.2
 */
public final class JexlOptions {
<<<<<<< HEAD
    /** The assertions bit. */
    private static final int ASSERTIONS = 7;
=======
    /** The shared isntance bit. */
    private static final int SHARED = 7;
>>>>>>> 2b63192c
    /** The local shade bit. */
    private static final int SHADE = 6;
    /** The antish var bit. */
    private static final int ANTISH = 5;
    /** The lexical scope bit. */
    private static final int LEXICAL = 4;
    /** The safe bit. */
    private static final int SAFE = 3;
    /** The silent bit. */
    private static final int SILENT = 2;
    /** The strict bit. */
    private static final int STRICT = 1;
    /** The cancellable bit. */
    private static final int CANCELLABLE = 0;
    /** The flags names ordered. */
    private static final String[] NAMES = {
        "cancellable", "strict", "silent", "safe", "lexical", "antish", "lexicalShade", "sharedInstance"
    };
    /** Default mask .*/
    private static int DEFAULT = 1 /*<< CANCELLABLE*/ | 1 << STRICT | 1 << ANTISH | 1 << SAFE;
    /** The arithmetic math context. */
    private MathContext mathContext = null;
    /** The arithmetic math scale. */
    private int mathScale = Integer.MIN_VALUE;
    /** The arithmetic strict math flag. */
    private boolean strictArithmetic = true;
    /** The default flags, all but safe. */
    private int flags = DEFAULT;

    /**
     * Sets the value of a flag in a mask.
     * @param ordinal the flag ordinal
     * @param mask the flags mask
     * @param value true or false
     * @return the new flags mask value
     */
    private static int set(int ordinal, int mask, boolean value) {
        return value? mask | (1 << ordinal) : mask & ~(1 << ordinal);
    }

    /**
     * Checks the value of a flag in the mask.
     * @param ordinal the flag ordinal
     * @param mask the flags mask
     * @return the mask value with this flag or-ed in
     */
    private static boolean isSet(int ordinal, int mask) {
        return (mask & 1 << ordinal) != 0;
    }

    /**
     * Default ctor.
     */
    public JexlOptions() {}

    /**
     * Sets the default (static, shared) option flags.
     * <p>
     * Whenever possible, we recommend using JexlBuilder methods to unambiguously instantiate a JEXL
     * engine; this method should only be used for testing / validation.
     * <p>A '+flag' or 'flag' will set the option named 'flag' as true, '-flag' set as false.
     * The possible flag names are:
     * cancellable, strict, silent, safe, lexical, antish, lexicalShade
     * <p>Calling JexlBuilder.setDefaultOptions("+safe") once before JEXL engine creation
     * may ease validating JEXL3.2 in your environment.
     * @param flags the flags to set
     */
    public static void setDefaultFlags(String...flags) {
        DEFAULT = parseFlags(DEFAULT, flags);
    }

    /**
     * Parses flags by name.
     * <p>A '+flag' or 'flag' will set flag as true, '-flag' set as false.
     * The possible flag names are:
     * cancellable, strict, silent, safe, lexical, antish, lexicalShade
     * @param mask the initial mask state
     * @param flags the flags to set
     * @return the flag mask updated
     */
    public static int parseFlags(int mask, String...flags) {
        for(String name : flags) {
            boolean b = true;
            if (name.charAt(0) == '+') {
                name = name.substring(1);
            } else if (name.charAt(0) == '-') {
                name = name.substring(1);
                b = false;
            }
            for(int flag = 0; flag < NAMES.length; ++flag) {
                if (NAMES[flag].equals(name)) {
                    if (b) {
                        mask |= (1 << flag);
                    } else {
                        mask &= ~(1 << flag);
                    }
                    break;
                }
            }
        }
        return mask;
    }

    /**
     * Sets this option flags using the +/- syntax.
     * @param opts the option flags
     */
    public void setFlags(String[] opts) {
        flags = parseFlags(flags, opts);
    }

    /**
     * The MathContext instance used for +,-,/,*,% operations on big decimals.
     * @return the math context
     */
    public MathContext getMathContext() {
        return mathContext;
    }

    /**
     * The BigDecimal scale used for comparison and coercion operations.
     * @return the scale
     */
    public int getMathScale() {
        return mathScale;
    }

    /**
     * Checks whether evaluation will attempt resolving antish variable names.
     * @return true if antish variables are solved, false otherwise
     */
    public boolean isAntish() {
        return isSet(ANTISH, flags);
    }

    /**
     * Checks whether evaluation will throw JexlException.Cancel (true) or
     * return null (false) if interrupted.
     * @return true when cancellable, false otherwise
     */
    public boolean isCancellable() {
        return isSet(CANCELLABLE, flags);
    }

    /**
     * Check whether the engine will evaluate assertions
     * @return true when assertions are enabled, false otherwise
     */
    public boolean isAssertions() {
        return isSet(ASSERTIONS, flags);
    }

    /**
     * Checks whether runtime variable scope is lexical.
     * <p>If true, lexical scope applies to local variables and parameters.
     * Redefining a variable in the same lexical unit will generate errors.
     * @return true if scope is lexical, false otherwise
     */
    public boolean isLexical() {
        return isSet(LEXICAL, flags);
    }

    /**
     * Checks whether local variables shade global ones.
     * <p>After a symbol is defined as local, dereferencing it outside its
     * scope will trigger an error instead of seeking a global variable of the
     * same name. To further reduce potential naming ambiguity errors,
     * global variables (ie non local) must be declared to be assigned (@link JexlContext#has(String) )
     * when this flag is on; attempting to set an undeclared global variables will
     * raise an error.
     * @return true if lexical shading is applied, false otherwise
     */
    public boolean isLexicalShade() {
        return isSet(SHADE, flags);
    }

    /**
     * Checks whether the engine considers null in navigation expression as
     * errors during evaluation..
     * @return true if safe, false otherwise
     */
    public boolean isSafe() {
        return isSet(SAFE, flags);
    }

    /**
     * Checks whether the engine will throw a {@link JexlException} when an
     * error is encountered during evaluation.
     * @return true if silent, false otherwise
     */
    public boolean isSilent() {
        return isSet(SILENT, flags);
    }

    /**
     * Checks whether the engine considers unknown variables, methods and
     * constructors as errors during evaluation.
     * @return true if strict, false otherwise
     */
    public boolean isStrict() {
        return isSet(STRICT, flags);
    }

    /**
     * Checks whether the arithmetic triggers errors during evaluation when null
     * is used as an operand.
     * @return true if strict, false otherwise
     */
    public boolean isStrictArithmetic() {
        return strictArithmetic;
    }

    /**
     * Sets whether the engine will attempt solving antish variable names from
     * context.
     * @param flag true if antish variables are solved, false otherwise
     */
    public void setAntish(boolean flag) {
        flags = set(ANTISH, flags, flag);
    }

    /**
     * Sets whether the engine will throw JexlException.Cancel (true) or return
     * null (false) when interrupted during evaluation.
     * @param flag true when cancellable, false otherwise
     */
    public void setCancellable(boolean flag) {
        flags = set(CANCELLABLE, flags, flag);
    }

    /**
     * Sets whether the engine will evaluate assertions
     * @param flag true when assertions are enabled, false otherwise
     */
    public void setAssertions(boolean flag) {
        flags = set(ASSERTIONS, flags, flag);
    }

    /**
     * Sets whether the engine uses a strict block lexical scope during
     * evaluation.
     * @param flag true if lexical scope is used, false otherwise
     */
    public void setLexical(boolean flag) {
        flags = set(LEXICAL, flags, flag);
    }

    /**
     * Sets whether the engine strictly shades global variables.
     * Local symbols shade globals after definition and creating global
     * variables is prohibited evaluation.
     * If setting to lexical shade, lexical is also set.
     * @param flag true if creation is allowed, false otherwise
     */
    public void setLexicalShade(boolean flag) {
        flags = set(SHADE, flags, flag);
        if (flag) {
            flags = set(LEXICAL, flags, true);
        }
    }

    /**
     * Sets the arithmetic math context.
     * @param mcontext the context
     */
    public void setMathContext(MathContext mcontext) {
        this.mathContext = mcontext;
    }

    /**
     * Sets the arithmetic math scale.
     * @param mscale the scale
     */
    public void setMathScale(int mscale) {
        this.mathScale = mscale;
    }

    /**
     * Sets whether the engine considers null in navigation expression as errors
     * during evaluation.
     * @param flag true if safe, false otherwise
     */
    public void setSafe(boolean flag) {
        flags = set(SAFE, flags, flag);
    }

    /**
     * Sets whether the engine will throw a {@link JexlException} when an error
     * is encountered during evaluation.
     * @param flag true if silent, false otherwise
     */
    public void setSilent(boolean flag) {
        flags = set(SILENT, flags, flag);
    }

    /**
     * Sets whether the engine considers unknown variables, methods and
     * constructors as errors during evaluation.
     * @param flag true if strict, false otherwise
     */
    public void setStrict(boolean flag) {
        flags = set(STRICT, flags, flag);
    }

    /**
     * Sets the strict arithmetic flag.
     * @param stricta true or false
     */
    public void setStrictArithmetic(boolean stricta) {
        this.strictArithmetic = stricta;
    }

    /**
     * Whether these options are immutable at runtime.
     * <p>Expert mode; allows instance handled through context to be shared
     * instead of copied.
     * @param flag true if shared, false if not
     */
    public void setSharedInstance(boolean flag) {
        flags = set(SHARED, flags, flag);
    }
    
    /**
     * @return false if a copy of these options is used during execution,
     * true if those can potentially be modified 
     */
    public boolean isSharedInstance() {
        return isSet(SHARED, flags);
    }
    
    /**
     * Set options from engine.
     * @param jexl the engine
     * @return this instance
     */
    public JexlOptions set(JexlEngine jexl) {
        if (jexl instanceof Engine) {
            ((Engine) jexl).optionsSet(this);
        }
        return this;
    }

    /**
     * Set options from options.
     * @param src the options
     * @return this instance
     */
    public JexlOptions set(JexlOptions src) {
        mathContext = src.mathContext;
        mathScale = src.mathScale;
        strictArithmetic = src.strictArithmetic;
        flags = src.flags;
        return this;
    }

    /**
     * Creates a copy of this instance.
     * @return a copy
     */
    public JexlOptions copy() {
        return new JexlOptions().set(this);
    }

}<|MERGE_RESOLUTION|>--- conflicted
+++ resolved
@@ -38,13 +38,10 @@
  * @since 3.2
  */
 public final class JexlOptions {
-<<<<<<< HEAD
     /** The assertions bit. */
-    private static final int ASSERTIONS = 7;
-=======
+    private static final int ASSERTIONS = 8;
     /** The shared isntance bit. */
     private static final int SHARED = 7;
->>>>>>> 2b63192c
     /** The local shade bit. */
     private static final int SHADE = 6;
     /** The antish var bit. */
@@ -366,15 +363,15 @@
     public void setSharedInstance(boolean flag) {
         flags = set(SHARED, flags, flag);
     }
-    
+
     /**
      * @return false if a copy of these options is used during execution,
-     * true if those can potentially be modified 
+     * true if those can potentially be modified
      */
     public boolean isSharedInstance() {
         return isSet(SHARED, flags);
     }
-    
+
     /**
      * Set options from engine.
      * @param jexl the engine
