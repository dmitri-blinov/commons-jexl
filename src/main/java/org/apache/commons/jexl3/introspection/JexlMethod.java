--- conflicted
+++ resolved
@@ -43,7 +43,7 @@
      * Attempts to reuse this JexlMethod, checking that it is compatible with
      * the actual set of arguments.
      * Related to isCacheable since this method is often used with cached JexlMethod instances.
-     * 
+     *
      * @param name the method name
      * @param obj the object to invoke the method upon
      * @param params the method arguments
@@ -52,16 +52,12 @@
      * @throws JexlException.TryFailed if the underlying method was invoked but threw an exception
      * ({@link java.lang.reflect.InvocationTargetException})
      */
-<<<<<<< HEAD
-    Object tryInvoke(String name, Object obj, Object... params) throws Exception;
-=======
     Object tryInvoke(String name, Object obj, Object... params) throws JexlException.TryFailed;
->>>>>>> 0d131f47
 
     /**
      * Checks whether a tryInvoke return value indicates a failure or not.
      * <p>Usage is : <code>Object r = tryInvoke(...); if (tryFailed(r) {...} else {...}</code>
-     * 
+     *
      * @param rval the value returned by tryInvoke
      * @return true if tryInvoke failed, false otherwise
      */
@@ -77,14 +73,14 @@
 
     /**
      * returns the return type of the method invoked.
-     * 
+     *
      * @return return type
      */
     Class<?> getReturnType();
 
     /**
      * returns the parameter types of the method invoked.
-     * 
+     *
      * @return return an array of parameter types
      * @since 3.2
      */
