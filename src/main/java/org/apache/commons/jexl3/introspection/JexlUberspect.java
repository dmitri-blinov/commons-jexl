--- conflicted
+++ resolved
@@ -115,11 +115,7 @@
     /**
      * A resolver types list tailored for POJOs, favors '.' over '[]'.
      */
-<<<<<<< HEAD
-    final List<PropertyResolver> POJO = Collections.unmodifiableList(Arrays.asList(
-=======
     static final List<PropertyResolver> POJO = Collections.unmodifiableList(Arrays.asList(
->>>>>>> 3118338f
             JexlResolver.PROPERTY,
             JexlResolver.MAP,
             JexlResolver.LIST,
@@ -132,11 +128,7 @@
     /**
      * A resolver types list tailored for Maps, favors '[]' over '.'.
      */
-<<<<<<< HEAD
-    final List<PropertyResolver> MAP = Collections.unmodifiableList(Arrays.asList(
-=======
     static final List<PropertyResolver> MAP = Collections.unmodifiableList(Arrays.asList(
->>>>>>> 3118338f
             JexlResolver.MAP,
             JexlResolver.LIST,
             JexlResolver.DUCK,
@@ -148,7 +140,7 @@
     /**
      * A resolver types list tailored for field access.
      */
-    final List<PropertyResolver> FIELD = Collections.unmodifiableList(Arrays.asList(
+    static final List<PropertyResolver> FIELD = Collections.unmodifiableList(Arrays.asList(
             JexlResolver.FIELD
     ));
 
