/*
 * Licensed to the Apache Software Foundation (ASF) under one or more
 * contributor license agreements.  See the NOTICE file distributed with
 * this work for additional information regarding copyright ownership.
 * The ASF licenses this file to You under the Apache License, Version 2.0
 * (the "License"); you may not use this file except in compliance with
 * the License.  You may obtain a copy of the License at
 *
 *      http://www.apache.org/licenses/LICENSE-2.0
 *
 * Unless required by applicable law or agreed to in writing, software
 * distributed under the License is distributed on an "AS IS" BASIS,
 * WITHOUT WARRANTIES OR CONDITIONS OF ANY KIND, either express or implied.
 * See the License for the specific language governing permissions and
 * limitations under the License.
 */

package org.apache.commons.jexl3;

import org.apache.commons.jexl3.internal.Engine;
import org.apache.commons.jexl3.introspection.JexlSandbox;
import org.apache.commons.jexl3.introspection.JexlUberspect;
import org.apache.commons.logging.Log;

import java.util.Map;
import java.nio.charset.Charset;

/**
 * Configure and builds a JexlEngine.
 *
 * <p>The <code>setSilent</code> and <code>setStrict</code> methods allow to fine-tune an engine instance behavior
 * according to various error control needs. The strict flag tells the engine when and if null as operand is
 * considered an error, the silent flag tells the engine what to do with the error
 * (log as warning or throw exception).</p>
 *
 * <ul>
 * <li>When "silent" &amp; "not-strict":
 * <p> 0 &amp; null should be indicators of "default" values so that even in an case of error,
 * something meaningful can still be inferred; may be convenient for configurations.
 * </p>
 * </li>
 * <li>When "silent" &amp; "strict":
 * <p>One should probably consider using null as an error case - ie, every object
 * manipulated by JEXL should be valued; the ternary operator, especially the '?:' form
 * can be used to workaround exceptional cases.
 * Use case could be configuration with no implicit values or defaults.
 * </p>
 * </li>
 * <li>When "not-silent" &amp; "not-strict":
 * <p>The error control grain is roughly on par with JEXL 1.0</p>
 * </li>
 * <li>When "not-silent" &amp; "strict":
 * <p>The finest error control grain is obtained; it is the closest to Java code -
 * still augmented by "script" capabilities regarding automated conversions and type matching.
 * </p>
 * </li>
 * </ul>
 */
public class JexlBuilder {

    /** The default maximum expression length to hit the expression cache. */
    protected static final int CACHE_THRESHOLD = 64;

    /** The JexlUberspect instance. */
    private JexlUberspect uberspect = null;

    /** The strategy strategy. */
    private JexlUberspect.ResolverStrategy strategy = null;

    /** The sandbox. */
    private JexlSandbox sandbox = null;

    /** The Log to which all JexlEngine messages will be logged. */
    private Log logger = null;

    /** Whether error messages will carry debugging information. */
    private Boolean debug = null;

<<<<<<< HEAD
    /** Whether this engine evaluates assertions */
    private Boolean assertions = null;

=======
>>>>>>> 8f9967a8
    /** Whether interrupt throws JexlException.Cancel. */
    private Boolean cancellable = null;

    /** The options. */
    private final JexlOptions options = new JexlOptions();

    /** Whether getVariables considers all potential equivalent syntactic forms. */
    private int collectMode = 1;

    /** The {@link JexlArithmetic} instance. */
    private JexlArithmetic arithmetic = null;

    /** The cache size. */
    private int cache = -1;

    /** The stack overflow limit. */
    private int stackOverflow = Integer.MAX_VALUE;

    /** The maximum expression length to hit the expression cache. */
    private int cacheThreshold = CACHE_THRESHOLD;

    /** The charset. */
    private Charset charset = Charset.defaultCharset();

    /** The class loader. */
    private ClassLoader loader = null;

    /** The features. */
    private JexlFeatures features = null;

    /**
     * Sets the JexlUberspect instance the engine will use.
     *
     * @param u the uberspect
     * @return this builder
     */
    public JexlBuilder uberspect(final JexlUberspect u) {
        this.uberspect = u;
        return this;
    }

    /** @return the uberspect */
    public JexlUberspect uberspect() {
        return this.uberspect;
    }

    /**
     * Sets the JexlUberspect strategy strategy the engine will use.
     * <p>This is ignored if the uberspect has been set.
     *
     * @param rs the strategy
     * @return this builder
     */
    public JexlBuilder strategy(final JexlUberspect.ResolverStrategy rs) {
        this.strategy = rs;
        return this;
    }

    /** @return the strategy strategy */
    public JexlUberspect.ResolverStrategy strategy() {
        return this.strategy;
    }

    /** @return the current set of options */
    public JexlOptions options() {
        return options;
    }

    /**
     * Sets the JexlArithmetic instance the engine will use.
     *
     * @param a the arithmetic
     * @return this builder
     */
    public JexlBuilder arithmetic(final JexlArithmetic a) {
        this.arithmetic = a;
        options.setStrictArithmetic(a.isStrict());
        options.setMathContext(a.getMathContext());
        options.setMathScale(a.getMathScale());
        return this;
    }

    /** @return the arithmetic */
    public JexlArithmetic arithmetic() {
        return this.arithmetic;
    }

    /**
     * Sets the sandbox the engine will use.
     *
     * @param box the sandbox
     * @return this builder
     */
    public JexlBuilder sandbox(final JexlSandbox box) {
        this.sandbox = box;
        return this;
    }

    /** @return the sandbox */
    public JexlSandbox sandbox() {
        return this.sandbox;
    }

    /**
     * Sets the features the engine will use as a base by default.
     * <p>Note that the script flag will be ignored; the engine will be able to parse expressions and scripts.
     * <p>Note also that these will apply to template expressions and scripts.
     * <p>As a last remark, if lexical or lexicalShade are set as features, this
     * method will also set the corresponding options.
     * @param f the features
     * @return this builder
     */
    public JexlBuilder features(final JexlFeatures f) {
        this.features = f;
        if (features != null) {
            if (features.isLexical()) {
                options.setLexical(true);
            }
            if (features.isLexicalShade()) {
                options.setLexicalShade(true);
            }
        }
        return this;
    }

    /** @return the features */
    public JexlFeatures features() {
        return this.features;
    }

    /**
     * Sets the o.a.c.Log instance to use.
     *
     * @param log the logger
     * @return this builder
     */
    public JexlBuilder logger(final Log log) {
        this.logger = log;
        return this;
    }

    /** @return the logger */
    public Log logger() {
        return this.logger;
    }

    /**
     * Sets the class loader to use.
     *
     * @param l the class loader
     * @return this builder
     */
    public JexlBuilder loader(final ClassLoader l) {
        this.loader = l;
        return this;
    }

    /** @return the class loader */
    public ClassLoader loader() {
        return loader;
    }

    /**
     * Sets the charset to use.
     *
     * @param arg the charset
     * @return this builder
     * @deprecated since 3.1 use {@link #charset(Charset)} instead
     */
    @Deprecated
    public JexlBuilder loader(final Charset arg) {
        return charset(arg);
    }

    /**
     * Sets the charset to use.
     *
     * @param arg the charset
     * @return this builder
     * @since 3.1
     */
    public JexlBuilder charset(final Charset arg) {
        this.charset = arg;
        return this;
    }

    /** @return the charset */
    public Charset charset() {
        return charset;
    }

   /**
     * Sets whether the engine will resolve antish variable names.
     *
     * @param flag true means antish resolution is enabled, false disables it
     * @return this builder
     */
    public JexlBuilder antish(final boolean flag) {
        options.setAntish(flag);
        return this;
    }

    /** @return whether antish resolution is enabled */
    public boolean antish() {
        return options.isAntish();
    }

    /**
     * Sets whether the engine is in lexical mode.
     *
     * @param flag true means lexical function scope is in effect, false implies non-lexical scoping
     * @return this builder
     * @since 3.2
     */
    public JexlBuilder lexical(final boolean flag) {
        options.setLexical(flag);
        return this;
    }

    /** @return whether lexical scope is enabled */
    public boolean lexical() {
        return options.isLexical();
    }

    /**
     * Sets whether the engine is in lexical shading mode.
     *
     * @param flag true means lexical shading is in effect, false implies no lexical shading
     * @return this builder
     * @since 3.2
     */
    public JexlBuilder lexicalShade(final boolean flag) {
        options.setLexicalShade(flag);
        return this;
    }

    /** @return whether lexical shading is enabled */
    public boolean lexicalShade() {
        return options.isLexicalShade();
    }

    /**
     * Sets whether the engine will throw JexlException during evaluation when an error is triggered.
     *
     * @param flag true means no JexlException will occur, false allows them
     * @return this builder
     */
    public JexlBuilder silent(final boolean flag) {
        options.setSilent(flag);
        return this;
    }

    /** @return the silent error handling flag */
    public Boolean silent() {
        return options.isSilent();
    }

    /**
     * Sets whether the engine considers unknown variables, methods, functions and constructors as errors or
     * evaluates them as null.
     *
     * @param flag true means strict error reporting, false allows them to be evaluated as null
     * @return this builder
     */
    public JexlBuilder strict(final boolean flag) {
        options.setStrict(flag);
        return this;
    }

    /** @return true if strict, false otherwise */
    public Boolean strict() {
        return options.isStrict();
    }

    /**
     * Sets whether the engine evaluates assertions
     *
     * @param flag true means assertions are evaluated, false otherwise
     * @return this builder
     */
    public JexlBuilder assertions(boolean flag) {
        this.assertions = flag;
        options.setAssertions(flag);
        return this;
    }

    /** @return true if assertions are enabled, false otherwise */
    public Boolean assertions() {
        return this.assertions;
    }

    /**
     * Sets whether the engine considers dereferencing null in navigation expressions
     * as errors or evaluates them as null.
     * <p><code>x.y()</code> if x is null throws an exception when not safe,
     * return null and warns if it is.<p>
     *
     * @param flag true means safe navigation, false throws exception when dereferencing null
     * @return this builder
     */
    public JexlBuilder safe(final boolean flag) {
        options.setSafe(flag);
        return this;
    }

    /** @return true if safe, false otherwise */
    public Boolean safe() {
        return options.isSafe();
    }

    /**
     * Sets whether the engine will report debugging information when error occurs.
     *
     * @param flag true implies debug is on, false implies debug is off.
     * @return this builder
     */
    public JexlBuilder debug(final boolean flag) {
        this.debug = flag;
        return this;
    }

    /** @return the debugging information flag */
    public Boolean debug() {
        return this.debug;
    }

    /**
     * Sets the engine behavior upon interruption: throw an JexlException.Cancel or terminates the current evaluation
     * and return null.
     *
     * @param flag true implies the engine throws the exception, false makes the engine return null.
     * @return this builder
     * @since 3.1
     */
    public JexlBuilder cancellable(final boolean flag) {
        this.cancellable = flag;
        options.setCancellable(flag);
        return this;
    }

    /**
     * @return the cancellable information flag
     * @since 3.1
     */
    public Boolean cancellable() {
        return this.cancellable;
    }

    /**
     * Sets whether the engine variable collectors considers all potential forms of variable syntaxes.
     *
     * @param flag true means var collections considers constant array accesses equivalent to dotted references
     * @return this builder
     * @since 3.2
     */
    public JexlBuilder collectAll(final boolean flag) {
        return collectMode(flag? 1 : 0);
    }

    /**
     * Experimental collector mode setter.
     *
     * @param mode 0 or 1 as equivalents to false and true, other values are experimental
     * @return this builder
     * @since 3.2
     */
    public JexlBuilder collectMode(final int mode) {
        this.collectMode = mode;
        return this;
    }

    /**
     * @return true if variable collection follows strict syntactic rule
     * @since 3.2
     */
    public boolean collectAll() {
        return this.collectMode != 0;
    }

    /**
     * @return 0 if variable collection follows strict syntactic rule
     * @since 3.2
     */
    public int collectMode() {
        return this.collectMode;
    }

    /**
     * Sets the default namespaces map the engine will use.
     * <p>
     * Each entry key is used as a prefix, each entry value used as a bean implementing
     * methods; an expression like 'nsx:method(123)' will thus be solved by looking at
     * a registered bean named 'nsx' that implements method 'method' in that map.
     * If all methods are static, you may use the bean class instead of an instance as value.
     * </p>
     * <p>
     * If the entry value is a class that has one contructor taking a JexlContext as argument, an instance
     * of the namespace will be created at evaluation time. It might be a good idea to derive a JexlContext
     * to carry the information used by the namespace to avoid variable space pollution and strongly type
     * the constructor with this specialized JexlContext.
     * </p>
     * <p>
     * The key or prefix allows to retrieve the bean that plays the role of the namespace.
     * If the prefix is null, the namespace is the top-level namespace allowing to define
     * top-level user defined namespaces ( ie: myfunc(...) )
     * </p>
     * <p>Note that the JexlContext is also used to try to solve top-level namespaces. This allows ObjectContext
     * derived instances to call methods on the wrapped object.</p>
     *
     * @param ns the map of namespaces
     * @return this builder
     */
    public JexlBuilder namespaces(final Map<String, Object> ns) {
        options.setNamespaces(ns);
        return this;
    }

    /**
     * @return the map of namespaces.
     */
    public Map<String, Object> namespaces() {
        return options.getNamespaces();
    }

    /**
     * Sets the expression cache size the engine will use.
     * <p>The cache will contain at most <code>size</code> expressions of at most <code>cacheThreshold</code> length.
     * Note that all JEXL caches are held through SoftReferences and may be garbage-collected.</p>
     *
     * @param size if not strictly positive, no cache is used.
     * @return this builder
     */
    public JexlBuilder cache(final int size) {
        this.cache = size;
        return this;
    }

    /**
     * @return the cache size
     */
    public int cache() {
        return cache;
    }

    /**
     * Sets the maximum length for an expression to be cached.
     * <p>Expression whose length is greater than this expression cache length threshold will
     * bypass the cache.</p>
     * <p>It is expected that a "long" script will be parsed once and its reference kept
     * around in user-space structures; the jexl expression cache has no added-value in this case.</p>
     *
     * @param length if not strictly positive, the value is silently replaced by the default value (64).
     * @return this builder
     */
    public JexlBuilder cacheThreshold(final int length) {
        this.cacheThreshold = length > 0? length : CACHE_THRESHOLD;
        return this;
    }

    /**
     * @return the cache threshold
     */
    public int cacheThreshold() {
        return cacheThreshold;
    }

    /**
     * Sets the number of script/expression evaluations that can be stacked.
     * @param size if not strictly positive, limit is reached when java StackOverflow is thrown.
     * @return this builder
     */
    public JexlBuilder stackOverflow(final int size) {
        this.stackOverflow = size;
        return this;
    }

    /**
     * @return the cache size
     */
    public int stackOverflow() {
        return stackOverflow;
    }

    /**
     * @return a {@link JexlEngine} instance
     */
    public JexlEngine create() {
        return new Engine(this);
    }
}<|MERGE_RESOLUTION|>--- conflicted
+++ resolved
@@ -76,12 +76,9 @@
     /** Whether error messages will carry debugging information. */
     private Boolean debug = null;
 
-<<<<<<< HEAD
     /** Whether this engine evaluates assertions */
     private Boolean assertions = null;
 
-=======
->>>>>>> 8f9967a8
     /** Whether interrupt throws JexlException.Cancel. */
     private Boolean cancellable = null;
 
