--- conflicted
+++ resolved
@@ -112,25 +112,6 @@
     /** The features. */
     private JexlFeatures features = null;
 
-<<<<<<< HEAD
-    /**
-     * Sets the default (static, shared) option flags.
-     * <p>
-     * Whenever possible, we recommend using JexlBuilder methods to unambiguously instantiate a JEXL
-     * engine; this method should only be used for testing / validation.
-     * <p>A '+flag' or 'flag' will set the option named 'flag' as true, '-flag' set as false.
-     * The possible flag names are:
-     * cancellable, strict, silent, safe, lexical, antish, lexicalShade
-     * <p>Calling JexlBuilder.setDefaultOptions("+safe") once before JEXL engine creation
-     * may ease validating JEXL3.2 in your environment.
-     * @param flags the flags to set
-     */
-    public static void setDefaultOptions(String...flags) {
-        Options.setDefaultFlags(flags);
-    }
-
-=======
->>>>>>> 95cc01a1
     /**
      * Sets the JexlUberspect instance the engine will use.
      *
