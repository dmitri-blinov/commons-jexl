/*
 * Licensed to the Apache Software Foundation (ASF) under one or more
 * contributor license agreements.  See the NOTICE file distributed with
 * this work for additional information regarding copyright ownership.
 * The ASF licenses this file to You under the Apache License, Version 2.0
 * (the "License"); you may not use this file except in compliance with
 * the License.  You may obtain a copy of the License at
 *
 *      http://www.apache.org/licenses/LICENSE-2.0
 *
 * Unless required by applicable law or agreed to in writing, software
 * distributed under the License is distributed on an "AS IS" BASIS,
 * WITHOUT WARRANTIES OR CONDITIONS OF ANY KIND, either express or implied.
 * See the License for the specific language governing permissions and
 * limitations under the License.
 */

package org.apache.commons.jexl3;

/**
 * The JEXL operators.
 *
 * These are the operators that are executed by JexlArithmetic methods.
 *
 * <p>Each of them  associates a symbol to a method signature.
 * For instance, '+' is associated to 'T add(L x, R y)'.</p>
 *
 * <p>The default JexlArithmetic implements generic versions of these methods using Object as arguments.
 * You can use your own derived JexlArithmetic that override and/or overload those operator methods.
 * Note that these are overloads by convention, not actual Java overloads.
 * The following rules apply to operator methods:</p>
 * <ul>
 * <li>Operator methods should be public</li>
 * <li>Operators return type should be respected when primitive (int, boolean,...)</li>
 * <li>Operators may be overloaded multiple times with different signatures</li>
 * <li>Operators may return JexlEngine.TRY_AGAIN to fallback on default JEXL implementation</li>
 * </ul>
 *
 * @since 3.0
 */
public enum JexlOperator {

    /**
     * Add operator.
     * <br><strong>Syntax:</strong> <code>x + y</code>
     * <br><strong>Method:</strong> <code>T add(L x, R y);</code>.
     * @see JexlArithmetic#add
     */
    ADD("+", "add", 2),

    /**
     * Subtract operator.
     * <br><strong>Syntax:</strong> <code>x - y</code>
     * <br><strong>Method:</strong> <code>T subtract(L x, R y);</code>.
     * @see JexlArithmetic#subtract
     */
    SUBTRACT("-", "subtract", 2),

    /**
     * Multiply operator.
     * <br><strong>Syntax:</strong> <code>x * y</code>
     * <br><strong>Method:</strong> <code>T multiply(L x, R y);</code>.
     * @see JexlArithmetic#multiply
     */
    MULTIPLY("*", "multiply", 2),

    /**
     * Divide operator.
     * <br><strong>Syntax:</strong> <code>x / y</code>
     * <br><strong>Method:</strong> <code>T divide(L x, R y);</code>.
     * @see JexlArithmetic#divide
     */
    DIVIDE("/", "divide", 2),

    /**
     * Modulo operator.
     * <br><strong>Syntax:</strong> <code>x % y</code>
     * <br><strong>Method:</strong> <code>T mod(L x, R y);</code>.
     * @see JexlArithmetic#mod
     */
    MOD("%", "mod", 2),

    /**
     * Bitwise-and operator.
     * <br><strong>Syntax:</strong> <code>x &amp; y</code>
     * <br><strong>Method:</strong> <code>T and(L x, R y);</code>.
     * @see JexlArithmetic#and
     */
    AND("&", "and", 2),

    /**
     * Bitwise-or operator.
     * <br><strong>Syntax:</strong> <code>x | y</code>
     * <br><strong>Method:</strong> <code>T or(L x, R y);</code>.
     * @see JexlArithmetic#or
     */
    OR("|", "or", 2),

    /**
     * Bitwise-xor operator.
     * <br><strong>Syntax:</strong> <code>x ^ y</code>
     * <br><strong>Method:</strong> <code>T xor(L x, R y);</code>.
     * @see JexlArithmetic#xor
     */
    XOR("^", "xor", 2),

    /**
<<<<<<< HEAD
     * Left-shift operator.
     * <br><strong>Syntax:</strong> <code>x &lt;&lt; y</code>
     * <br><strong>Method:</strong> <code>T leftShift(L x, R y);</code>.
     * @see JexlArithmetic#leftShift
     */
    SHL("<<", "leftShift", 2),

    /**
     * Right-shift operator.
     * <br><strong>Syntax:</strong> <code>x &gt;&gt; y</code>
     * <br><strong>Method:</strong> <code>T rightShift(L x, R y);</code>.
     * @see JexlArithmetic#rightShift
     */
    SAR(">>", "rightShift", 2),

    /**
     * Right-shift unsigned operator.
     * <br><strong>Syntax:</strong> <code>x &gt;&gt;&gt; y</code>
     * <br><strong>Method:</strong> <code>T rightShiftUnsigned(L x, R y);</code>.
     * @see JexlArithmetic#rightShiftUnsigned
     */
    SHR(">>>", "rightShiftUnsigned", 2),
=======
     * Bit-pattern right-shift operator.
     * <br><strong>Syntax:</strong> <code>x &gt;&gt; y</code>
     * <br><strong>Method:</strong> <code>T rightShift(L x, R y);</code>.
     * @see JexlArithmetic#shiftRight(Object, Object)
     */
    SHIFTRIGHT(">>", "shiftRight", 2),

    /**
     * Bit-pattern right-shift unsigned operator.
     * <br><strong>Syntax:</strong> <code>x &gt;&gt;&gt; y</code>
     * <br><strong>Method:</strong> <code>T rightShiftUnsigned(L x, R y);</code>.
     * @see JexlArithmetic#shiftRightUnsigned(Object, Object)
     */
    SHIFTRIGHTU(">>>", "shiftRightUnsigned", 2),

    /**
     * Bit-pattern left-shift operator.
     * <br><strong>Syntax:</strong> <code>x &lt;&lt; y</code>
     * <br><strong>Method:</strong> <code>T leftShift(L x, R y);</code>.
     * @see JexlArithmetic#shiftLeft(Object, Object)
     */
    SHIFTLEFT("<<", "shiftLeft", 2),
>>>>>>> 9230334a

    /**
     * Equals operator.
     * <br><strong>Syntax:</strong> <code>x == y</code>
     * <br><strong>Method:</strong> <code>boolean equals(L x, R y);</code>.
     * @see JexlArithmetic#equals
     */
    EQ("==", "equals", 2),

    /**
     * Less-than operator.
     * <br><strong>Syntax:</strong> <code>x &lt; y</code>
     * <br><strong>Method:</strong> <code>boolean lessThan(L x, R y);</code>.
     * @see JexlArithmetic#lessThan
     */
    LT("<", "lessThan", 2),

    /**
     * Less-than-or-equal operator.
     * <br><strong>Syntax:</strong> <code>x &lt;= y</code>
     * <br><strong>Method:</strong> <code>boolean lessThanOrEqual(L x, R y);</code>.
     * @see JexlArithmetic#lessThanOrEqual
     */
    LTE("<=", "lessThanOrEqual", 2),

    /**
     * Greater-than operator.
     * <br><strong>Syntax:</strong> <code>x &gt; y</code>
     * <br><strong>Method:</strong> <code>boolean greaterThan(L x, R y);</code>.
     * @see JexlArithmetic#greaterThan
     */
    GT(">", "greaterThan", 2),

    /**
     * Greater-than-or-equal operator.
     * <br><strong>Syntax:</strong> <code>x &gt;= y</code>
     * <br><strong>Method:</strong> <code>boolean greaterThanOrEqual(L x, R y);</code>.
     * @see JexlArithmetic#greaterThanOrEqual
     */
    GTE(">=", "greaterThanOrEqual", 2),

    /**
     * Contains operator.
     * <br><strong>Syntax:</strong> <code>x =~ y</code>
     * <br><strong>Method:</strong> <code>boolean contains(L x, R y);</code>.
     * @see JexlArithmetic#contains
     */
    CONTAINS("=~", "contains", 2),

    /**
     * Starts-with operator.
     * <br><strong>Syntax:</strong> <code>x =^ y</code>
     * <br><strong>Method:</strong> <code>boolean startsWith(L x, R y);</code>.
     * @see JexlArithmetic#startsWith
     */
    STARTSWITH("=^", "startsWith", 2),

    /**
     * Ends-with operator.
     * <br><strong>Syntax:</strong> <code>x =$ y</code>
     * <br><strong>Method:</strong> <code>boolean endsWith(L x, R y);</code>.
     * @see JexlArithmetic#endsWith
     */
    ENDSWITH("=$", "endsWith", 2),

    /**
     * Not operator.
     * <br><strong>Syntax:</strong> <code>!x</code>
     * <br><strong>Method:</strong> <code>T not(L x);</code>.
     * @see JexlArithmetic#not
     */
    NOT("!", "not", 1),

    /**
     * Complement operator.
     * <br><strong>Syntax:</strong> <code>~x</code>
     * <br><strong>Method:</strong> <code>T complement(L x);</code>.
     * @see JexlArithmetic#complement
     */
    COMPLEMENT("~", "complement", 1),

    /**
     * Negate operator.
     * <br><strong>Syntax:</strong> <code>-x</code>
     * <br><strong>Method:</strong> <code>T negate(L x);</code>.
     * @see JexlArithmetic#negate
     */
    NEGATE("-", "negate", 1),

    /**
     * Positivize operator.
     * <br><strong>Syntax:</strong> <code>+x</code>
     * <br><strong>Method:</strong> <code>T positivize(L x);</code>.
     * @see JexlArithmetic#positivize
     */
    POSITIVIZE("+", "positivize", 1),

    /**
     * Empty operator.
     * <br><strong>Syntax:</strong> <code>empty x</code> or <code>empty(x)</code>
     * <br><strong>Method:</strong> <code>boolean empty(L x);</code>.
     * @see JexlArithmetic#empty
     */
    EMPTY("empty", "empty", 1),

    /**
     * Size operator.
     * <br><strong>Syntax:</strong> <code>size x</code> or <code>size(x)</code>
     * <br><strong>Method:</strong> <code>int size(L x);</code>.
     * @see JexlArithmetic#size
     */
    SIZE("size", "size", 1),

    /**
     * Self-add operator.
     * <br><strong>Syntax:</strong> <code>x += y</code>
     * <br><strong>Method:</strong> <code>T selfAdd(L x, R y);</code>.
     */
    SELF_ADD("+=", "selfAdd", ADD),

    /**
     * Self-subtract operator.
     * <br><strong>Syntax:</strong> <code>x -= y</code>
     * <br><strong>Method:</strong> <code>T selfSubtract(L x, R y);</code>.
     */
    SELF_SUBTRACT("-=", "selfSubtract", SUBTRACT),

    /**
     * Self-multiply operator.
     * <br><strong>Syntax:</strong> <code>x *= y</code>
     * <br><strong>Method:</strong> <code>T selfMultiply(L x, R y);</code>.
     */
    SELF_MULTIPLY("*=", "selfMultiply", MULTIPLY),

    /**
     * Self-divide operator.
     * <br><strong>Syntax:</strong> <code>x /= y</code>
     * <br><strong>Method:</strong> <code>T selfDivide(L x, R y);</code>.
     */
    SELF_DIVIDE("/=", "selfDivide", DIVIDE),

    /**
     * Self-modulo operator.
     * <br><strong>Syntax:</strong> <code>x %= y</code>
     * <br><strong>Method:</strong> <code>T selfMod(L x, R y);</code>.
     */
    SELF_MOD("%=", "selfMod", MOD),

    /**
     * Self-and operator.
     * <br><strong>Syntax:</strong> <code>x &amp;= y</code>
     * <br><strong>Method:</strong> <code>T selfAnd(L x, R y);</code>.
     */
    SELF_AND("&=", "selfAnd", AND),

    /**
     * Self-or operator.
     * <br><strong>Syntax:</strong> <code>x |= y</code>
     * <br><strong>Method:</strong> <code>T selfOr(L x, R y);</code>.
     */
    SELF_OR("|=", "selfOr", OR),

    /**
     * Self-xor operator.
     * <br><strong>Syntax:</strong> <code>x ^= y</code>
     * <br><strong>Method:</strong> <code>T selfXor(L x, R y);</code>.
     */
    SELF_XOR("^=", "selfXor", XOR),

    /**
<<<<<<< HEAD
     * Self-shl operator.
     * <br><strong>Syntax:</strong> <code>x &lt;&lt;= y</code>
     * <br><strong>Method:</strong> <code>T selfLeftShift(L x, R y);</code>.
     */
    SELF_SHL("<<=", "selfLeftShift", SHL),

    /**
     * Self-sar operator.
     * <br><strong>Syntax:</strong> <code>x &gt;&gt;= y</code>
     * <br><strong>Method:</strong> <code>T selfRightShift(L x, R y);</code>.
     */
    SELF_SAR(">>=", "selfRightShift", SAR),

    /**
     * Self-shr operator.
     * <br><strong>Syntax:</strong> <code>x &gt;&gt;&gt;= y</code>
     * <br><strong>Method:</strong> <code>T selfRightShiftUnsigned(L x, R y);</code>.
     */
    SELF_SHR(">>>=", "selfRightShiftUnsigned", SHR),

    /**
     * Increment operator.
     * <br><strong>Syntax:</strong> <code>++x</code>
     * <br><strong>Method:</strong> <code>T increment(L x);</code>.
     */
    INCREMENT("++", "increment", 1),

    /**
     * Increment operator.
     * <br><strong>Syntax:</strong> <code>--x</code>
     * <br><strong>Method:</strong> <code>T decrement(L x);</code>.
     */
    DECREMENT("--", "decrement", 1),

    /**
     * Indirect operator.
     * <br><strong>Syntax:</strong> <code>*x</code>
     * <br><strong>Method:</strong> <code>T indirect(L x);</code>.
     */
    INDIRECT("*", "indirect", 1),

    /**
     * Indirect assign operator.
     * <br><strong>Syntax:</strong> <code>*x = y</code>
     * <br><strong>Method:</strong> <code>T indirectAssign(L x, R y);</code>.
     */
    INDIRECT_ASSIGN("*=", "indirectAssign", 2),
=======
     * Self-right-shift operator.
     * <br><strong>Syntax:</strong> <code>x &gt;&gt;= y</code>
     * <br><strong>Method:</strong> <code>T selfShiftRight(L x, R y);</code>.
     */
    SELF_SHIFTRIGHT(">>=", "selfShiftRight", SHIFTRIGHT),

    /**
     * Self-right-shift unsigned operator.
     * <br><strong>Syntax:</strong> <code>x &gt;&gt;&gt; y</code>
     * <br><strong>Method:</strong> <code>T selfShiftRightUnsigned(L x, R y);</code>.
     */
    SELF_SHIFTRIGHTU(">>>=", "selfShiftRightUnsigned", SHIFTRIGHTU),

    /**
     * Self-left-shift operator.
     * <br><strong>Syntax:</strong> <code>x &lt;&lt; y</code>
     * <br><strong>Method:</strong> <code>T selfShiftLeft(L x, R y);</code>.
     */
    SELF_SHIFTLEFT("<<=", "selfShiftLeft", SHIFTLEFT),
>>>>>>> 9230334a

    /**
     * Marker for side effect.
     * <br>Returns this from 'self*' overload method to let the engine know the side effect has been performed and
     * there is no need to assign the result.
     */
    ASSIGN("=", null, null),

    /**
     * Property get operator as in: x.y.
     * <br><strong>Syntax:</strong> <code>x.y</code>
     * <br><strong>Method:</strong> <code>Object propertyGet(L x, R y);</code>.
     */
    PROPERTY_GET(".", "propertyGet", 2),

    /**
     * Property set operator as in: x.y = z.
     * <br><strong>Syntax:</strong> <code>x.y = z</code>
     * <br><strong>Method:</strong> <code>void propertySet(L x, R y, V z);</code>.
     */
    PROPERTY_SET(".=", "propertySet", 3),

    /**
     * Field get operator as in: x.@y.
     * <br><strong>Syntax:</strong> <code>x.@y</code>
     * <br><strong>Method:</strong> <code>Object fieldGet(L x, R y);</code>.
     */
    FIELD_GET(".@", "fieldGet", 2),

    /**
     * Field set operator as in: x.@y = z.
     * <br><strong>Syntax:</strong> <code>x.@y = z</code>
     * <br><strong>Method:</strong> <code>void fieldSet(L x, R y, V z);</code>.
     */
    FIELD_SET(".@=", "fieldSet", 3),

    /**
     * Array get operator as in: x[y].
     * <br><strong>Syntax:</strong> <code>x.y</code>
     * <br><strong>Method:</strong> <code>Object arrayGet(L x, R y);</code>.
     */
    ARRAY_GET("[]", "arrayGet", 2),

    /**
     * Array set operator as in: x[y] = z.
     * <br><strong>Syntax:</strong> <code>x[y] = z</code>
     * <br><strong>Method:</strong> <code>void arraySet(L x, R y, V z);</code>.
     */
    ARRAY_SET("[]=", "arraySet", 3),

    /**
     * Iterator generator as in for(var x : y).
     * If the returned Iterator is AutoCloseable, close will be called after the last execution of the loop block.
     * <br><strong>Syntax:</strong> <code>for(var x : y){...} </code>
     * <br><strong>Method:</strong> <code>Iterator&lt;Object&gt; forEach(R y);</code>.
     * @since 3.1
     */
    FOR_EACH("for(x:y)", "forEach", 1),

    /**
     * Iterator generator as in for(var i,j : y).
     * If the returned Iterator is AutoCloseable, close will be called after the last execution of the loop block.
     * <br><strong>Syntax:</strong> <code>for(var i,j : y){...} </code>
     * <br><strong>Method:</strong> <code>Iterator&lt;Object&gt; forEachIndexed(R y);</code>.
     * @since 3.2
     */
    FOR_EACH_INDEXED("for(i,j:y)", "forEachIndexed", 1),

    /**
     * Resource generator as in try(var x : y).
     * If the returned Resource is AutoCloseable, close will be called after the execution of the statement.
     * <br><strong>Syntax:</strong> <code>try(var x : y){...} </code>
     * <br><strong>Method:</strong> <code>Object tryWith(R y);</code>.
     * @since 3.2
     */
    TRY_WITH("try(x:y)", "tryWith", 1);

    /**
     * The operator symbol.
     */
    private final String operator;

    /**
     * The associated operator method name.
     */
    private final String methodName;

    /**
     * The method arity (ie number of arguments).
     */
    private final int arity;

    /**
     * The base operator.
     */
    private final JexlOperator base;

    /**
     * Creates a base operator.
     *
     * @param o    the operator name
     * @param m    the method name associated to this operator in a JexlArithmetic
     * @param argc the number of parameters for the method
     */
    JexlOperator(final String o, final String m, final int argc) {
        this.operator = o;
        this.methodName = m;
        this.arity = argc;
        this.base = null;
    }

    /**
     * Creates a side-effect operator.
     *
     * @param o the operator name
     * @param m the method name associated to this operator in a JexlArithmetic
     * @param b the base operator, ie + for +=
     */
    JexlOperator(final String o, final String m, final JexlOperator b) {
        this.operator = o;
        this.methodName = m;
        this.arity = 2;
        this.base = b;
    }

    /**
     * Gets this operator symbol.
     *
     * @return the symbol
     */
    public final String getOperatorSymbol() {
        return operator;
    }

    /**
     * Gets this operator method name in a JexlArithmetic.
     *
     * @return the method name
     */
    public final String getMethodName() {
        return methodName;
    }

    /**
     * Gets this operator number of parameters.
     *
     * @return the method arity
     */
    public int getArity() {
        return arity;
    }

    /**
     * Gets the base operator.
     *
     * @return the base operator
     */
    public final JexlOperator getBaseOperator() {
        return base;
    }

}<|MERGE_RESOLUTION|>--- conflicted
+++ resolved
@@ -105,30 +105,6 @@
     XOR("^", "xor", 2),
 
     /**
-<<<<<<< HEAD
-     * Left-shift operator.
-     * <br><strong>Syntax:</strong> <code>x &lt;&lt; y</code>
-     * <br><strong>Method:</strong> <code>T leftShift(L x, R y);</code>.
-     * @see JexlArithmetic#leftShift
-     */
-    SHL("<<", "leftShift", 2),
-
-    /**
-     * Right-shift operator.
-     * <br><strong>Syntax:</strong> <code>x &gt;&gt; y</code>
-     * <br><strong>Method:</strong> <code>T rightShift(L x, R y);</code>.
-     * @see JexlArithmetic#rightShift
-     */
-    SAR(">>", "rightShift", 2),
-
-    /**
-     * Right-shift unsigned operator.
-     * <br><strong>Syntax:</strong> <code>x &gt;&gt;&gt; y</code>
-     * <br><strong>Method:</strong> <code>T rightShiftUnsigned(L x, R y);</code>.
-     * @see JexlArithmetic#rightShiftUnsigned
-     */
-    SHR(">>>", "rightShiftUnsigned", 2),
-=======
      * Bit-pattern right-shift operator.
      * <br><strong>Syntax:</strong> <code>x &gt;&gt; y</code>
      * <br><strong>Method:</strong> <code>T rightShift(L x, R y);</code>.
@@ -151,7 +127,6 @@
      * @see JexlArithmetic#shiftLeft(Object, Object)
      */
     SHIFTLEFT("<<", "shiftLeft", 2),
->>>>>>> 9230334a
 
     /**
      * Equals operator.
@@ -322,28 +297,6 @@
     SELF_XOR("^=", "selfXor", XOR),
 
     /**
-<<<<<<< HEAD
-     * Self-shl operator.
-     * <br><strong>Syntax:</strong> <code>x &lt;&lt;= y</code>
-     * <br><strong>Method:</strong> <code>T selfLeftShift(L x, R y);</code>.
-     */
-    SELF_SHL("<<=", "selfLeftShift", SHL),
-
-    /**
-     * Self-sar operator.
-     * <br><strong>Syntax:</strong> <code>x &gt;&gt;= y</code>
-     * <br><strong>Method:</strong> <code>T selfRightShift(L x, R y);</code>.
-     */
-    SELF_SAR(">>=", "selfRightShift", SAR),
-
-    /**
-     * Self-shr operator.
-     * <br><strong>Syntax:</strong> <code>x &gt;&gt;&gt;= y</code>
-     * <br><strong>Method:</strong> <code>T selfRightShiftUnsigned(L x, R y);</code>.
-     */
-    SELF_SHR(">>>=", "selfRightShiftUnsigned", SHR),
-
-    /**
      * Increment operator.
      * <br><strong>Syntax:</strong> <code>++x</code>
      * <br><strong>Method:</strong> <code>T increment(L x);</code>.
@@ -370,7 +323,8 @@
      * <br><strong>Method:</strong> <code>T indirectAssign(L x, R y);</code>.
      */
     INDIRECT_ASSIGN("*=", "indirectAssign", 2),
-=======
+
+    /**
      * Self-right-shift operator.
      * <br><strong>Syntax:</strong> <code>x &gt;&gt;= y</code>
      * <br><strong>Method:</strong> <code>T selfShiftRight(L x, R y);</code>.
@@ -390,7 +344,6 @@
      * <br><strong>Method:</strong> <code>T selfShiftLeft(L x, R y);</code>.
      */
     SELF_SHIFTLEFT("<<=", "selfShiftLeft", SHIFTLEFT),
->>>>>>> 9230334a
 
     /**
      * Marker for side effect.
