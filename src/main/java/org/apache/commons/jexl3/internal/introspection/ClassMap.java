/*
 * Licensed to the Apache Software Foundation (ASF) under one or more
 * contributor license agreements.  See the NOTICE file distributed with
 * this work for additional information regarding copyright ownership.
 * The ASF licenses this file to You under the Apache License, Version 2.0
 * (the "License"); you may not use this file except in compliance with
 * the License.  You may obtain a copy of the License at
 *
 *      http://www.apache.org/licenses/LICENSE-2.0
 *
 * Unless required by applicable law or agreed to in writing, software
 * distributed under the License is distributed on an "AS IS" BASIS,
 * WITHOUT WARRANTIES OR CONDITIONS OF ANY KIND, either express or implied.
 * See the License for the specific language governing permissions and
 * limitations under the License.
 */
package org.apache.commons.jexl3.internal.introspection;

import org.apache.commons.logging.Log;

import java.lang.reflect.Field;
import java.lang.reflect.Method;
import java.lang.reflect.Modifier;

import java.util.ArrayList;
import java.util.Collections;
import java.util.Comparator;
import java.util.HashMap;
import java.util.List;
import java.util.Map;

import java.util.concurrent.ConcurrentHashMap;
import java.util.concurrent.ConcurrentMap;

/**
 * A cache of introspection information for a specific class instance.
 * Keys objects by an aggregation of the method name and the classes
 * that make up the parameters.
 * <p>
 * Originally taken from the Velocity tree so we can be self-sufficient.
 * </p>
 *
 * @see MethodKey
 * @since 1.0
 */
final class ClassMap {
    /**
     * A method that returns itself used as a marker for cache miss,
     * allows the underlying cache map to be strongly typed.
     *
     * @return itself as a method
     */
    public static Method cacheMiss() {
        try {
            return ClassMap.class.getMethod("cacheMiss");
        } catch (Exception xio) {
            // this really cant make an error...
            return null;
        }
    }

    /**
     * The cache miss marker method.
     */
    private static final Method CACHE_MISS = cacheMiss();
    /** A marker for getter parameter list. **/
    private static final Class<?>[] GETTER_ARGS = new Class<?>[0];
    /** The Class. */
    private final Class aClass;
    /**
     * This is the cache to store and look up the method information.
     * <p>
     * It stores the association between:
     * - a key made of a method name and an array of argument types.
     * - a method.
     * </p>
     * <p>
     * Since the invocation of the associated method is dynamic, there is no need (nor way) to differentiate between
     * foo(int,int) and foo(Integer,Integer) since in practice only the latter form will be used through a call.
     * This of course, applies to all 8 primitive types.
     * </p>
     * Uses ConcurrentMap since 3.0, marginally faster than 2.1 under contention.
     */
    private final ConcurrentMap<MethodKey, Method> byKey = new ConcurrentHashMap<>();
    /**
     * Keep track of all methods with the same name; this is not modified after creation.
     */
    private final Map<String, Method[]> byName = new HashMap<>();
    /**
     * Cache of fields.
     */
    private final Map<String, Field> fieldCache;
    /**
     * Cache of property getters.
     */
    private final Map<String, Method> propertyGetters;
    /**
     * Cache of property setters.
     */
    private final Map<String, Map<Class, Method>> propertySetters;

    /**
     * Standard constructor.
     *
     * @param aClass      the class to deconstruct.
     * @param permissions the permissions to apply during introspection
     * @param log         the logger.
     */
    @SuppressWarnings("LeakingThisInConstructor")
    ClassMap(Class<?> aClass, Permissions permissions, Log log) {
        this.aClass = aClass;
        // eagerly cache methods
        create(this, permissions, aClass, log);
        // eagerly cache public fields
        Field[] fields = aClass.getFields();
        if (fields.length > 0) {
<<<<<<< HEAD
            fieldCache = new HashMap<>();
=======
            Map<String, Field> cache = new HashMap<>();
>>>>>>> eaa7a94e
            for (Field field : fields) {
                if (permissions.allow(field)) {
                    fieldCache.put(field.getName(), field);
                }
            }
        } else {
            fieldCache = Collections.emptyMap();
        }
        // Property getters
        propertyGetters = new ConcurrentHashMap<> ();
        // Property setters
        propertySetters = new ConcurrentHashMap<> ();
    }

    /**
     * Find a Field using its name.
     *
     * @param fname the field name
     * @return A Field object representing the field to invoke or null.
     */
    Field getField(final String fname) {
        return fieldCache.get(fname);
    }

    /**
     * Gets the field names cached by this map.
     *
     * @return the array of field names
     */
    String[] getFieldNames() {
        return fieldCache.keySet().toArray(new String[fieldCache.size()]);
    }

    /**
     * Gets the methods names cached by this map.
     *
     * @return the array of method names
     */
    String[] getMethodNames() {
        return byName.keySet().toArray(new String[byName.size()]);
    }

    /**
     * Gets all the methods with a given name from this map.
     *
     * @param methodName the seeked methods name
     * @return the array of methods (null or non-empty)
     */
    Method[] getMethods(final String methodName) {
        Method[] lm = byName.get(methodName);
        if (lm != null && lm.length > 0) {
            return lm.clone();
        } else {
            return null;
        }
    }

    /**
     * Find a Method using the method name and parameter objects.
     * <p>
     * Look in the methodMap for an entry. If found,
     * it'll either be a CACHE_MISS, in which case we
     * simply give up, or it'll be a Method, in which
     * case, we return it.
     * </p>
     * <p>
     * If nothing is found, then we must actually go
     * and introspect the method from the MethodMap.
     * </p>
     *
     * @param methodKey the method key
     * @return A Method object representing the method to invoke or null.
     * @throws MethodKey.AmbiguousException When more than one method is a match for the parameters.
     */
    Method getMethod(final MethodKey methodKey) throws MethodKey.AmbiguousException {
        // Look up by key
        Method cacheEntry = byKey.computeIfAbsent(methodKey, x -> {
            Method result = null;
            // That one is expensive...
            Method[] methodList = byName.get(x.getMethod());
            if (methodList != null) {
                result = methodKey.getMostSpecificMethod(methodList);
            }
            return (result == null) ? CACHE_MISS : result;
        });
        // We looked this up before and failed.
        if (cacheEntry == CACHE_MISS) {
            return null;
        }
        return cacheEntry;
    }

    /**
     * Find a Property accessor method.
     * @param name the property name
     * @return A Method object representing the property to invoke or null.
     * @throws MethodKey.AmbiguousException When more than one method is a match for the parameters.
     */
    Method getPropertyGetMethod(final String accessor, final String name) throws MethodKey.AmbiguousException {
        int start = accessor.length();
        StringBuilder sb = new StringBuilder(name.length() + start);
        sb.append(accessor).append(name);
        // uppercase nth char
        char c = sb.charAt(start);
        sb.setCharAt(start, Character.toUpperCase(c));
        Method result = getMethod(new MethodKey(sb.toString(), GETTER_ARGS));
        if (result == null) {
            // lowercase nth char
            sb.setCharAt(start, Character.toLowerCase(c));
            result = getMethod(new MethodKey(sb.toString(), GETTER_ARGS));
        }
        return result;
    }
    /**
     * Find a Property setter method.
     * @param name the property name
     * @return A Method object representing the property to invoke or null.
     * @throws MethodKey.AmbiguousException When more than one method is a match for the parameters.
     */
    Method getPropertySetMethod(final String accessor, final String name, final Class aClass) throws MethodKey.AmbiguousException {
        int start = accessor.length();
        StringBuilder sb = new StringBuilder(name.length() + start);
        sb.append(accessor).append(name);
        // uppercase nth char
        char c = sb.charAt(start);
        sb.setCharAt(start, Character.toUpperCase(c));
        String upper = sb.toString();
        Class[] args = {aClass};
        Method method = getMethod(new MethodKey(upper, args));
        if (method == null) {
            // lowercase nth char
            sb.setCharAt(start, Character.toLowerCase(c));
            String lower = sb.toString();
            method = getMethod(new MethodKey(lower, args));
        }
        return method;
    }

    /**
     * Find a Property get accessor.
     * @param name the property name
     * @return A Method object representing the interface to invoke or null.
     * @throws MethodKey.AmbiguousException When more than one method is a match for the parameters.
     */
    Method getPropertyGet(final String name) throws MethodKey.AmbiguousException {
        // Look up by name
        Method cacheEntry = propertyGetters.computeIfAbsent(name, x -> {
            Method m = getPropertyGetMethod("get", name);
            if (m == null) {
               m = getPropertyGetMethod("is", name);
               if (m != null && !(m.getReturnType() == Boolean.TYPE || m.getReturnType() == Boolean.class))
                  m = null;
            }
            return m != null ? m : CACHE_MISS;
        });
        // We looked this up before and failed.
        if (cacheEntry == CACHE_MISS) {
            return null;
        }
        return cacheEntry;
    }

    /**
     * Find a Property set accessor.
     * @param name the property name
     * @param aClass the assigned value class type
     * @return A Method object representing the interface to invoke or null.
     * @throws MethodKey.AmbiguousException When more than one method is a match for the parameters.
     */
    Method getPropertySet(final String name, Class<?> aClass) throws MethodKey.AmbiguousException {
        // Look up by name

        Map<Class, Method> setters = propertySetters.computeIfAbsent(name, x -> {
            return new ConcurrentHashMap<Class, Method> ();
        });

        Method cacheEntry = setters.computeIfAbsent(aClass, x -> {
            Method m = getPropertySetMethod("set", name, x);
            return m != null ? m : CACHE_MISS;
        });
        // We looked this up before and failed.
        if (cacheEntry == CACHE_MISS) {
            return null;
        }
        return cacheEntry;
    }

    /**
     * Finds an empty array property setter method by <code>property name</code>.
     * <p>This checks only one method with that name accepts an array as sole parameter.
     * @param name    the property name setter to find
     * @return        the sole method that accepts an array as parameter
     */
    Method lookupSetEmptyArrayProperty(final String name) {
        final String accessor = "set";
        int start = accessor.length();
        StringBuilder sb = new StringBuilder(name.length() + start);
        sb.append(accessor).append(name);
        // uppercase nth char
        char c = sb.charAt(start);
        sb.setCharAt(start, Character.toUpperCase(c));
        String upper = sb.toString();
        Method method = lookupSetEmptyArray(upper);
        if (method == null) {
            // lowercase nth char
            sb.setCharAt(start, Character.toLowerCase(c));
            String lower = sb.toString();
            method = lookupSetEmptyArray(lower);
        }
        return method;
    }

    /**
     * Finds an empty array property setter method by <code>methodName</code>.
     * <p>This checks only one method with that name accepts an array as sole parameter.
     * @param mname    the method name to find
     * @return         the sole method that accepts an array as parameter
     */
    Method lookupSetEmptyArray(String mname) {
        Method candidate = null;
        Method[] methods = getMethods(mname);
        if (methods != null) {
            for (Method method : methods) {
                Class<?>[] paramTypes = method.getParameterTypes();
                if (paramTypes.length == 1 && paramTypes[0].isArray()) {
                    if (candidate != null) {
                        // because the setter method is overloaded for different parameter type,
                        // return null here to report the ambiguity.
                        return null;
                    }
                    candidate = method;
                }
            }
        }
        return candidate;
    }

    /**
     * Populate the Map of direct hits. These are taken from all the public methods
     * that our class, its parents and their implemented interfaces provide.
     *
     * @param cache          the ClassMap instance we create
     * @param permissions    the permissions to apply during introspection
     * @param classToReflect the class to cache
     * @param log            the Log
     */
    private static void create(ClassMap cache, Permissions permissions, Class<?> classToReflect, Log log) {
        //
        // Build a list of all elements in the class hierarchy. This one is bottom-first (i.e. we start
        // with the actual declaring class and its interfaces and then move up (superclass etc.) until we
        // hit java.lang.Object. That is important because it will give us the methods of the declaring class
        // which might in turn be abstract further up the tree.
        //
        // We also ignore all SecurityExceptions that might happen due to SecurityManager restrictions.
        //
        for (; classToReflect != null; classToReflect = classToReflect.getSuperclass()) {
            if (Modifier.isPublic(classToReflect.getModifiers())) {
                populateWithClass(cache, permissions, classToReflect, log);
            }
            Class<?>[] interfaces = classToReflect.getInterfaces();
            for (Class<?> anInterface : interfaces) {
                populateWithInterface(cache, permissions, anInterface, log);
            }
        }
        // now that we've got all methods keyed in, lets organize them by name
        if (!cache.byKey.isEmpty()) {
            List<Method> lm = new ArrayList<>(cache.byKey.size());
            lm.addAll(cache.byKey.values());
            // sort all methods by name
            lm.sort(Comparator.comparing(Method::getName));
            // put all lists of methods with same name in byName cache
            int start = 0;
            while (start < lm.size()) {
                String name = lm.get(start).getName();
                int end = start + 1;
                while (end < lm.size()) {
                    String walk = lm.get(end).getName();
                    if (walk.equals(name)) {
                        end += 1;
                    } else {
                        break;
                    }
                }
                Method[] lmn = lm.subList(start, end).toArray(new Method[end - start]);
                cache.byName.put(name, lmn);
                start = end;
            }
        }
    }

    /**
     * Recurses up interface hierarchy to get all super interfaces.
     *
     * @param cache       the cache to fill
     * @param permissions the permissions to apply during introspection
     * @param iface       the interface to populate the cache from
     * @param log         the Log
     */
    private static void populateWithInterface(ClassMap cache, Permissions permissions, Class<?> iface, Log log) {
        if (Modifier.isPublic(iface.getModifiers())) {
            populateWithClass(cache, permissions, iface, log);
            Class<?>[] supers = iface.getInterfaces();
            for (Class<?> aSuper : supers) {
                populateWithInterface(cache, permissions, aSuper, log);
            }
        }
    }

    /**
     * Recurses up class hierarchy to get all super classes.
     *
     * @param cache       the cache to fill
     * @param permissions the permissions to apply during introspection
     * @param clazz       the class to populate the cache from
     * @param log         the Log
     */
    private static void populateWithClass(ClassMap cache, Permissions permissions, Class<?> clazz, Log log) {
        try {
            Method[] methods = clazz.getDeclaredMethods();
            for (Method mi : methods) {
                // add method to byKey cache; do not override
                MethodKey key = new MethodKey(mi);
                Method pmi = cache.byKey.putIfAbsent(key, permissions.allow(mi) ? mi : CACHE_MISS);
                if (pmi != null && pmi != CACHE_MISS && log.isDebugEnabled() && !key.equals(new MethodKey(pmi))) {
                    // foo(int) and foo(Integer) have the same signature for JEXL
                    log.debug("Method " + pmi + " is already registered, key: " + key.debugString());
                }
            }
        } catch (SecurityException se) {
            // Everybody feels better with...
            if (log.isDebugEnabled()) {
                log.debug("While accessing methods of " + clazz + ": ", se);
            }
        }
    }
}<|MERGE_RESOLUTION|>--- conflicted
+++ resolved
@@ -114,11 +114,7 @@
         // eagerly cache public fields
         Field[] fields = aClass.getFields();
         if (fields.length > 0) {
-<<<<<<< HEAD
             fieldCache = new HashMap<>();
-=======
-            Map<String, Field> cache = new HashMap<>();
->>>>>>> eaa7a94e
             for (Field field : fields) {
                 if (permissions.allow(field)) {
                     fieldCache.put(field.getName(), field);
