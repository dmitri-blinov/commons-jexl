--- conflicted
+++ resolved
@@ -62,15 +62,11 @@
     /**
      * The cache miss marker method.
      */
-<<<<<<< HEAD
-    private static final Method CACHE_MISS = cacheMiss();
+    static final Method CACHE_MISS = cacheMiss();
     /** A marker for getter parameter list. **/
-    private static final Class<?>[] GETTER_ARGS = new Class<?>[0];
+    static final Class<?>[] GETTER_ARGS = new Class<?>[0];
     /** The Class. */
     private final Class aClass;
-=======
-    static final Method CACHE_MISS = cacheMiss();
->>>>>>> 73bb932e
     /**
      * This is the cache to store and look up the method information.
      * <p>
