--- conflicted
+++ resolved
@@ -518,18 +518,6 @@
         if (!allowMethod(method)) {
             return false;
         }
-<<<<<<< HEAD
-        if (method.isSynthetic()) {
-            return false;
-        }
-        // is method annotated with nojexl ?
-        NoJexl nojexl = method.getAnnotation(NoJexl.class);
-        if (nojexl != null) {
-            return false;
-        }
-        // is the class annotated with nojexl ?
-=======
->>>>>>> d6df444c
         Class<?> clazz = method.getDeclaringClass();
         // gather if any implementation of the method is explicitly allowed by the packages
         boolean[] explicit = new boolean[]{wildcardAllow(clazz)};
