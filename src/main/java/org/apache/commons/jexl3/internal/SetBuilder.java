--- conflicted
+++ resolved
@@ -33,13 +33,8 @@
      * @param size the initial set size
      * @param ordered whether the set should be ordered
      */
-<<<<<<< HEAD
-    public SetBuilder(int size, boolean ordered) {
+    public SetBuilder(final int size, final boolean ordered) {
         set = ordered ? new LinkedHashSet<Object>(size) : new HashSet<Object>(size);
-=======
-    public SetBuilder(final int size) {
-        set = new HashSet<Object>(size);
->>>>>>> f8b0e860
     }
 
     @Override
