--- conflicted
+++ resolved
@@ -135,7 +135,6 @@
      * @param values the values
      * @return this frame
      */
-<<<<<<< HEAD
      public Frame assign(Object... values) {
          if (stack != null) {
              return new Frame(this, values);
@@ -150,22 +149,4 @@
      public Frame clone() {
          return new Frame(this);
      }
-=======
-    Frame assign(Object... values) {
-        if (stack != null) {
-            int nparm = scope.getArgCount();
-            Object[] copy = stack.clone();
-            int ncopy = 0;
-            if (values != null && values.length > 0) {
-                ncopy = Math.min(nparm - curried, Math.min(nparm, values.length));
-                System.arraycopy(values, 0, copy, curried, ncopy);
-            }
-            // unbound parameters are defined as null
-            Arrays.fill(copy, curried + ncopy, nparm, null);
-            return new Frame(scope, copy, curried + ncopy);
-        }
-        return this;
-    }
-
->>>>>>> 94e6097c
 }