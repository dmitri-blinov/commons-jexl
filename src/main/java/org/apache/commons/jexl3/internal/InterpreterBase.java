--- conflicted
+++ resolved
@@ -330,19 +330,11 @@
         String name = identifier.getName();
         Object value = context.get(name);
         if (value == null && !context.has(name)) {
-<<<<<<< HEAD
             if (identifier.jjtGetParent() instanceof ASTReference) {
                 Class type = JexlParser.resolveType(name);
                 if (type != null)
                     return type;
-            } else if (!((identifier.jjtGetParent() instanceof ASTAssignment || identifier.jjtGetParent() instanceof ASTInitialization) && isSafe())) {
-=======
-            boolean ignore = (isSafe()
-                    && (symbol >= 0
-                    || identifier.jjtGetParent() instanceof ASTAssignment))
-                    || (identifier.jjtGetParent() instanceof ASTReference);
-            if (!ignore) {
->>>>>>> 356e806e
+            } else if (!(isSafe() && (symbol >= 0 || identifier.jjtGetParent() instanceof ASTAssignment || identifier.jjtGetParent() instanceof ASTInitialization))) {
                 return unsolvableVariable(identifier, name, true); // undefined
             }
         }
