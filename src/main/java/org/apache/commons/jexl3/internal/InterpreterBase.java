--- conflicted
+++ resolved
@@ -134,28 +134,14 @@
         functions = ii.functions;
         functors = ii.functors;
     }
-<<<<<<< HEAD
-
-=======
-    
->>>>>>> 69f4bcc3
+
     /**
      * Attempt to call close() if supported.
      * <p>This is used when dealing with auto-closeable (duck-like) objects
      * @param closeable the object we'd like to close
      */
     protected void closeIfSupported(Object closeable) {
-<<<<<<< HEAD
-        if (closeable instanceof AutoCloseable) {
-            try {
-                ((AutoCloseable)closeable).close();
-            } catch (Exception xignore) {
-                logger.warn(xignore);
-            }
-        } else if (closeable != null) {
-=======
         if (closeable != null) {
->>>>>>> 69f4bcc3
             JexlMethod mclose = uberspect.getMethod(closeable, "close", EMPTY_PARAMS);
             if (mclose != null) {
                 try {
@@ -273,7 +259,7 @@
         }
         return namespace;
     }
-    
+
     /**
      * Defines a variable.
      * @param var the variable to define
