--- conflicted
+++ resolved
@@ -191,53 +191,35 @@
     }
 
     @Override
-<<<<<<< HEAD
-    public Object evaluate(JexlContext context) {
+    public Object evaluate(final JexlContext context) {
         return execute(context, null);
     }
 
     @Override
-    public Object execute(JexlContext context) {
+    public Object execute(final JexlContext context) {
         return execute(context, null);
-=======
-    public Object evaluate(final JexlContext context) {
-        return execute(context);
-    }
-
-    @Override
-    public Object execute(final JexlContext context) {
-        checkCacheVersion();
-        final Frame frame = createFrame(null);
-        final Interpreter interpreter = createInterpreter(context, frame);
-        return interpreter.interpret(script);
->>>>>>> f8b0e860
     }
 
     @Override
     public Object execute(final JexlContext context, final Object... args) {
         checkCacheVersion();
-<<<<<<< HEAD
-        Interpreter interpreter = createInterpreter(context, args);
-=======
-        final Frame frame = createFrame(args != null && args.length > 0 ? args : null);
-        final Interpreter interpreter = createInterpreter(context, frame);
->>>>>>> f8b0e860
+        final Interpreter interpreter = createInterpreter(context, args);
         return interpreter.interpret(script);
     }
 
-    protected boolean isArray(Object o) {
+    protected boolean isArray(final Object o) {
         return o != null ? (o.getClass().isArray()) : false;
     }
 
-    protected boolean isArrayOf(Object o, Class type) {
+    protected boolean isArrayOf(final Object o, final Class type) {
         return o != null ? (o.getClass().isArray() && o.getClass().getComponentType() == type) : false;
     }
 
-    protected Object castArray(Object arr, Class type) {
+    protected Object castArray(final Object arr, final Class type) {
         return castArray(arr, type, 0);
     }
 
-    protected Object castArray(Object arr, Class type, int from) {
+    protected Object castArray(final Object arr, final Class type, final int from) {
         JexlArithmetic arithmetic = jexl.getArithmetic();
         // Process via untyped array to cover primitive type arrays
         int len = Array.getLength(arr);
@@ -263,7 +245,7 @@
      * @param args the passed arguments list
      * @return the script parameter list
      */
-    protected Object[] scriptArgs(Object[] args) {
+    protected Object[] scriptArgs(final Object[] args) {
         return scriptArgs(0, args);
     }
 
@@ -273,7 +255,7 @@
      * @param args the passed arguments list
      * @return the script parameter list
      */
-    protected Object[] scriptArgs(int curried, Object[] args) {
+    protected Object[] scriptArgs(final int curried, final Object[] args) {
 
         String[] params = getParameters();
         boolean varArgs = isVarArgs();
@@ -409,15 +391,9 @@
     }
 
     @Override
-<<<<<<< HEAD
-    public JexlScript curry(Object... args) {
-        String[] parms = getUnboundParameters();
+    public JexlScript curry(final Object... args) {
+        final String[] parms = getUnboundParameters();
         if (parms == null || parms.length == 0 || args == null || args.length == 0)
-=======
-    public JexlScript curry(final Object... args) {
-        final String[] parms = script.getParameters();
-        if (parms == null || parms.length == 0) {
->>>>>>> f8b0e860
             return this;
         return Closure.create(this, args);
     }
@@ -507,13 +483,8 @@
      * @return the callable
      */
     @Override
-<<<<<<< HEAD
-    public Callable callable(JexlContext context, Object... args) {
+    public Callable callable(final JexlContext context, final Object... args) {
         return new CallableScript(createInterpreter(context, args));
-=======
-    public Callable callable(final JexlContext context, final Object... args) {
-        return new Callable(createInterpreter(context, script.createFrame(args)));
->>>>>>> f8b0e860
     }
 
     /**
@@ -529,11 +500,7 @@
          * The base constructor.
          * @param intrprtr the interpreter to use
          */
-<<<<<<< HEAD
-        protected CallableScript(Interpreter intrprtr) {
-=======
-        protected Callable(final Interpreter intrprtr) {
->>>>>>> f8b0e860
+        protected CallableScript(final Interpreter intrprtr) {
             this.interpreter = intrprtr;
             this.result = intrprtr;
         }
