/*
 * Licensed to the Apache Software Foundation (ASF) under one or more
 * contributor license agreements.  See the NOTICE file distributed with
 * this work for additional information regarding copyright ownership.
 * The ASF licenses this file to You under the Apache License, Version 2.0
 * (the "License"); you may not use this file except in compliance with
 * the License.  You may obtain a copy of the License at
 *
 *      http://www.apache.org/licenses/LICENSE-2.0
 *
 * Unless required by applicable law or agreed to in writing, software
 * distributed under the License is distributed on an "AS IS" BASIS,
 * WITHOUT WARRANTIES OR CONDITIONS OF ANY KIND, either express or implied.
 * See the License for the specific language governing permissions and
 * limitations under the License.
 */

package org.apache.commons.jexl3.internal.introspection;
import java.lang.reflect.InvocationTargetException;
import org.apache.commons.jexl3.JexlException;

/**
 * Specialized executor to get a property from an object.
 * @since 2.0
 */
public final class PropertyGetExecutor extends AbstractExecutor.Get {
    /** A static signature for method(). */
    private static final Object[] EMPTY_PARAMS = {};
    /** The property. */
    private final String property;

    /**
     * Discovers a PropertyGetExecutor.
     * <p>The method to be found should be named "get{P,p}property.</p>
     *
     * @param is the introspector
     * @param clazz the class to find the get method from
     * @param property the property name to find
     * @return the executor if found, null otherwise
     */
<<<<<<< HEAD
    public static PropertyGetExecutor discover(Introspector is, Class<?> clazz, String property) {
        if (property == null || property.isEmpty()) {
            return null;
        }
        java.lang.reflect.Method m = is.getPropertyGet(clazz, property);
        return m == null ? null : new PropertyGetExecutor(clazz, m, property);
=======
    public static PropertyGetExecutor discover(final Introspector is, final Class<?> clazz, final String property) {
        final java.lang.reflect.Method method = discoverGet(is, "get", clazz, property);
        return method == null? null : new PropertyGetExecutor(clazz, method, property);
>>>>>>> f8b0e860
    }

    /**
     * Creates an instance.
     * @param clazz he class the get method applies to
     * @param method the method held by this executor
     * @param identifier the property to get
     */
    private PropertyGetExecutor(final Class<?> clazz, final java.lang.reflect.Method method, final String identifier) {
        super(clazz, method);
        property = identifier;
    }

    @Override
    public Object getTargetProperty() {
        return property;
    }

    @Override
    public Object invoke(final Object o) throws IllegalAccessException, InvocationTargetException {
        return method == null ? null : method.invoke(o, (Object[]) null);
    }

    @Override
<<<<<<< HEAD
    public Object tryInvoke(Object o, Object identifier) {
        if (o != null && objectClass == o.getClass() && property.equals(castString(identifier))) {
=======
    public Object tryInvoke(final Object o, final Object identifier) {
        if (o != null && method != null
            && property.equals(castString(identifier))
            && objectClass.equals(o.getClass())) {
>>>>>>> f8b0e860
            try {
                return method.invoke(o, (Object[]) null);
            } catch (IllegalAccessException | IllegalArgumentException xill) {
                return TRY_FAILED;// fail
            } catch (final InvocationTargetException xinvoke) {
                throw JexlException.tryFailed(xinvoke); // throw
            }
        }
        return TRY_FAILED;
    }
<<<<<<< HEAD
}
=======

    /**
     * Base method for boolean and object property get.
     * @param is the introspector
     * @param which "is" or "get" for boolean or object
     * @param clazz The class being examined.
     * @param property The property being addressed.
     * @return The {get,is}{p,P}roperty method if one exists, null otherwise.
     */
    static java.lang.reflect.Method discoverGet(final Introspector is, final String which, final Class<?> clazz, final String property) {
        if (property == null || property.isEmpty()) {
            return null;
        }
        //  this is gross and linear, but it keeps it straightforward.
        java.lang.reflect.Method method;
        final int start = which.length(); // "get" or "is" so 3 or 2 for char case switch
        // start with get<Property>
        final StringBuilder sb = new StringBuilder(which);
        sb.append(property);
        // uppercase nth char
        final char c = sb.charAt(start);
        sb.setCharAt(start, Character.toUpperCase(c));
        method = is.getMethod(clazz, sb.toString(), EMPTY_PARAMS);
        //lowercase nth char
        if (method == null) {
            sb.setCharAt(start, Character.toLowerCase(c));
            method = is.getMethod(clazz, sb.toString(), EMPTY_PARAMS);
        }
        return method;
    }
}
>>>>>>> f8b0e860
<|MERGE_RESOLUTION|>--- conflicted
+++ resolved
@@ -38,18 +38,12 @@
      * @param property the property name to find
      * @return the executor if found, null otherwise
      */
-<<<<<<< HEAD
-    public static PropertyGetExecutor discover(Introspector is, Class<?> clazz, String property) {
+    public static PropertyGetExecutor discover(final Introspector is, final Class<?> clazz, final String property) {
         if (property == null || property.isEmpty()) {
             return null;
         }
-        java.lang.reflect.Method m = is.getPropertyGet(clazz, property);
+        final java.lang.reflect.Method m = is.getPropertyGet(clazz, property);
         return m == null ? null : new PropertyGetExecutor(clazz, m, property);
-=======
-    public static PropertyGetExecutor discover(final Introspector is, final Class<?> clazz, final String property) {
-        final java.lang.reflect.Method method = discoverGet(is, "get", clazz, property);
-        return method == null? null : new PropertyGetExecutor(clazz, method, property);
->>>>>>> f8b0e860
     }
 
     /**
@@ -74,15 +68,8 @@
     }
 
     @Override
-<<<<<<< HEAD
-    public Object tryInvoke(Object o, Object identifier) {
+    public Object tryInvoke(final Object o, final Object identifier) {
         if (o != null && objectClass == o.getClass() && property.equals(castString(identifier))) {
-=======
-    public Object tryInvoke(final Object o, final Object identifier) {
-        if (o != null && method != null
-            && property.equals(castString(identifier))
-            && objectClass.equals(o.getClass())) {
->>>>>>> f8b0e860
             try {
                 return method.invoke(o, (Object[]) null);
             } catch (IllegalAccessException | IllegalArgumentException xill) {
@@ -93,38 +80,4 @@
         }
         return TRY_FAILED;
     }
-<<<<<<< HEAD
-}
-=======
-
-    /**
-     * Base method for boolean and object property get.
-     * @param is the introspector
-     * @param which "is" or "get" for boolean or object
-     * @param clazz The class being examined.
-     * @param property The property being addressed.
-     * @return The {get,is}{p,P}roperty method if one exists, null otherwise.
-     */
-    static java.lang.reflect.Method discoverGet(final Introspector is, final String which, final Class<?> clazz, final String property) {
-        if (property == null || property.isEmpty()) {
-            return null;
-        }
-        //  this is gross and linear, but it keeps it straightforward.
-        java.lang.reflect.Method method;
-        final int start = which.length(); // "get" or "is" so 3 or 2 for char case switch
-        // start with get<Property>
-        final StringBuilder sb = new StringBuilder(which);
-        sb.append(property);
-        // uppercase nth char
-        final char c = sb.charAt(start);
-        sb.setCharAt(start, Character.toUpperCase(c));
-        method = is.getMethod(clazz, sb.toString(), EMPTY_PARAMS);
-        //lowercase nth char
-        if (method == null) {
-            sb.setCharAt(start, Character.toLowerCase(c));
-            method = is.getMethod(clazz, sb.toString(), EMPTY_PARAMS);
-        }
-        return method;
-    }
-}
->>>>>>> f8b0e860
+}