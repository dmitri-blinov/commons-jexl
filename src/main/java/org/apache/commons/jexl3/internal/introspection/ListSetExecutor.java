/*
 * Licensed to the Apache Software Foundation (ASF) under one or more
 * contributor license agreements.  See the NOTICE file distributed with
 * this work for additional information regarding copyright ownership.
 * The ASF licenses this file to You under the Apache License, Version 2.0
 * (the "License"); you may not use this file except in compliance with
 * the License.  You may obtain a copy of the License at
 *
 *      http://www.apache.org/licenses/LICENSE-2.0
 *
 * Unless required by applicable law or agreed to in writing, software
 * distributed under the License is distributed on an "AS IS" BASIS,
 * WITHOUT WARRANTIES OR CONDITIONS OF ANY KIND, either express or implied.
 * See the License for the specific language governing permissions and
 * limitations under the License.
 */
package org.apache.commons.jexl3.internal.introspection;

import java.util.List;
import java.lang.reflect.Array;

/**
 * Specialized executor to set a property in a List or array.
 * @since 2.0
 */
public final class ListSetExecutor extends AbstractExecutor.Set {
    /** The java.lang.reflect.Array.get method used as an active marker in ListGet. */
    private static final java.lang.reflect.Method ARRAY_SET =
            initMarker(Array.class, "set", Object.class, Integer.TYPE, Object.class);
    /** The java.util.obj.set method used as an active marker in ListSet. */
    private static final java.lang.reflect.Method LIST_SET =
            initMarker(List.class, "set", Integer.TYPE, Object.class);
    /** The property. */
    private final Integer property;

    /**
     * Attempts to discover a ListSetExecutor.
     *
     * @param is the introspector
     * @param clazz the class to find the get method from
     * @param identifier the key to use as an argument to the get method
     * @param value the value to use as argument in list.put(key,value)
     * @return the executor if found, null otherwise
     */
    public static ListSetExecutor discover(final Introspector is, final Class<?> clazz, final Object identifier, final Object value) {
        final Integer index = castInteger(identifier);
        if (index != null) {
            if (clazz.isArray()) {
                // we could verify if the call can be performed but it does not change
                // the fact we would fail...
                // Class<?> formal = clazz.getComponentType();
                // Class<?> actual = value == null? Object.class : value.getClass();
                // if (IntrospectionUtils.isMethodInvocationConvertible(formal, actual, false)) {
                return new ListSetExecutor(clazz, ARRAY_SET, index);
                // }
            }
            if (List.class.isAssignableFrom(clazz)) {
                return new ListSetExecutor(clazz, LIST_SET, index);
            }
        }
        return null;
    }

    /**
     * Creates an instance.
     *
     * @param clazz the class the set method applies to
     * @param method the method called through this executor
     * @param key the key to use as 1st argument to the set method
     */
    private ListSetExecutor(final Class<?> clazz, final java.lang.reflect.Method method, final Integer key) {
        super(clazz, method);
        property = key;
    }

    @Override
    public Object getTargetProperty() {
        return property;
    }

    @Override
    public Object invoke(final Object obj, final Object value) {
        if (method == ARRAY_SET) {
            Array.set(obj, property, value);
        } else {
            @SuppressWarnings("unchecked") // LSE should only be created for array or list types
            final List<Object> list = (List<Object>) obj;
            list.set(property, value);
        }
        return value;
    }

    @Override
<<<<<<< HEAD
    public Object tryInvoke(final Object obj, Object key, Object value) {
        Integer index = castInteger(key);
        if (obj != null && objectClass == obj.getClass() && index != null) {
=======
    public Object tryInvoke(final Object obj, final Object key, final Object value) {
        final Integer index = castInteger(key);
        if (obj != null && method != null
                && objectClass.equals(obj.getClass())
                && index != null) {
>>>>>>> f8b0e860
            if (method == ARRAY_SET) {
                Array.set(obj, index, value);
            } else {
                @SuppressWarnings("unchecked")  // LSE should only be created for array or list types
                final List<Object> list = (List<Object>) obj;
                list.set(index, value);
            }
            return value;
        }
        return TRY_FAILED;
    }
}<|MERGE_RESOLUTION|>--- conflicted
+++ resolved
@@ -91,17 +91,9 @@
     }
 
     @Override
-<<<<<<< HEAD
-    public Object tryInvoke(final Object obj, Object key, Object value) {
-        Integer index = castInteger(key);
-        if (obj != null && objectClass == obj.getClass() && index != null) {
-=======
     public Object tryInvoke(final Object obj, final Object key, final Object value) {
         final Integer index = castInteger(key);
-        if (obj != null && method != null
-                && objectClass.equals(obj.getClass())
-                && index != null) {
->>>>>>> f8b0e860
+        if (obj != null && objectClass == obj.getClass() && index != null) {
             if (method == ARRAY_SET) {
                 Array.set(obj, index, value);
             } else {
