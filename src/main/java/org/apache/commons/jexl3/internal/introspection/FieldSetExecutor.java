--- conflicted
+++ resolved
@@ -42,26 +42,15 @@
      * @param value the value to set the field to
      * @return the executor if found, null otherwise
      */
-<<<<<<< HEAD
-    public static JexlPropertySet discover(Introspector is, Class<?> clazz, String identifier, Object value) {
+    public static JexlPropertySet discover(final Introspector is, final Class<?> clazz, final String identifier, final Object value) {
         if (identifier == null || identifier.isEmpty()) {
             return null;
         }
-        Field field = is.getField(clazz, identifier);
+        final Field field = is.getField(clazz, identifier);
         if (field != null
             && !Modifier.isFinal(field.getModifiers())
             && (value == null || MethodKey.isInvocationConvertible(field.getType(), value.getClass(), false))) {
             return new FieldSetExecutor(field);
-=======
-    public static JexlPropertySet discover(final Introspector is, final Class<?> clazz, final String identifier, final Object value) {
-        if (identifier != null) {
-            final Field field = is.getField(clazz, identifier);
-            if (field != null
-                && !Modifier.isFinal(field.getModifiers())
-                && (value == null || MethodKey.isInvocationConvertible(field.getType(), value.getClass(), false))) {
-                return new FieldSetExecutor(field);
-            }
->>>>>>> f8b0e860
         }
         return null;
     }
@@ -70,12 +59,8 @@
      * Creates a new instance of FieldPropertySet.
      * @param theField the class public field
      */
-<<<<<<< HEAD
-    private FieldSetExecutor(Field theField) {
+    private FieldSetExecutor(final Field theField) {
         super(theField.getDeclaringClass(), FIELD_SET);
-=======
-    private FieldSetExecutor(final Field theField) {
->>>>>>> f8b0e860
         field = theField;
     }
 
@@ -86,37 +71,18 @@
     }
 
     @Override
-<<<<<<< HEAD
-    public Object tryInvoke(Object obj, Object key, Object value) {
+    public Object tryInvoke(final Object obj, final Object key, final Object value) {
         if (objectClass == obj.getClass()
             && field.getName().equals(castString(key))
-=======
-    public Object tryInvoke(final Object obj, final Object key, final Object value) {
-        if (obj.getClass().equals(field.getDeclaringClass())
-            && key.equals(field.getName())
->>>>>>> f8b0e860
             && (value == null || MethodKey.isInvocationConvertible(field.getType(), value.getClass(), false))) {
             try {
                 field.set(obj, value);
                 return value;
-<<<<<<< HEAD
-            } catch (IllegalAccessException xill) {
+            } catch (final IllegalAccessException xill) {
                 return TRY_FAILED;
             }
         }
         return TRY_FAILED;
-=======
-            } catch (final IllegalAccessException xill) {
-                return Uberspect.TRY_FAILED;
-            }
-        }
-        return Uberspect.TRY_FAILED;
-    }
-
-    @Override
-    public boolean tryFailed(final Object rval) {
-        return rval == Uberspect.TRY_FAILED;
->>>>>>> f8b0e860
     }
 
     @Override
