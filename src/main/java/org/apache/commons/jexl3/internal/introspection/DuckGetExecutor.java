--- conflicted
+++ resolved
@@ -66,14 +66,8 @@
     }
 
     @Override
-<<<<<<< HEAD
-    public Object invoke(Object obj) throws IllegalAccessException, InvocationTargetException {
+    public Object invoke(final Object obj) throws IllegalAccessException, InvocationTargetException {
         return method.invoke(obj, args);
-=======
-    public Object invoke(final Object obj) throws IllegalAccessException, InvocationTargetException {
-        final Object[] args = {property};
-        return method == null ? null : method.invoke(obj, args);
->>>>>>> f8b0e860
     }
 
     @Override
@@ -84,10 +78,6 @@
             && ((property == null && key == null)
                  || (property != null && property.equals(key)))) {
             try {
-<<<<<<< HEAD
-=======
-                final Object[] args = {property};
->>>>>>> f8b0e860
                 return method.invoke(obj, args);
             } catch (IllegalAccessException | IllegalArgumentException xill) {
                 return TRY_FAILED;// fail
