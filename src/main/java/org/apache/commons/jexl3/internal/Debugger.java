/*
 * Licensed to the Apache Software Foundation (ASF) under one or more
 * contributor license agreements.  See the NOTICE file distributed with
 * this work for additional information regarding copyright ownership.
 * The ASF licenses this file to You under the Apache License, Version 2.0
 * (the "License"); you may not use this file except in compliance with
 * the License.  You may obtain a copy of the License at
 *
 *      http://www.apache.org/licenses/LICENSE-2.0
 *
 * Unless required by applicable law or agreed to in writing, software
 * distributed under the License is distributed on an "AS IS" BASIS,
 * WITHOUT WARRANTIES OR CONDITIONS OF ANY KIND, either express or implied.
 * See the License for the specific language governing permissions and
 * limitations under the License.
 */
package org.apache.commons.jexl3.internal;


import org.apache.commons.jexl3.JexlExpression;
import org.apache.commons.jexl3.JexlInfo;
import org.apache.commons.jexl3.JexlScript;
import org.apache.commons.jexl3.parser.ASTAddNode;
import org.apache.commons.jexl3.parser.ASTAndNode;
import org.apache.commons.jexl3.parser.ASTArguments;
import org.apache.commons.jexl3.parser.ASTArrayAccess;
import org.apache.commons.jexl3.parser.ASTArrayAccessSafe;
import org.apache.commons.jexl3.parser.ASTArrayConstructorNode;
import org.apache.commons.jexl3.parser.ASTArrayLiteral;
import org.apache.commons.jexl3.parser.ASTArrayOpenDimension;
import org.apache.commons.jexl3.parser.ASTAssertStatement;
import org.apache.commons.jexl3.parser.ASTAssignment;
import org.apache.commons.jexl3.parser.ASTAttributeReference;
import org.apache.commons.jexl3.parser.ASTBitwiseAndNode;
import org.apache.commons.jexl3.parser.ASTBitwiseComplNode;
import org.apache.commons.jexl3.parser.ASTBitwiseOrNode;
import org.apache.commons.jexl3.parser.ASTBitwiseXorNode;
import org.apache.commons.jexl3.parser.ASTBlock;
import org.apache.commons.jexl3.parser.ASTBooleanLiteral;
import org.apache.commons.jexl3.parser.ASTBreak;
import org.apache.commons.jexl3.parser.ASTCastNode;
import org.apache.commons.jexl3.parser.ASTCatchBlock;
import org.apache.commons.jexl3.parser.ASTClassLiteral;
import org.apache.commons.jexl3.parser.ASTSimpleLambda;
import org.apache.commons.jexl3.parser.ASTConstructorNode;
import org.apache.commons.jexl3.parser.ASTContinue;
import org.apache.commons.jexl3.parser.ASTCurrentNode;
import org.apache.commons.jexl3.parser.ASTDecrementNode;
import org.apache.commons.jexl3.parser.ASTDecrementPostfixNode;
import org.apache.commons.jexl3.parser.ASTDivNode;
import org.apache.commons.jexl3.parser.ASTDoWhileStatement;
import org.apache.commons.jexl3.parser.ASTEQNode;
import org.apache.commons.jexl3.parser.ASTERNode;
import org.apache.commons.jexl3.parser.ASTEWNode;
import org.apache.commons.jexl3.parser.ASTElvisNode;
import org.apache.commons.jexl3.parser.ASTEmptyFunction;
import org.apache.commons.jexl3.parser.ASTEnumerationNode;
import org.apache.commons.jexl3.parser.ASTEnumerationReference;
import org.apache.commons.jexl3.parser.ASTExpressionStatement;
import org.apache.commons.jexl3.parser.ASTExtVar;
import org.apache.commons.jexl3.parser.ASTFieldAccess;
import org.apache.commons.jexl3.parser.ASTForStatement;
import org.apache.commons.jexl3.parser.ASTForInitializationNode;
import org.apache.commons.jexl3.parser.ASTForTerminationNode;
import org.apache.commons.jexl3.parser.ASTForIncrementNode;
import org.apache.commons.jexl3.parser.ASTForeachStatement;
import org.apache.commons.jexl3.parser.ASTForeachVar;
import org.apache.commons.jexl3.parser.ASTFunctionStatement;
import org.apache.commons.jexl3.parser.ASTFunctionNode;
import org.apache.commons.jexl3.parser.ASTGENode;
import org.apache.commons.jexl3.parser.ASTGTNode;
import org.apache.commons.jexl3.parser.ASTIdentifier;
import org.apache.commons.jexl3.parser.ASTIdentifierAccess;
import org.apache.commons.jexl3.parser.ASTIncrementNode;
import org.apache.commons.jexl3.parser.ASTIncrementPostfixNode;
import org.apache.commons.jexl3.parser.ASTIndirectNode;
import org.apache.commons.jexl3.parser.ASTInitialization;
import org.apache.commons.jexl3.parser.ASTInitializedArrayConstructorNode;
import org.apache.commons.jexl3.parser.ASTInitializedCollectionConstructorNode;
import org.apache.commons.jexl3.parser.ASTInitializedMapConstructorNode;
import org.apache.commons.jexl3.parser.ASTInlineFieldEntry;
import org.apache.commons.jexl3.parser.ASTInlineFieldNEEntry;
import org.apache.commons.jexl3.parser.ASTInlineFieldNullEntry;
import org.apache.commons.jexl3.parser.ASTInlinePropertyAssignment;
import org.apache.commons.jexl3.parser.ASTInlinePropertyArrayEntry;
import org.apache.commons.jexl3.parser.ASTInlinePropertyArrayNEEntry;
import org.apache.commons.jexl3.parser.ASTInlinePropertyArrayNullEntry;
import org.apache.commons.jexl3.parser.ASTInlinePropertyEntry;
import org.apache.commons.jexl3.parser.ASTInlinePropertyNEEntry;
import org.apache.commons.jexl3.parser.ASTInlinePropertyNullEntry;
import org.apache.commons.jexl3.parser.ASTInnerConstructorNode;
import org.apache.commons.jexl3.parser.ASTIOFNode;
import org.apache.commons.jexl3.parser.ASTISNode;
import org.apache.commons.jexl3.parser.ASTMapLiteral;
import org.apache.commons.jexl3.parser.ASTIfStatement;
import org.apache.commons.jexl3.parser.ASTJexlLambda;
import org.apache.commons.jexl3.parser.ASTJexlScript;
import org.apache.commons.jexl3.parser.ASTJxltLiteral;
import org.apache.commons.jexl3.parser.ASTLENode;
import org.apache.commons.jexl3.parser.ASTLTNode;
import org.apache.commons.jexl3.parser.ASTMapEntry;
import org.apache.commons.jexl3.parser.ASTMapEntryLiteral;
import org.apache.commons.jexl3.parser.ASTMapEnumerationNode;
import org.apache.commons.jexl3.parser.ASTMapLiteral;
import org.apache.commons.jexl3.parser.ASTMapProjectionNode;
import org.apache.commons.jexl3.parser.ASTMethodNode;
import org.apache.commons.jexl3.parser.ASTMethodReference;
import org.apache.commons.jexl3.parser.ASTModNode;
import org.apache.commons.jexl3.parser.ASTMulNode;
import org.apache.commons.jexl3.parser.ASTMultipleAssignment;
import org.apache.commons.jexl3.parser.ASTMultipleIdentifier;
import org.apache.commons.jexl3.parser.ASTMultipleVarStatement;
import org.apache.commons.jexl3.parser.ASTMultiVar;
import org.apache.commons.jexl3.parser.ASTNEAssignment;
import org.apache.commons.jexl3.parser.ASTNENode;
import org.apache.commons.jexl3.parser.ASTNEWNode;
import org.apache.commons.jexl3.parser.ASTNINode;
import org.apache.commons.jexl3.parser.ASTNIOFNode;
import org.apache.commons.jexl3.parser.ASTNRNode;
import org.apache.commons.jexl3.parser.ASTNSWNode;
import org.apache.commons.jexl3.parser.ASTNotNode;
import org.apache.commons.jexl3.parser.ASTNullAssignment;
import org.apache.commons.jexl3.parser.ASTNullLiteral;
import org.apache.commons.jexl3.parser.ASTNumberLiteral;
import org.apache.commons.jexl3.parser.ASTOrNode;
import org.apache.commons.jexl3.parser.ASTPipeNode;
import org.apache.commons.jexl3.parser.ASTPointerNode;
import org.apache.commons.jexl3.parser.ASTProjectionNode;
import org.apache.commons.jexl3.parser.ASTQualifiedConstructorNode;
import org.apache.commons.jexl3.parser.ASTRangeNode;
import org.apache.commons.jexl3.parser.ASTReference;
import org.apache.commons.jexl3.parser.ASTEnclosedExpression;
import org.apache.commons.jexl3.parser.ASTRegexLiteral;
import org.apache.commons.jexl3.parser.ASTRemove;
import org.apache.commons.jexl3.parser.ASTReturnStatement;
import org.apache.commons.jexl3.parser.ASTSWNode;
import org.apache.commons.jexl3.parser.ASTSelectionNode;
import org.apache.commons.jexl3.parser.ASTSetAddNode;
import org.apache.commons.jexl3.parser.ASTSetAndNode;
import org.apache.commons.jexl3.parser.ASTSetDivNode;
import org.apache.commons.jexl3.parser.ASTSetLiteral;
import org.apache.commons.jexl3.parser.ASTSetModNode;
import org.apache.commons.jexl3.parser.ASTSetMultNode;
import org.apache.commons.jexl3.parser.ASTSetOperand;
import org.apache.commons.jexl3.parser.ASTSetOrNode;
import org.apache.commons.jexl3.parser.ASTSetSubNode;
import org.apache.commons.jexl3.parser.ASTSetShlNode;
import org.apache.commons.jexl3.parser.ASTSetSarNode;
import org.apache.commons.jexl3.parser.ASTSetShrNode;
import org.apache.commons.jexl3.parser.ASTSetXorNode;
import org.apache.commons.jexl3.parser.ASTShiftLeftNode;
import org.apache.commons.jexl3.parser.ASTShiftRightNode;
import org.apache.commons.jexl3.parser.ASTShiftRightUnsignedNode;
import org.apache.commons.jexl3.parser.ASTSizeFunction;
import org.apache.commons.jexl3.parser.ASTStartCountNode;
import org.apache.commons.jexl3.parser.ASTStopCountNode;
import org.apache.commons.jexl3.parser.ASTStringLiteral;
import org.apache.commons.jexl3.parser.ASTStringBuilderLiteral;
import org.apache.commons.jexl3.parser.ASTSubNode;
import org.apache.commons.jexl3.parser.ASTSwitchCaseLabel;
import org.apache.commons.jexl3.parser.ASTSwitchExpression;
import org.apache.commons.jexl3.parser.ASTSwitchExpressionCase;
import org.apache.commons.jexl3.parser.ASTSwitchExpressionDefault;
import org.apache.commons.jexl3.parser.ASTSwitchStatement;
import org.apache.commons.jexl3.parser.ASTSwitchStatementCase;
import org.apache.commons.jexl3.parser.ASTSwitchStatementDefault;
import org.apache.commons.jexl3.parser.ASTSynchronizedStatement;
import org.apache.commons.jexl3.parser.ASTTernaryNode;
import org.apache.commons.jexl3.parser.ASTTextBlockLiteral;
import org.apache.commons.jexl3.parser.ASTThisNode;
import org.apache.commons.jexl3.parser.ASTThrowStatement;
import org.apache.commons.jexl3.parser.ASTTryStatement;
import org.apache.commons.jexl3.parser.ASTTryVar;
import org.apache.commons.jexl3.parser.ASTTryWithResourceStatement;
import org.apache.commons.jexl3.parser.ASTTryResource;
import org.apache.commons.jexl3.parser.ASTTypeLiteral;
import org.apache.commons.jexl3.parser.ASTUnaryMinusNode;
import org.apache.commons.jexl3.parser.ASTUnaryPlusNode;
import org.apache.commons.jexl3.parser.ASTUnderscoreLiteral;
import org.apache.commons.jexl3.parser.ASTVar;
import org.apache.commons.jexl3.parser.ASTVarStatement;
import org.apache.commons.jexl3.parser.ASTWhileStatement;
import org.apache.commons.jexl3.parser.ASTYieldStatement;
import org.apache.commons.jexl3.parser.ASTAnnotatedStatement;
import org.apache.commons.jexl3.parser.ASTAnnotation;
import org.apache.commons.jexl3.parser.ASTNullpNode;

import org.apache.commons.jexl3.parser.JexlNode;
import org.apache.commons.jexl3.parser.JexlParser;
import org.apache.commons.jexl3.parser.ParserVisitor;

import java.math.BigDecimal;
import java.math.BigInteger;
import java.util.Map;
import java.util.Locale;
import java.util.regex.Pattern;
import java.text.DecimalFormat;
import java.text.DecimalFormatSymbols;

import org.apache.commons.jexl3.parser.ASTUnaryPlusNode;
import org.apache.commons.jexl3.parser.StringParser;

/**
 * Helps pinpoint the cause of problems in expressions that fail during evaluation.
 * <p>
 * It rebuilds an expression string from the tree and the start/end offsets of the cause in that string.
 * This implies that exceptions during evaluation do always carry the node that's causing the error.
 * </p>
 * @since 2.0
 */
public class Debugger extends ParserVisitor implements JexlInfo.Detail {
    /** The builder to compose messages. */
    protected final StringBuilder builder = new StringBuilder();
    /** The cause of the issue to debug. */
    protected JexlNode cause = null;
    /** The starting character location offset of the cause in the builder. */
    protected int start = 0;
    /** The ending character location offset of the cause in the builder. */
    protected int end = 0;
    /** The indentation level. */
    protected int indentLevel = 0;
    /** Perform indentation?. */
    protected int indent = 2;
    /** accept() relative depth. */
    protected int depth = Integer.MAX_VALUE;

    /**
     * Creates a Debugger.
     */
    public Debugger() {
    }

    /**
     * Resets this debugger state.
     */
    public void reset() {
        builder.setLength(0);
        cause = null;
        start = 0;
        end = 0;
        indentLevel = 0;
        indent = 2;
        depth = Integer.MAX_VALUE;
    }

    /**
     * Position the debugger on the root of an expression.
     * @param jscript the expression
     * @return true if the expression was a {@link Script} instance, false otherwise
     */
    public boolean debug(final JexlExpression jscript) {
        if (jscript instanceof Script) {
            return debug(((Script) jscript).script);
        }
        return false;
    }

    /**
     * Position the debugger on the root of a script.
     * @param jscript the script
     * @return true if the script was a {@link Script} instance, false otherwise
     */
    public boolean debug(final JexlScript jscript) {
        if (jscript instanceof Script) {
            return debug(((Script) jscript).script);
        }
        return false;
    }

    /**
     * Seeks the location of an error cause (a node) in an expression.
     * @param node the node to debug
     * @return true if the cause was located, false otherwise
     */
    public boolean debug(final JexlNode node) {
        return debug(node, true);
    }

    /**
     * Seeks the location of an error cause (a node) in an expression.
     * @param node the node to debug
     * @param r whether we should actively find the root node of the debugged node
     * @return true if the cause was located, false otherwise
     */
    public boolean debug(final JexlNode node, final boolean r) {
        start = 0;
        end = 0;
        indentLevel = 0;
        if (node != null) {
            builder.setLength(0);
            cause = node;
            // make arg cause become the root cause
            JexlNode walk = node;
            if (r) {
                while (walk.jjtGetParent() != null) {
                    walk = walk.jjtGetParent();
                }
            }
            accept(walk, null);
        }
        return end > 0;
    }

    /**
     * @return The rebuilt expression
     */
    @Override
    public String toString() {
        return builder.toString();
    }

    /**
     * Rebuilds an expression from a JEXL node.
     * @param node the node to rebuilt from
     * @return the rebuilt expression
     * @since 3.0
     */
    public String data(final JexlNode node) {
        start = 0;
        end = 0;
        indentLevel = 0;
        if (node != null) {
            builder.setLength(0);
            cause = node;
            accept(node, null);
        }
        return builder.toString();
    }

    /**
     * @return The starting offset location of the cause in the expression
     */
    @Override
    public int start() {
        return start;
    }

    /**
     * @return The end offset location of the cause in the expression
     */
    @Override
    public int end() {
        return end;
    }

    /**
     * Sets the indentation level.
     * @param level the number of spaces for indentation, none if less or equal to zero
     */
    public void setIndentation(final int level) {
        indentation(level);
    }

    /**
     * Sets the indentation level.
     * @param level the number of spaces for indentation, none if less or equal to zero
     * @return this debugger instance
     */
    public Debugger indentation(final int level) {
        indent = Math.max(level, 0);
        indentLevel = 0;
        return this;
    }

    /**
     * Sets this debugger relative maximum depth.
     * @param rdepth the maximum relative depth from the debugged node
     * @return this debugger instance
     */
    public Debugger depth(final int rdepth) {
        this.depth = rdepth;
        return this;
    }

    /**
     * Checks if a child node is the cause to debug &amp; adds its representation to the rebuilt expression.
     * @param node the child node
     * @param data visitor pattern argument
     * @return visitor pattern value
     */
    protected Object accept(final JexlNode node, final Object data) {
        if (depth <= 0) {
            builder.append("...");
            return data;
        }
        if (node == cause) {
            start = builder.length();
        }
        depth -= 1;
        final Object value = node.jjtAccept(this, data);
        depth += 1;
        if (node == cause) {
            end = builder.length();
        }
        return value;
    }

    /**
     * Adds a statement node to the rebuilt expression.
     * @param child the child node
     * @param data  visitor pattern argument
     * @return visitor pattern value
     */
    protected Object acceptStatement(final JexlNode child, final Object data) {
        final JexlNode parent = child.jjtGetParent();
        if (indent > 0 && (parent instanceof ASTBlock || parent instanceof ASTJexlScript)) {
            for (int i = 0; i < indentLevel; ++i) {
                for(int s = 0; s < indent; ++s) {
                    builder.append(' ');
                }
            }
        }
        depth -= 1;
        final Object value = accept(child, data);
        depth += 1;
        // blocks, if, for & while don't need a ';' at end
        if (!(child instanceof ASTJexlScript
            || child instanceof ASTBlock
            || child instanceof ASTIfStatement
            || child instanceof ASTForStatement
            || child instanceof ASTForeachStatement
            || child instanceof ASTWhileStatement
            || child instanceof ASTDoWhileStatement
            || child instanceof ASTTryStatement
            || child instanceof ASTTryWithResourceStatement
            || child instanceof ASTSwitchStatement
            || child instanceof ASTSynchronizedStatement
            || child instanceof ASTAnnotation)) {
            builder.append(';');
            if (indent > 0) {
                builder.append('\n');
            } else {
                builder.append(' ');
            }
        }
        return value;
    }

    /**
<<<<<<< HEAD
     * Gets printable class name
     * @param � the type
     * @return class name value
     */
    protected String getClassName(Class c) {
        StringBuilder result = new StringBuilder();
        Class literal = c;
        int array = 0;
        while (literal.isArray()) {
            array++;
            literal = literal.getComponentType();
        }
        if (literal != null) {
            if (literal.isMemberClass()) {
                result.append(getClassName(literal.getEnclosingClass()));
                result.append(".");
            }
            if (literal.isMemberClass() || JexlParser.isSimpleName(literal)) {
                result.append(literal.getSimpleName());
            } else {
                result.append(literal.getName());
            }
        }
        for (int i = 0; i < array; i++)
            result.append("[]");
        return result.toString();
    }

    /**
     * Checks if a terminal node is the the cause to debug &amp; adds its representation to the rebuilt expression.
=======
     * Checks if a terminal node is the cause to debug &amp; adds its representation to the rebuilt expression.
>>>>>>> 11775617
     * @param node  the child node
     * @param image the child node token image (may be null)
     * @param data  visitor pattern argument
     * @return visitor pattern value
     */
    protected Object check(final JexlNode node, final String image, final Object data) {
        if (node == cause) {
            start = builder.length();
        }
        if (image != null) {
            builder.append(image);
        } else {
            builder.append(node.toString());
        }
        if (node == cause) {
            end = builder.length();
        }
        return data;
    }

    /**
     * Checks if the children of a node using infix notation is the cause to debug, adds their representation to the
     * rebuilt expression.
     * @param node  the child node
     * @param infix the child node token
     * @param paren whether the child should be parenthesized
     * @param data  visitor pattern argument
     * @return visitor pattern value
     */
    protected Object infixChildren(final JexlNode node, final String infix, final boolean paren, final Object data) {
        final int num = node.jjtGetNumChildren(); //child.jjtGetNumChildren() > 1;
        if (paren) {
            builder.append('(');
        }
        for (int i = 0; i < num; ++i) {
            if (i > 0) {
                builder.append(infix);
            }
            accept(node.jjtGetChild(i), data);
        }
        if (paren) {
            builder.append(')');
        }
        return data;
    }

    /**
     * Checks if the child of a node using prefix notation is the cause to debug, adds their representation to the
     * rebuilt expression.
     * @param node   the node
     * @param prefix the node token
     * @param data   visitor pattern argument
     * @return visitor pattern value
     */
    protected Object prefixChild(final JexlNode node, final String prefix, final Object data) {
        final boolean paren = node.jjtGetChild(0).jjtGetNumChildren() > 1;
        builder.append(prefix);
        if (paren) {
            builder.append('(');
        }
        accept(node.jjtGetChild(0), data);
        if (paren) {
            builder.append(')');
        }
        return data;
    }

    /**
     * Checks if the child of a node using postfix notation is the cause to debug, adds their representation to the
     * rebuilt expression.
     * @param node   the node
     * @param suffix the node token
     * @param data   visitor pattern argument
     * @return visitor pattern value
     */
    protected Object postfixChild(JexlNode node, String suffix, Object data) {
        boolean paren = node.jjtGetChild(0).jjtGetNumChildren() > 1;
        if (paren) {
            builder.append('(');
        }
        accept(node.jjtGetChild(0), data);
        if (paren) {
            builder.append(')');
        }
        builder.append(suffix);
        return data;
    }

    @Override
    protected Object visit(final ASTAddNode node, final Object data) {
        return additiveNode(node, " + ", data);
    }

    @Override
    protected Object visit(final ASTSubNode node, final Object data) {
        return additiveNode(node, " - ", data);
    }

    /**
     * Rebuilds an additive expression.
     * @param node the node
     * @param op   the operator
     * @param data visitor pattern argument
     * @return visitor pattern value
     */
    protected Object additiveNode(final JexlNode node, final String op, final Object data) {
        // need parenthesis if not in operator precedence order
        final boolean paren = node.jjtGetParent() instanceof ASTMulNode
                || node.jjtGetParent() instanceof ASTDivNode
                || node.jjtGetParent() instanceof ASTModNode;
        final int num = node.jjtGetNumChildren();
        if (paren) {
            builder.append('(');
        }
        accept(node.jjtGetChild(0), data);
        for (int i = 1; i < num; ++i) {
            builder.append(op);
            accept(node.jjtGetChild(i), data);
        }
        if (paren) {
            builder.append(')');
        }
        return data;
    }

    /**
     * Rebuilds a shift expression.
     * @param node the node
     * @param op   the operator
     * @param data visitor pattern argument
     * @return visitor pattern value
     */
    protected Object shiftNode(JexlNode node, String op, Object data) {
        // need parenthesis if not in operator precedence order
        boolean paren = node.jjtGetParent() instanceof ASTAddNode
                || node.jjtGetParent() instanceof ASTSubNode;
        int num = node.jjtGetNumChildren();
        if (paren) {
            builder.append('(');
        }
        accept(node.jjtGetChild(0), data);
        for (int i = 1; i < num; ++i) {
            builder.append(op);
            accept(node.jjtGetChild(i), data);
        }
        if (paren) {
            builder.append(')');
        }
        return data;
    }

    @Override
    protected Object visit(final ASTAndNode node, final Object data) {
        return infixChildren(node, " && ", false, data);
    }

    @Override
    protected Object visit(final ASTArrayAccess node, final Object data) {
        int num = node.jjtGetNumChildren();
        builder.append('[');
        for (int i = 0; i < num; ++i) {
            if (i > 0)
                builder.append(',');
            accept(node.jjtGetChild(i), data);
        }
        builder.append(']');
        return data;
    }

    @Override
    protected Object visit(final ASTArrayAccessSafe node, Object data) {
        int num = node.jjtGetNumChildren();
        builder.append("?[");
        for (int i = 0; i < num; ++i) {
            if (i > 0)
                builder.append(',');
            accept(node.jjtGetChild(i), data);
        }
        builder.append(']');
        return data;
    }

    @Override
    protected Object visit(final ASTArrayLiteral node, Object data) {
        int num = node.jjtGetNumChildren();

        if (node.isImmutable())
            builder.append("#");

        builder.append("[ ");
        if (num > 0) {
            accept(node.jjtGetChild(0), data);
            for (int i = 1; i < num; ++i) {
                builder.append(", ");
                accept(node.jjtGetChild(i), data);
            }
        }
        if (node.isExtended()) {
            if (num > 0)
                builder.append(",");
            builder.append("...");
        }

        builder.append(" ]");
        return data;
    }

    @Override
    protected Object visit(final ASTRangeNode node, final Object data) {
        return infixChildren(node, " .. ", false, data);
    }

    @Override
    protected Object visit(final ASTAssignment node, final Object data) {
        return infixChildren(node, " = ", false, data);
    }

    @Override
    protected Object visit(final ASTNullAssignment node, final Object data) {
        return infixChildren(node, " ?= ", false, data);
    }

    @Override
    protected Object visit(final ASTNEAssignment node, final Object data) {
        return infixChildren(node, " := ", false, data);
    }

    @Override
    protected Object visit(final ASTVarStatement node, final Object data) {
        int num = node.jjtGetNumChildren();
        for (int i = 0; i < num; ++i) {
            if (i > 0)
                builder.append(',');
            accept(node.jjtGetChild(i), data);
        }
        return data;
    }

    @Override
    protected Object visit(final ASTInitialization node, final Object data) {
        accept(node.jjtGetChild(0), data);
        if (node.jjtGetNumChildren() == 2) {
           builder.append(" = ");
           accept(node.jjtGetChild(1), data);
        }
        return data;
    }

    @Override
    protected Object visit(final ASTMultipleIdentifier node, final Object data) {
        int num = node.jjtGetNumChildren();
        boolean isVarDeclare = node.jjtGetChild(0) instanceof ASTExtVar;

        if (isVarDeclare)
            builder.append("var");

        builder.append('(');
        for (int i = 0; i < num; ++i) {
            if (i > 0)
                builder.append(',');
            accept(node.jjtGetChild(i), data);
        }
        builder.append(")");
        return data;
    }

    @Override
    protected Object visit(final ASTMultipleAssignment node, final Object data) {
        accept(node.jjtGetChild(0), data);
        builder.append(" = ");
        accept(node.jjtGetChild(1), data);
        return data;
    }

    @Override
    protected Object visit(final ASTMultipleVarStatement node, final Object data) {
        accept(node.jjtGetChild(0), data);
        builder.append(" = ");
        accept(node.jjtGetChild(1), data);
        return data;
    }

    @Override
    protected Object visit(final ASTBitwiseAndNode node, final Object data) {
        return infixChildren(node, " & ", false, data);
    }

    @Override
    protected Object visit(final ASTBitwiseComplNode node, final Object data) {
        return prefixChild(node, "~", data);
    }

    @Override
    protected Object visit(final ASTBitwiseOrNode node, final Object data) {
        final boolean paren = node.jjtGetParent() instanceof ASTBitwiseAndNode;
        return infixChildren(node, " | ", paren, data);
    }

    @Override
    protected Object visit(final ASTBitwiseXorNode node, final Object data) {
        final boolean paren = node.jjtGetParent() instanceof ASTBitwiseAndNode;
        return infixChildren(node, " ^ ", paren, data);
    }

    @Override
    protected Object visit(final ASTBlock node, final Object data) {
        String label = node.getLabel();
        if (label != null) {
            builder.append(label);
            builder.append(" : ");
        }
        builder.append('{');
        if (indent > 0) {
            indentLevel += 1;
            builder.append('\n');
        } else {
            builder.append(' ');
        }
        final int num = node.jjtGetNumChildren();
        for (int i = 0; i < num; ++i) {
            final JexlNode child = node.jjtGetChild(i);
            acceptStatement(child, data);
        }
        if (indent > 0) {
            indentLevel -= 1;
            for (int i = 0; i < indentLevel; ++i) {
                for(int s = 0; s < indent; ++s) {
                    builder.append(' ');
                }
            }
        }
        builder.append('}');
        return data;
    }

    @Override
    protected Object visit(final ASTDivNode node, final Object data) {
        return infixChildren(node, " / ", false, data);
    }

    @Override
    protected Object visit(final ASTEmptyFunction node, final Object data) {
        builder.append("empty ");
        accept(node.jjtGetChild(0), data);
        return data;
    }

    @Override
    protected Object visit(final ASTISNode node, final Object data) {
        return infixChildren(node, " === ", false, data);
    }

    @Override
    protected Object visit(final ASTNINode node, final Object data) {
        return infixChildren(node, " !== ", false, data);
    }

    @Override
    protected Object visit(final ASTEQNode node, final Object data) {
        return infixChildren(node, " == ", false, data);
    }

    @Override
    protected Object visit(final ASTERNode node, final Object data) {
        return infixChildren(node, " =~ ", false, data);
    }

    @Override
    protected Object visit(final ASTSWNode node, final Object data) {
        return infixChildren(node, " =^ ", false, data);
    }

    @Override
    protected Object visit(final ASTEWNode node, final Object data) {
        return infixChildren(node, " =$ ", false, data);
    }

    @Override
    protected Object visit(final ASTNSWNode node, final Object data) {
        return infixChildren(node, " !^ ", false, data);
    }

    @Override
    protected Object visit(final ASTNEWNode node, final Object data) {
        return infixChildren(node, " !$ ", false, data);
    }

    @Override
    protected Object visit(final ASTContinue node, final Object data) {
        builder.append("continue");
        String label = node.getLabel();
        if (label != null) {
            builder.append(' ');
            builder.append(label);
        }
        return data;
    }

    @Override
    protected Object visit(final ASTRemove node, final Object data) {
        builder.append("remove");
        String label = node.getLabel();
        if (label != null) {
            builder.append(' ');
            builder.append(label);
        }
        return data;
    }

    @Override
    protected Object visit(final ASTBreak node, final Object data) {
        builder.append("break");
        String label = node.getLabel();
        if (label != null) {
            builder.append(' ');
            builder.append(label);
        }
        return data;
    }

    @Override
    protected Object visit(final ASTForStatement node, final Object data) {
        String label = node.getLabel();
        if (label != null) {
            builder.append(label);
            builder.append(" : ");
        }
        builder.append("for(");
        accept(node.jjtGetChild(0), data);
        builder.append(" ; ");
        accept(node.jjtGetChild(1), data);
        builder.append(" ; ");
        accept(node.jjtGetChild(2), data);
        builder.append(") ");
        if (node.jjtGetNumChildren() > 3) {
            acceptStatement(node.jjtGetChild(3), data);
        } else {
            builder.append(';');
        }
        return data;
    }

    @Override
    protected Object visit(final ASTForInitializationNode node, final Object data) {
        int num = node.jjtGetNumChildren();
        for (int i = 0; i < num; ++i) {
            if (i > 0)
                builder.append(',');
            JexlNode child = node.jjtGetChild(i);
            accept(child, data);
        }
        return data;
    }

    @Override
    protected Object visit(final ASTForTerminationNode node, final Object data) {
        if (node.jjtGetNumChildren() > 0)
            accept(node.jjtGetChild(0), data);
        return data;
    }

    @Override
    protected Object visit(final ASTForIncrementNode node, final Object data) {
        int num = node.jjtGetNumChildren();
        for (int i = 0; i < num; ++i) {
            if (i > 0)
                builder.append(',');
            JexlNode child = node.jjtGetChild(i);
            accept(child, data);
        }
        return data;
    }

    @Override
    protected Object visit(final ASTForeachStatement node, final Object data) {
        String label = node.getLabel();
        if (label != null) {
            builder.append(label);
            builder.append(" : ");
        }
        builder.append("for(");
        accept(node.jjtGetChild(0), data);
        builder.append(" : ");
        accept(node.jjtGetChild(1), data);
        builder.append(") ");
        if (node.jjtGetNumChildren() > 2) {
            acceptStatement(node.jjtGetChild(2), data);
        } else {
            builder.append(';');
        }
        return data;
    }

    @Override
    protected Object visit(final ASTForeachVar node, final Object data) {
        accept(node.jjtGetChild(0), data);
        if (node.jjtGetNumChildren() > 1) {
            builder.append(", ");
            accept(node.jjtGetChild(1), data);
        }
        return data;
    }

    @Override
    protected Object visit(final ASTTryStatement node, final Object data) {
        int num = node.jjtGetNumChildren();
        builder.append("try ");
        accept(node.jjtGetChild(0), data);
        for (int i = 1; i < num; ++i) {
            JexlNode child = node.jjtGetChild(i);
            if (!(child instanceof ASTCatchBlock))
                builder.append(" finally ");
            accept(child, data);
        }
        return data;
    }

    @Override
    protected Object visit(final ASTTryVar node, final Object data) {
        accept(node.jjtGetChild(0), data);
        return data;
    }

    @Override
    protected Object visit(final ASTCatchBlock node, final Object data) {
        int num = node.jjtGetNumChildren();
        builder.append(" catch ");
        if (num > 1) {
            builder.append("(");
            accept(node.jjtGetChild(0), data);
            builder.append(") ");
        }
        accept(node.jjtGetChild(num - 1), data);
        return data;
    }

    @Override
    protected Object visit(final ASTTryWithResourceStatement node, final Object data) {
        int num = node.jjtGetNumChildren();
        builder.append("try ");
        builder.append("(");
        accept(node.jjtGetChild(0), data);
        builder.append(")");
        accept(node.jjtGetChild(1), data);
        for (int i = 2; i < num; ++i) {
            JexlNode child = node.jjtGetChild(i);
            if (!(child instanceof ASTCatchBlock))
                builder.append(" finally ");
            accept(child, data);
        }
        return data;
    }

    @Override
    protected Object visit(final ASTTryResource node, final Object data) {
        accept(node.jjtGetChild(0), data);
        if (node.jjtGetNumChildren() > 1) {
            builder.append("=");
            accept(node.jjtGetChild(1), data);
        }
        return data;
    }

    @Override
    protected Object visit(final ASTGENode node, final Object data) {
        return infixChildren(node, " >= ", false, data);
    }

    @Override
    protected Object visit(final ASTGTNode node, final Object data) {
        return infixChildren(node, " > ", false, data);
    }

    /** Checks identifiers that contain spaces or punctuation
     * (but underscore, at-sign, sharp-sign and dollar).
     */
    protected static final Pattern QUOTED_IDENTIFIER =
            Pattern.compile("[\\s]|[\\p{Punct}&&[^@#\\$_]]");

    /**
     * Checks whether an identifier should be quoted or not.
     * @param str the identifier
     * @return true if needing quotes, false otherwise
     */
    protected boolean needQuotes(final String str) {
        return QUOTED_IDENTIFIER.matcher(str).find()
            || "size".equals(str)
            || "empty".equals(str);
    }

    @Override
    protected Object visit(final ASTIdentifier node, final Object data) {
        final String ns = node.getNamespace();
        final String image = StringParser.escapeIdentifier(node.getName());
        if (ns == null) {
            return check(node, image, data);
        }
        final String nsid = StringParser.escapeIdentifier(ns) + ":" + image;
        return check(node, nsid, data);
    }

    @Override
    protected Object visit(final ASTIdentifierAccess node, final Object data) {
        builder.append(node.isSafe() ? "?." : ".");
        final String image = node.getName();
        if (node.isExpression()) {
            builder.append('`');
            builder.append(image.replace("`", "\\`"));
            builder.append('`');
        } else if (needQuotes(image)) {
            // quote it
            builder.append('\'');
            builder.append(image.replace("'", "\\'"));
            builder.append('\'');
        } else {
            builder.append(image);
        }
        return data;
    }

    @Override
    protected Object visit(final ASTFieldAccess node, final Object data) {
        builder.append(".@");
        final String image = node.getName();
        builder.append(image);
        return data;
    }

    @Override
    protected Object visit(final ASTExpressionStatement node, final Object data) {
        accept(node.jjtGetChild(0), data);
        return data;
    }

    @Override
    protected Object visit(final ASTFunctionStatement node, final Object data) {
        // Last node is function
        ASTJexlScript script = (ASTJexlScript) node.jjtGetChild(1);
        if (script.getScope().isStatic())
            builder.append("static ");
        Class type = script.getScope().getReturnType();
        if (type != null) {
            builder.append(getClassName(type));
        } else {
            builder.append("function ");
        }
        // Name
        accept(node.jjtGetChild(0), data);
        // Function
        accept(script, data);
        return data;
    }

    @Override
    protected Object visit(final ASTIfStatement node, final Object data) {
        final int numChildren = node.jjtGetNumChildren();
        // if (...) ...
        builder.append("if (");
        accept(node.jjtGetChild(0), data);
        builder.append(") ");
        acceptStatement(node.jjtGetChild(1), data);
        // else...
        if (numChildren > 2) {
            builder.append(" else ");
            acceptStatement(node.jjtGetChild(2), data);
        }
        return data;
    }

    @Override
    protected Object visit(final ASTNumberLiteral node, final Object data) {
        return check(node, node.toString(), data);
    }

    /**
     * A pseudo visitor for parameters.
     * @param p the parameter name
     * @param data the visitor argument
     * @return the parameter name to use
     */
    protected String visitParameter(final String p, final Object data) {
        return p;
    }

    /**
     * A formatter for default values of parameters.
     * @param data the data to format
     * @return the formatted value
     */
    protected String formatDefaultValue(Object data) {
        if (data instanceof String) {
            String img = ((String) data).replace("'", "\\'");
            return "'" + img + "'";
        } else if (data instanceof Pattern) {
            String img = data.toString().replace("/", "\\/");
            return "~/" + img + "/";
        } else if (data instanceof BigDecimal) {
            DecimalFormat BIGDF = new DecimalFormat("0.0b", new DecimalFormatSymbols(Locale.ENGLISH));
            return BIGDF.format((BigDecimal) data);
        } else if (data instanceof Number && Double.isNaN(((Number) data).doubleValue())) {
            return "NaN";
        } else {
            StringBuilder strb = new StringBuilder(String.valueOf(data));
            if (data instanceof Float) {
                strb.append('f');
            } else if (data instanceof Double) {
                strb.append('d');
            } else if (data instanceof BigInteger) {
                strb.append('h');
            } else if (data instanceof Long) {
                strb.append('l');
            }
            return strb.toString();
        }
    }

    @Override
    protected Object visit(final ASTJexlScript node, final Object data) {
        // dump pragmas
        Map<String, Object> pragmas = node.getPragmas();
        if (pragmas != null) {
            for (Map.Entry<String, Object> entry : pragmas.entrySet()) {
                String name = entry.getKey();
                Object value = entry.getValue();
                builder.append("#pragma ");
                builder.append(name);
                builder.append(' ');
                if (value instanceof String) {
                    String img = ((String)value).replace("'", "\\'");
                    builder.append("'").append(img).append("'");
                } else {
                    builder.append(value);
                }
                builder.append('\r');
            }
        }
        // if single expression lambda
        boolean expr = false;
        // if lambda, produce parameters
        if (node instanceof ASTSimpleLambda) {
            expr = true;
        } else if (node instanceof ASTJexlLambda) {
            if (node.jjtGetNumChildren() == 1) {
               JexlNode child = node.jjtGetChild(0);
               if (!(child instanceof ASTBlock))
                   expr = true;
            }

            JexlNode parent = node.jjtGetParent();
            boolean function = parent instanceof ASTFunctionStatement;

            Scope scope = node.getScope();

            String[] params = node.getParameters();
            boolean varSyntax = false;
            if (params != null) {
                for (String param : params) {
                    int symbol = scope.getSymbol(param);
                    Class type = scope.getVariableType(symbol);
                    boolean isFinal = scope.isVariableFinal(symbol);
                    boolean isRequired = scope.isVariableRequired(symbol);
                    Object value = scope.getVariableValue(symbol);
                    if (isFinal || isRequired || type != null || value != null) {
                        varSyntax = true;
                        break;
                    }
                }
            }
            Class retType = scope.getReturnType();

            // use lambda syntax if not assigned
            boolean named = (parent instanceof ASTAssignment || parent instanceof ASTNullAssignment) && !expr;

            if (retType != null) {
                builder.append(getClassName(retType));
            } else if (named) {
                builder.append("function");
            }

            boolean parens = named || function || params == null || params.length != 1 || node.isVarArgs() || varSyntax || retType != null;

            if (parens)
                builder.append('(');

            if (params != null && params.length > 0) {
                for (int p = 0; p < params.length; ++p) {
                    if (p > 0)
                        builder.append(", ");
                    String param = params[p];
                    int symbol = scope.getSymbol(param);
                    boolean isFinal = scope.isVariableFinal(symbol);
                    if (isFinal) {
                        builder.append("final ");
                    }
                    if (varSyntax) {
                        Class type = scope.getVariableType(symbol);
                        if (type == null) {
                            builder.append("var ");
                        } else {
                            builder.append(getClassName(type)).append(" ");
                        }
                    }
                    boolean isRequired = scope.isVariableRequired(symbol);
                    if (isRequired) {
                        builder.append("&");
                    }
                    builder.append(visitParameter(param, data));
                    Object value = scope.getVariableValue(symbol);
                    if (value != null) {
                        builder.append(" = ");
                        builder.append(formatDefaultValue(value));
                    }
                }
                if (node.isVarArgs())
                    builder.append("...");
            }

            if (parens)
                builder.append(')');

            if (named) {
                builder.append(' ');
            } else {
                if (expr) {
                    builder.append("=>");
                } else if (!function) {
                    builder.append("->");
                }
            }
            // we will need a block...
        }
        // no parameters or done with them
        final int num = node.jjtGetNumChildren();
        if (num == 1 && (expr || !(node instanceof ASTJexlLambda))) {
            return accept(node.jjtGetChild(0), data);
        } else {
            for (int i = 0; i < num; ++i) {
                final JexlNode child = node.jjtGetChild(i);
                acceptStatement(child, data);
            }
        }
        return data;
    }

    @Override
    protected Object visit(final ASTLENode node, final Object data) {
        return infixChildren(node, " <= ", false, data);
    }

    @Override
    protected Object visit(final ASTLTNode node, final Object data) {
        return infixChildren(node, " < ", false, data);
    }

    @Override
    protected Object visit(final ASTIOFNode node, final Object data) {
        return infixChildren(node, " instanceof ", false, data);
    }

    @Override
    protected Object visit(final ASTNIOFNode node, final Object data) {
        return infixChildren(node, " !instanceof ", false, data);
    }

    @Override
    protected Object visit(final ASTMapEntry node, final Object data) {
        accept(node.jjtGetChild(0), data);
        builder.append(" : ");
        accept(node.jjtGetChild(1), data);
        return data;
    }

    @Override
    protected Object visit(final ASTMapEntryLiteral node, final Object data) {
        builder.append("[");
        accept(node.jjtGetChild(0), data);
        builder.append(" : ");
        accept(node.jjtGetChild(1), data);
        builder.append("]");
        return data;
    }

    @Override
    protected Object visit(final ASTMapEnumerationNode node, final Object data) {
        return prefixChild(node, "*:", data);
    }

    @Override
    protected Object visit(final ASTSetLiteral node, final Object data) {
        if (node.isImmutable())
            builder.append("#");
        builder.append("{ ");
        final int num = node.jjtGetNumChildren();
        if (num > 0) {
            accept(node.jjtGetChild(0), data);
            for (int i = 1; i < num; ++i) {
                builder.append(",");
                accept(node.jjtGetChild(i), data);
            }
        }
        if (node.isOrdered()) {
            if (num > 0)
                builder.append(",");
            builder.append("...");
        }
        builder.append(" }");
        return data;
    }

    @Override
    protected Object visit(final ASTSetOperand node, final Object data) {
        builder.append("?");
        if (!node.isAny())
            builder.append("?");
        builder.append("(");
        int num = node.jjtGetNumChildren();
        if (num > 0) {
            accept(node.jjtGetChild(0), data);
            for (int i = 1; i < num; ++i) {
                builder.append(",");
                accept(node.jjtGetChild(i), data);
            }
        }
        builder.append(")");
        return data;
    }

    @Override
    protected Object visit(final ASTMapLiteral node, final Object data) {
        if (node.isImmutable())
            builder.append("#");
        builder.append("{ ");
        final int num = node.jjtGetNumChildren();
        if (num > 0) {
            accept(node.jjtGetChild(0), data);
            for (int i = 1; i < num; ++i) {
                builder.append(",");
                accept(node.jjtGetChild(i), data);
            }
        } else {
            builder.append(':');
        }
        if (node.isOrdered()) {
            if (num > 0)
                builder.append(",");
            builder.append("...");
        }
        builder.append(" }");
        return data;
    }

    @Override
    protected Object visit(ASTInlinePropertyArrayEntry node, Object data) {
        builder.append("[");
        accept(node.jjtGetChild(0), data);
        builder.append("] : ");
        accept(node.jjtGetChild(1), data);
        return data;
    }

    @Override
    protected Object visit(ASTInlinePropertyArrayNullEntry node, Object data) {
        builder.append("[");
        accept(node.jjtGetChild(0), data);
        builder.append("] ?: ");
        accept(node.jjtGetChild(1), data);
        return data;
    }

    @Override
    protected Object visit(ASTInlinePropertyArrayNEEntry node, Object data) {
        builder.append("[");
        accept(node.jjtGetChild(0), data);
        builder.append("] =: ");
        accept(node.jjtGetChild(1), data);
        return data;
    }

    @Override
    protected Object visit(ASTInlinePropertyEntry node, Object data) {
        accept(node.jjtGetChild(0), data);
        builder.append(" : ");
        accept(node.jjtGetChild(1), data);
        return data;
    }

    @Override
    protected Object visit(ASTInlinePropertyNullEntry node, Object data) {
        accept(node.jjtGetChild(0), data);
        builder.append(" ?: ");
        accept(node.jjtGetChild(1), data);
        return data;
    }

    @Override
    protected Object visit(ASTInlinePropertyNEEntry node, Object data) {
        accept(node.jjtGetChild(0), data);
        builder.append(" =: ");
        accept(node.jjtGetChild(1), data);
        return data;
    }

    @Override
    protected Object visit(ASTInlineFieldEntry node, Object data) {
        accept(node.jjtGetChild(0), data);
        builder.append(" : ");
        accept(node.jjtGetChild(1), data);
        return data;
    }

    @Override
    protected Object visit(ASTInlineFieldNullEntry node, Object data) {
        accept(node.jjtGetChild(0), data);
        builder.append(" ?: ");
        accept(node.jjtGetChild(1), data);
        return data;
    }

    @Override
    protected Object visit(ASTInlineFieldNEEntry node, Object data) {
        accept(node.jjtGetChild(0), data);
        builder.append(" =: ");
        accept(node.jjtGetChild(1), data);
        return data;
    }

    @Override
    protected Object visit(ASTInlinePropertyAssignment node, Object data) {
        int num = node.jjtGetNumChildren();
        builder.append("{ ");
        for (int i = 0; i < num; ++i) {
            if (i > 0)
                builder.append(",");
            accept(node.jjtGetChild(i), data);
        }
        builder.append(" }");
        return data;
    }

    @Override
    protected Object visit(final ASTConstructorNode node, final Object data) {
        final int num = node.jjtGetNumChildren();
        builder.append("new(");
        if (num > 0) {
            accept(node.jjtGetChild(0), data);
            for (int i = 1; i < num; ++i) {
                builder.append(", ");
                accept(node.jjtGetChild(i), data);
            }
        }
        builder.append(")");
        return data;
    }

    @Override
    protected Object visit(final ASTQualifiedConstructorNode node, final Object data) {
        int num = node.jjtGetNumChildren();
        builder.append("new ");
        accept(node.jjtGetChild(0), data);
        accept(node.jjtGetChild(1), data);
        return data;
    }

    @Override
    protected Object visit(final ASTArrayConstructorNode node, final Object data) {
        int num = node.jjtGetNumChildren();
        builder.append("new ");
        accept(node.jjtGetChild(0), data);
        for (int i = 1; i < num; ++i) {
            builder.append("[");
            accept(node.jjtGetChild(i), data);
            builder.append("]");
        }
        return data;
    }

    @Override
    protected Object visit(final ASTArrayOpenDimension node, final Object data) {
        return data;
    }

    @Override
    protected Object visit(final ASTInitializedArrayConstructorNode node, final Object data) {
        int num = node.jjtGetNumChildren();
        builder.append("new ");
        accept(node.jjtGetChild(0), data);
        builder.append("[]");
        builder.append("{");
        for (int i = 1; i < num; ++i) {
            if (i > 1)
                builder.append(", ");
            accept(node.jjtGetChild(i), data);
        }
        builder.append("}");
        return data;
    }

    @Override
    protected Object visit(final ASTInitializedCollectionConstructorNode node, final Object data) {
        int num = node.jjtGetNumChildren();
        builder.append("new ");
        accept(node.jjtGetChild(0), data);
        builder.append("{");
        for (int i = 1; i < num; ++i) {
            if (i > 1)
                builder.append(", ");
            accept(node.jjtGetChild(i), data);
        }
        builder.append("}");
        return data;
    }

    @Override
    protected Object visit(final ASTInitializedMapConstructorNode node, final Object data) {
        int num = node.jjtGetNumChildren();
        builder.append("new ");
        accept(node.jjtGetChild(0), data);
        builder.append("{");
        for (int i = 1; i < num; ++i) {
            if (i > 1)
                builder.append(", ");
            accept(node.jjtGetChild(i), data);
        }
        builder.append("}");
        return data;
    }

    @Override
    protected Object visit(final ASTFunctionNode node, final Object data) {
        final int num = node.jjtGetNumChildren();
        if (num == 3) {
            accept(node.jjtGetChild(0), data);
            builder.append(":");
            accept(node.jjtGetChild(1), data);
            accept(node.jjtGetChild(2), data);
        } else if (num == 2) {
            accept(node.jjtGetChild(0), data);
            accept(node.jjtGetChild(1), data);
        }
        return data;
    }

    @Override
    protected Object visit(final ASTMethodNode node, final Object data) {
        final int num = node.jjtGetNumChildren();
        if (num == 2) {
            accept(node.jjtGetChild(0), data);
            accept(node.jjtGetChild(1), data);
        }
        return data;
    }

    @Override
    protected Object visit(final ASTMethodReference node, final Object data) {
        builder.append("::");
        accept(node.jjtGetChild(0), data);
        return data;
    }

    @Override
    protected Object visit(final ASTInnerConstructorNode node, final Object data) {
        builder.append(".new ");
        int num = node.jjtGetNumChildren();
        if (num == 2) {
            accept(node.jjtGetChild(0), data);
            accept(node.jjtGetChild(1), data);
        }
        return data;
    }

    @Override
    protected Object visit(ASTArguments node, Object data) {
        final int num = node.jjtGetNumChildren();
        builder.append("(");
        if (num > 0) {
            accept(node.jjtGetChild(0), data);
            for (int i = 1; i < num; ++i) {
                builder.append(", ");
                accept(node.jjtGetChild(i), data);
            }
        }
        builder.append(")");
        return data;
    }

    @Override
    protected Object visit(final ASTModNode node, final Object data) {
        return infixChildren(node, " % ", false, data);
    }

    @Override
    protected Object visit(final ASTMulNode node, final Object data) {
        return infixChildren(node, " * ", false, data);
    }

    @Override
    protected Object visit(final ASTShiftLeftNode node, final Object data) {
        return shiftNode(node, " << ", data);
    }

    @Override
    protected Object visit(final ASTShiftRightNode node, final Object data) {
        return shiftNode(node, " >> ", data);
    }

    @Override
    protected Object visit(final ASTShiftRightUnsignedNode node, final Object data) {
        return shiftNode(node, " >>> ", data);
    }

    @Override
    protected Object visit(final ASTNENode node, final Object data) {
        return infixChildren(node, " != ", false, data);
    }

    @Override
    protected Object visit(final ASTNRNode node, final Object data) {
        return infixChildren(node, " !~ ", false, data);
    }

    @Override
    protected Object visit(final ASTNotNode node, final Object data) {
        builder.append("!");
        accept(node.jjtGetChild(0), data);
        return data;
    }

    @Override
    protected Object visit(final ASTCastNode node, final Object data) {
        builder.append("(");
        accept(node.jjtGetChild(0), data);
        builder.append(")");
        accept(node.jjtGetChild(1), data);
        return data;
    }

    @Override
    protected Object visit(final ASTNullLiteral node, final Object data) {
        builder.append(node.toString());
        return data;
    }

    @Override
    protected Object visit(final ASTUnderscoreLiteral node, final Object data) {
        check(node, "_", data);
        return data;
    }

    @Override
    protected Object visit(final ASTOrNode node, final Object data) {
        // need parenthesis if not in operator precedence order
        final boolean paren = node.jjtGetParent() instanceof ASTAndNode;
        return infixChildren(node, " || ", paren, data);
    }

    @Override
    protected Object visit(final ASTReference node, final Object data) {
        final int num = node.jjtGetNumChildren();
        for (int i = 0; i < num; ++i) {
            accept(node.jjtGetChild(i), data);
        }
        return data;
    }

    @Override
    protected Object visit(final ASTAttributeReference node, final Object data) {
        builder.append('@');
        builder.append(node.getName());
        return data;
    }

    @Override
    protected Object visit(final ASTEnclosedExpression node, final Object data) {
        JexlNode first = node.jjtGetChild(0);
        builder.append('(');
        accept(first, data);
        builder.append(')');
        return data;
    }

    @Override
    protected Object visit(final ASTReturnStatement node, final Object data) {
        builder.append("return ");
        int num = node.jjtGetNumChildren();
        if (num > 0)
            accept(node.jjtGetChild(0), data);
        return data;
    }

    @Override
    protected Object visit(final ASTYieldStatement node, final Object data) {
        builder.append("yield ");
        accept(node.jjtGetChild(0), data);
        return data;
    }

    @Override
    protected Object visit(final ASTThrowStatement node, final Object data) {
        builder.append("throw ");
        accept(node.jjtGetChild(0), data);
        return data;
    }

    @Override
    protected Object visit(final ASTAssertStatement node, final Object data) {
        builder.append("assert ");
        accept(node.jjtGetChild(0), data);
        int num = node.jjtGetNumChildren();
        if (num > 1) {
            builder.append(" : ");
            accept(node.jjtGetChild(1), data);
        }
        return data;
    }

    @Override
    protected Object visit(final ASTSizeFunction node, final Object data) {
        builder.append("size ");
        accept(node.jjtGetChild(0), data);
        return data;
    }

    @Override
    protected Object visit(final ASTStringLiteral node, final Object data) {
        final String img = node.getLiteral().replace("'", "\\'");
        return check(node, "'" + img + "'", data);
    }

    @Override
    protected Object visit(final ASTTextBlockLiteral node, final Object data) {
        String img = node.toString();
        return check(node, img, data);
    }

    @Override
    protected Object visit(final ASTStringBuilderLiteral node, final Object data) {
        accept(node.jjtGetChild(0), data);
        builder.append("...");
        return data;
    }

    @Override
    protected Object visit(final ASTRegexLiteral node, final Object data) {
        final String img = node.toString().replace("/", "\\/");
        return check(node, "~/" + img + "/", data);
    }

    @Override
    protected Object visit(final ASTClassLiteral node, final Object data) {
        builder.append(node.toString());
        builder.append(".class");
        return data;
    }

    @Override
    protected Object visit(final ASTTypeLiteral node, final Object data) {
        builder.append(node.toString());
        return data;
    }

    @Override
    protected Object visit(final ASTTernaryNode node, final Object data) {
        accept(node.jjtGetChild(0), data);
        builder.append("? ");
        accept(node.jjtGetChild(1), data);
        if (node.jjtGetNumChildren() > 2) {
            builder.append(" : ");
            accept(node.jjtGetChild(2), data);
        }
        return data;
    }

    @Override
    protected Object visit(final ASTElvisNode node, final Object data) {
        accept(node.jjtGetChild(0), data);
        builder.append("?: ");
        accept(node.jjtGetChild(1), data);
        return data;
    }

    @Override
    protected Object visit(final ASTNullpNode node, final Object data) {
        accept(node.jjtGetChild(0), data);
        builder.append("??");
        accept(node.jjtGetChild(1), data);
        return data;
    }

    @Override
    protected Object visit(final ASTBooleanLiteral node, final Object data) {
        builder.append(node.toString());
        return data;
    }

    @Override
    protected Object visit(final ASTThisNode node, final Object data) {
        check(node, "this", data);
        return data;
    }

    @Override
    protected Object visit(final ASTCurrentNode node, final Object data) {
        check(node, "@", data);
        return data;
    }

    @Override
    protected Object visit(final ASTUnaryMinusNode node, final Object data) {
        return prefixChild(node, "-", data);
    }

    @Override
    protected Object visit(final ASTUnaryPlusNode node, final Object data) {
        return prefixChild(node, "+", data);
    }

    @Override
    protected Object visit(final ASTIncrementNode node, final Object data) {
        return prefixChild(node, "++", data);
    }

    @Override
    protected Object visit(final ASTDecrementNode node, final Object data) {
        return prefixChild(node, "--", data);
    }

    @Override
    protected Object visit(final ASTIncrementPostfixNode node, final Object data) {
        return postfixChild(node, "++", data);
    }

    @Override
    protected Object visit(final ASTDecrementPostfixNode node, final Object data) {
        return postfixChild(node, "--", data);
    }

    @Override
    protected Object visit(final ASTIndirectNode node, final Object data) {
        return prefixChild(node, "*", data);
    }

    @Override
    protected Object visit(final ASTPointerNode node, final Object data) {
        builder.append("&");
        accept(node.jjtGetChild(0), data);
        return data;
    }

    @Override
    protected Object visit(final ASTEnumerationNode node, final Object data) {
        int num = node.jjtGetNumChildren();
        if (num == 1) {
            builder.append("...");
            accept(node.jjtGetChild(0), data);
            return data;
        } else {
            builder.append("...(");
            accept(node.jjtGetChild(0), data);
            builder.append(':');
            accept(node.jjtGetChild(1), data);
            builder.append(")");
            return data;
        }
    }

    @Override
    protected Object visit(final ASTEnumerationReference node, final Object data) {
        int num = node.jjtGetNumChildren();
        for (int i = 0; i < num; ++i) {
            accept(node.jjtGetChild(i), data);
        }
        return data;
    }

    @Override
    protected Object visit(final ASTVar node, final Object data) {
        boolean isFinal = node.isFinal();
        boolean isRequired = node.isRequired();
        if (isFinal) {
            builder.append("final ");
        }
        Class type = node.getType();
        if (type == null) {
            builder.append("var ");
        } else {
            builder.append(getClassName(type)).append(" ");
        }
        if (isRequired) {
            builder.append("&");
        }
        check(node, node.getName(), data);
        return data;
    }

    @Override
    protected Object visit(final ASTMultiVar node, final Object data) {
        boolean first = true;
        for (Class type : node.getTypes()) {
            if (!first)
                builder.append(" | ");
            builder.append(getClassName(type)).append(" ");
            first = false;
        }
        check(node, node.getName(), data);
        return data;
    }

    @Override
    protected Object visit(final ASTExtVar node, final Object data) {
        check(node, node.getName(), data);
        return data;
    }

    @Override
    protected Object visit(final ASTWhileStatement node, final Object data) {
        String label = node.getLabel();
        if (label != null) {
            builder.append(label);
            builder.append(" : ");
        }
        builder.append("while (");
        accept(node.jjtGetChild(0), data);
        builder.append(") ");
        if (node.jjtGetNumChildren() > 1) {
            acceptStatement(node.jjtGetChild(1), data);
        } else {
            builder.append(';');
        }
        return data;
    }

    @Override
    protected Object visit(final ASTDoWhileStatement node, final Object data) {
        String label = node.getLabel();
        if (label != null) {
            builder.append(label);
            builder.append(" : ");
        }
        builder.append("do ");
        final int nc = node.jjtGetNumChildren();
        if (nc > 1) {
            acceptStatement(node.jjtGetChild(0), data);
        } else {
            builder.append(";");
        }
        builder.append(" while (");
        accept(node.jjtGetChild(nc - 1), data);
        builder.append(")");
        return data;
    }

    @Override
    protected Object visit(final ASTSynchronizedStatement node, final Object data) {
        builder.append("synchronized (");
        accept(node.jjtGetChild(0), data);
        builder.append(") ");
        if (node.jjtGetNumChildren() > 1) {
            acceptStatement(node.jjtGetChild(1), data);
        } else {
            builder.append(';');
        }
        return data;
    }

    @Override
    protected Object visit(final ASTSwitchStatement node, final Object data) {
        String label = node.getLabel();
        if (label != null) {
            builder.append(label);
            builder.append(" : ");
        }
        builder.append("switch (");
        accept(node.jjtGetChild(0), data);
        builder.append(") {");
        for (int i = 1; i < node.jjtGetNumChildren(); i++)
            accept(node.jjtGetChild(i), data);
        builder.append("}");
        return data;
    }

    @Override
    protected Object visit(final ASTSwitchStatementCase node, final Object data) {
        builder.append("case ");
        accept(node.jjtGetChild(0), data);
        builder.append(" : ");
        if (node.jjtGetNumChildren() > 1) {
            for (int i = 1; i < node.jjtGetNumChildren(); i++)
                acceptStatement(node.jjtGetChild(i), data);
        } else {
            builder.append(';');
        }
        return data;
    }

    @Override
    protected Object visit(final ASTSwitchStatementDefault node, final Object data) {
        builder.append("default : ");
        if (node.jjtGetNumChildren() > 0) {
            for (int i = 0; i < node.jjtGetNumChildren(); i++)
                acceptStatement(node.jjtGetChild(i), data);
        } else {
            builder.append(';');
        }
        return data;
    }

    @Override
    protected Object visit(final ASTSwitchExpression node, final Object data) {
        builder.append("switch (");
        accept(node.jjtGetChild(0), data);
        builder.append(") {");
        for (int i = 1; i < node.jjtGetNumChildren(); i++)
            accept(node.jjtGetChild(i), data);
        builder.append("}");
        return data;
    }

    @Override
    protected Object visit(final ASTSwitchExpressionCase node, final Object data) {
        builder.append("case ");
        accept(node.jjtGetChild(0), data);
        builder.append(" -> ");
        if (node.jjtGetNumChildren() > 1) {
            acceptStatement(node.jjtGetChild(1), data);
        } else {
            builder.append(';');
        }
        return data;
    }

    @Override
    protected Object visit(final ASTSwitchCaseLabel node, final Object data) {
        for (int i = 0; i < node.jjtGetNumChildren(); i++) {
            if (i > 0)
                builder.append(',');
            accept(node.jjtGetChild(i), data);
        }
        return data;
    }

    @Override
    protected Object visit(final ASTSwitchExpressionDefault node, final Object data) {
        builder.append("default -> ");
        if (node.jjtGetNumChildren() > 0) {
            acceptStatement(node.jjtGetChild(0), data);
        } else {
            builder.append(';');
        }
        return data;
    }

    @Override
    protected Object visit(final ASTSetAddNode node, final Object data) {
        return infixChildren(node, " += ", false, data);
    }

    @Override
    protected Object visit(final ASTSetSubNode node, final Object data) {
        return infixChildren(node, " -= ", false, data);
    }

    @Override
    protected Object visit(final ASTSetMultNode node, final Object data) {
        return infixChildren(node, " *= ", false, data);
    }

    @Override
    protected Object visit(final ASTSetDivNode node, final Object data) {
        return infixChildren(node, " /= ", false, data);
    }

    @Override
    protected Object visit(final ASTSetModNode node, final Object data) {
        return infixChildren(node, " %= ", false, data);
    }

    @Override
    protected Object visit(final ASTSetAndNode node, final Object data) {
        return infixChildren(node, " &= ", false, data);
    }

    @Override
    protected Object visit(final ASTSetOrNode node, final Object data) {
        return infixChildren(node, " |= ", false, data);
    }

    @Override
    protected Object visit(final ASTSetXorNode node, final Object data) {
        return infixChildren(node, " ^= ", false, data);
    }

    @Override
    protected Object visit(final ASTSetShlNode node, final Object data) {
        return infixChildren(node, " <<= ", false, data);
    }

    @Override
    protected Object visit(final ASTSetSarNode node, final Object data) {
        return infixChildren(node, " >>= ", false, data);
    }

    @Override
    protected Object visit(final ASTSetShrNode node, final Object data) {
        return infixChildren(node, " >>>= ", false, data);
    }

    @Override
    protected Object visit(final ASTJxltLiteral node, final Object data) {
        final String img = node.getLiteral().replace("`", "\\`");
        return check(node, "`" + img + "`", data);
    }

    @Override
    protected Object visit(final ASTAnnotation node, final Object data) {
        final int num = node.jjtGetNumChildren();
        builder.append('@');
        builder.append(node.getName());
        if (num > 0) {
            accept(node.jjtGetChild(0), data); // zut
        }
        return null;
    }

    @Override
    protected Object visit(final ASTAnnotatedStatement node, final Object data) {
        final int num = node.jjtGetNumChildren();
        for (int i = 0; i < num; ++i) {
            if (i > 0) {// && child instanceof ASTBlock) {
                builder.append(' ');
            }
            final JexlNode child = node.jjtGetChild(i);
            acceptStatement(child, data);
        }
        return data;
    }

    @Override
    protected Object visit(ASTProjectionNode node, Object data) {
        int num = node.jjtGetNumChildren();
        builder.append(".{");
        for (int i = 0; i < num; ++i) {
            if (i > 0)
                builder.append(',');
            accept(node.jjtGetChild(i), data);
        }
        builder.append('}');
        return data;
    }

    @Override
    protected Object visit(ASTMapProjectionNode node, Object data) {
        builder.append(".{");
        accept(node.jjtGetChild(0), data);
        builder.append(':');
        accept(node.jjtGetChild(1), data);
        builder.append('}');
        return data;
    }

    @Override
    protected Object visit(ASTSelectionNode node, Object data) {
        builder.append(".[");
        accept(node.jjtGetChild(0), data);
        builder.append(']');
        return data;
    }

    @Override
    protected Object visit(ASTStartCountNode node, Object data) {
        return prefixChild(node, ">", data);
    }

    @Override
    protected Object visit(ASTStopCountNode node, Object data) {
        return prefixChild(node, "<", data);
    }

    @Override
    protected Object visit(ASTPipeNode node, Object data) {
        builder.append(".(");
        accept(node.jjtGetChild(0), data);
        builder.append(')');
        return data;
    }

}<|MERGE_RESOLUTION|>--- conflicted
+++ resolved
@@ -437,7 +437,6 @@
     }
 
     /**
-<<<<<<< HEAD
      * Gets printable class name
      * @param � the type
      * @return class name value
@@ -467,10 +466,7 @@
     }
 
     /**
-     * Checks if a terminal node is the the cause to debug &amp; adds its representation to the rebuilt expression.
-=======
      * Checks if a terminal node is the cause to debug &amp; adds its representation to the rebuilt expression.
->>>>>>> 11775617
      * @param node  the child node
      * @param image the child node token image (may be null)
      * @param data  visitor pattern argument
