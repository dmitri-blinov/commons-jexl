--- conflicted
+++ resolved
@@ -401,12 +401,16 @@
      */
     private static boolean isStatement(JexlNode child) {
         return child instanceof ASTJexlScript
-                || child instanceof ASTJexlLambda
                 || child instanceof ASTBlock
                 || child instanceof ASTIfStatement
+                || child instanceof ASTForStatement
                 || child instanceof ASTForeachStatement
                 || child instanceof ASTWhileStatement
                 || child instanceof ASTDoWhileStatement
+                || child instanceof ASTTryStatement
+                || child instanceof ASTTryWithResourceStatement
+                || child instanceof ASTSwitchStatement
+                || child instanceof ASTSynchronizedStatement
                 || child instanceof ASTAnnotation;
     }
 
@@ -447,22 +451,7 @@
         final Object value = accept(child, data);
         depth += 1;
         // blocks, if, for & while don't need a ';' at end
-<<<<<<< HEAD
-        if (!(child instanceof ASTJexlScript
-            || child instanceof ASTBlock
-            || child instanceof ASTIfStatement
-            || child instanceof ASTForStatement
-            || child instanceof ASTForeachStatement
-            || child instanceof ASTWhileStatement
-            || child instanceof ASTDoWhileStatement
-            || child instanceof ASTTryStatement
-            || child instanceof ASTTryWithResourceStatement
-            || child instanceof ASTSwitchStatement
-            || child instanceof ASTSynchronizedStatement
-            || child instanceof ASTAnnotation)) {
-=======
         if (!isStatement(child) && !semicolTerminated(builder)) {
->>>>>>> bab46ba1
             builder.append(';');
             if (indent > 0) {
                 builder.append('\n');
@@ -1203,7 +1192,6 @@
         return p;
     }
 
-<<<<<<< HEAD
     /**
      * A formatter for default values of parameters.
      * @param data the data to format
@@ -1234,16 +1222,15 @@
             }
             return strb.toString();
         }
-=======
+    }
+
     private static  boolean isLambdaExpr(ASTJexlLambda lambda) {
         return lambda.jjtGetNumChildren() == 1 && !isStatement(lambda.jjtGetChild(0));
->>>>>>> bab46ba1
     }
 
     @Override
     protected Object visit(final ASTJexlScript node, final Object arg) {
         Object data = arg;
-<<<<<<< HEAD
         // dump pragmas
         Map<String, Object> pragmas = node.getPragmas();
         if (pragmas != null) {
@@ -1258,29 +1245,9 @@
                     builder.append("'").append(img).append("'");
                 } else {
                     builder.append(value);
-=======
-        // if lambda, produce parameters
-        if (node instanceof ASTJexlLambda) {
-            final ASTJexlLambda lambda = (ASTJexlLambda) node;
-            final JexlNode parent = node.jjtGetParent();
-            // use lambda syntax if not assigned
-            boolean expr = isLambdaExpr(lambda);
-            final boolean named = parent instanceof ASTAssignment;
-            if (named && !expr) {
-                builder.append("function");
-            }
-            builder.append('(');
-            final String[] params = lambda.getParameters();
-            if (params != null && params.length > 0) {
-                builder.append(visitParameter(params[0], data));
-                for (int p = 1; p < params.length; ++p) {
-                    builder.append(", ");
-                    builder.append(visitParameter(params[p], data));
->>>>>>> bab46ba1
                 }
                 builder.append('\r');
             }
-<<<<<<< HEAD
         }
         // if single expression lambda
         boolean expr = false;
@@ -1376,20 +1343,9 @@
                 builder.append(' ');
             } else {
                 if (expr) {
-                    builder.append("=>");
+                    builder.append("->");
                 } else if (!function) {
                     builder.append("->");
-=======
-            builder.append(')');
-            if (named && !expr) {
-                // block follows
-                builder.append(' ');
-            } else {
-                builder.append("->");
-                // add a space if lambda expr otherwise block follows
-                if (expr) {
-                    builder.append(' ');
->>>>>>> bab46ba1
                 }
             }
         }
