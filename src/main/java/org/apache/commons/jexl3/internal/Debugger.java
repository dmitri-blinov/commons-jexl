--- conflicted
+++ resolved
@@ -1792,13 +1792,13 @@
     }
 
     @Override
-    protected Object visit(ASTStringLiteral node, Object data) {
+    protected Object visit(final ASTStringLiteral node, Object data) {
         String img = StringParser.escapeString(node.getLiteral(), '\'');
         return this.check(node, img, data);
     }
 
     @Override
-    protected Object visit(ASTJxltLiteral node, Object data) {
+    protected Object visit(final ASTJxltLiteral node, Object data) {
         String img = StringParser.escapeString(node.getLiteral(), '`');
         return this.check(node, img, data);
     }
@@ -2167,7 +2167,6 @@
     }
 
     @Override
-<<<<<<< HEAD
     protected Object visit(final ASTSetShlNode node, final Object data) {
         return infixChildren(node, " <<= ", false, data);
     }
@@ -2183,14 +2182,6 @@
     }
 
     @Override
-    protected Object visit(final ASTJxltLiteral node, final Object data) {
-        final String img = node.getLiteral().replace("`", "\\`");
-        return check(node, "`" + img + "`", data);
-    }
-
-    @Override
-=======
->>>>>>> 72f65769
     protected Object visit(final ASTAnnotation node, final Object data) {
         final int num = node.jjtGetNumChildren();
         builder.append('@');
