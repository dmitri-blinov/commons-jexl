--- conflicted
+++ resolved
@@ -32,13 +32,8 @@
      * Creates a new builder.
      * @param size the expected map size
      */
-<<<<<<< HEAD
-    public MapBuilder(int size, boolean ordered) {
+    public MapBuilder(final int size, final boolean ordered) {
         map = ordered ? new LinkedHashMap<Object, Object>(size) : new HashMap<Object, Object>(size);
-=======
-    public MapBuilder(final int size) {
-        map = new HashMap<Object, Object>(size);
->>>>>>> f8b0e860
     }
 
     @Override
