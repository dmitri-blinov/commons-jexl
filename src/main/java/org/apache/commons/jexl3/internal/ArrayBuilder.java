--- conflicted
+++ resolved
@@ -70,13 +70,8 @@
      * Creates a new builder.
      * @param size the initial array size
      */
-<<<<<<< HEAD
-    public ArrayBuilder(int size) {
+    public ArrayBuilder(final int size) {
         untyped = new ArrayList<Object> (size);
-=======
-    public ArrayBuilder(final int size) {
-        untyped = new Object[size];
->>>>>>> f8b0e860
     }
 
     @Override
@@ -113,8 +108,7 @@
     }
 
     @Override
-<<<<<<< HEAD
-    public Object create(boolean extended) {
+    public Object create(final boolean extended) {
         if (extended) {
             return untyped;
         }
@@ -137,33 +131,6 @@
         Object typed = Array.newInstance(commonClass, size);
         for (int i = 0; i < size; ++i) {
             Array.set(typed, i, untyped.get(i));
-=======
-    public Object create(final boolean extended) {
-        if (untyped != null) {
-            if (extended) {
-                final List<Object> list = new ArrayList<Object>(added);
-                list.addAll(Arrays.asList(untyped).subList(0, added));
-                return list;
-            }
-            // convert untyped array to the common class if not Object.class
-            if (commonClass != null && !Object.class.equals(commonClass)) {
-                final int size = added;
-                // if the commonClass is a number, it has an equivalent primitive type, get it
-                if (unboxing) {
-                    commonClass = unboxingClass(commonClass);
-                }
-                // allocate and fill up the typed array
-                final Object typed = Array.newInstance(commonClass, size);
-                for (int i = 0; i < size; ++i) {
-                    Array.set(typed, i, untyped[i]);
-                }
-                return typed;
-            } else {
-                return untyped;
-            }
-        } else {
-            return new Object[0];
->>>>>>> f8b0e860
         }
         return typed;
     }
