/*
 * Licensed to the Apache Software Foundation (ASF) under one or more
 * contributor license agreements.  See the NOTICE file distributed with
 * this work for additional information regarding copyright ownership.
 * The ASF licenses this file to You under the Apache License, Version 2.0
 * (the "License"); you may not use this file except in compliance with
 * the License.  You may obtain a copy of the License at
 *
 *      http://www.apache.org/licenses/LICENSE-2.0
 *
 * Unless required by applicable law or agreed to in writing, software
 * distributed under the License is distributed on an "AS IS" BASIS,
 * WITHOUT WARRANTIES OR CONDITIONS OF ANY KIND, either express or implied.
 * See the License for the specific language governing permissions and
 * limitations under the License.
 */
package org.apache.commons.jexl3.internal;

import java.util.ArrayDeque;
import java.util.Deque;

/**
 * The set of valued symbols defined in a lexical frame.
 * <p>The symbol identifiers are determined by the functional scope.
 */
public class LexicalFrame extends LexicalScope {
<<<<<<< HEAD
    /** The stack of values in the lexical frame. */
    private Deque<Object> stack = null;
=======
    /**
     * The script frame.
     */
    private final Frame frame;
    /**
     * Previous frame.
     */
    protected LexicalFrame previous;
>>>>>>> f8b0e860
    /**
     * The stack of values in the lexical frame.
     */
    private Deque<Object> stack = null;

    /**
     * Lexical frame ctor.
     *
     * @param scriptf the script frame
     * @param outerf  the previous lexical frame
     */
<<<<<<< HEAD
    public LexicalFrame(Frame scriptf, LexicalFrame outerf) {
        super(scriptf, outerf);
=======
    public LexicalFrame(final Frame scriptf, final LexicalFrame outerf) {
        this.previous = outerf;
        this.frame = scriptf;
>>>>>>> f8b0e860
    }

    /**
     * Copy ctor.
     *
     * @param src the frame to copy
     */
<<<<<<< HEAD
    public LexicalFrame(LexicalFrame src) {
        super(src.symbols, src.moreSymbols, src.frame, src.previous);
        stack = src.stack != null? new ArrayDeque<Object>(src.stack) : null;
=======
    public LexicalFrame(final LexicalFrame src) {
        super(src.symbols, src.moreSymbols);
        frame = src.frame;
        previous = src.previous;
        stack = src.stack != null ? new ArrayDeque<>(src.stack) : null;
>>>>>>> f8b0e860
    }

    /**
     * Define the arguments.
     *
     * @return this frame
     */
    public LexicalFrame defineArgs() {
        if (frame != null) {
            final int argc = frame.getScope().getArgCount();
            for (int a = 0; a < argc; ++a) {
                super.addSymbol(a);
            }
        }
        return this;
    }

    /**
     * Defines a symbol.
     *
     * @param symbol  the symbol to define
     * @param capture whether this redefines a captured symbol
     * @return true if symbol is defined, false otherwise
     */
    public boolean defineSymbol(final int symbol, final boolean capture) {
        final boolean declared = addSymbol(symbol);
        if (declared && capture) {
            if (stack == null) {
                stack = new ArrayDeque<>();
            }
            stack.push(symbol);
            Object value = frame.get(symbol);
            if (value == null) {
                value = this;
            }
            stack.push(value);
        }
        return declared;
    }

    /**
     * Pops back values and lexical frame.
     *
     * @return the previous frame
     */
    public LexicalFrame pop() {
        // undefine all symbols
        clearSymbols(s ->   frame.set(s, Scope.UNDEFINED) );
        // restore values of captured symbols that were overwritten
        if (stack != null) {
            while (!stack.isEmpty()) {
                Object value = stack.pop();
                if (value == Scope.UNDECLARED) {
                    value = Scope.UNDEFINED;
                } else if (value == this) {
                    value = null;
                }
                final int symbol = (Integer) stack.pop();
                frame.set(symbol, value);
            }
        }
        return (LexicalFrame) previous;
    }

}<|MERGE_RESOLUTION|>--- conflicted
+++ resolved
@@ -24,19 +24,6 @@
  * <p>The symbol identifiers are determined by the functional scope.
  */
 public class LexicalFrame extends LexicalScope {
-<<<<<<< HEAD
-    /** The stack of values in the lexical frame. */
-    private Deque<Object> stack = null;
-=======
-    /**
-     * The script frame.
-     */
-    private final Frame frame;
-    /**
-     * Previous frame.
-     */
-    protected LexicalFrame previous;
->>>>>>> f8b0e860
     /**
      * The stack of values in the lexical frame.
      */
@@ -48,14 +35,8 @@
      * @param scriptf the script frame
      * @param outerf  the previous lexical frame
      */
-<<<<<<< HEAD
-    public LexicalFrame(Frame scriptf, LexicalFrame outerf) {
+    public LexicalFrame(final Frame scriptf, final LexicalFrame outerf) {
         super(scriptf, outerf);
-=======
-    public LexicalFrame(final Frame scriptf, final LexicalFrame outerf) {
-        this.previous = outerf;
-        this.frame = scriptf;
->>>>>>> f8b0e860
     }
 
     /**
@@ -63,17 +44,9 @@
      *
      * @param src the frame to copy
      */
-<<<<<<< HEAD
-    public LexicalFrame(LexicalFrame src) {
+    public LexicalFrame(final LexicalFrame src) {
         super(src.symbols, src.moreSymbols, src.frame, src.previous);
         stack = src.stack != null? new ArrayDeque<Object>(src.stack) : null;
-=======
-    public LexicalFrame(final LexicalFrame src) {
-        super(src.symbols, src.moreSymbols);
-        frame = src.frame;
-        previous = src.previous;
-        stack = src.stack != null ? new ArrayDeque<>(src.stack) : null;
->>>>>>> f8b0e860
     }
 
     /**
