--- conflicted
+++ resolved
@@ -26,21 +26,13 @@
 public class LexicalFrame extends LexicalScope {
     /** The stack of values in the lexical frame. */
     private Deque<Object> stack = null;
-    /** Previous frame. */
-    protected LexicalFrame previous;
     /**
      * Lexical frame ctor.
      * @param scriptf the script frame
      * @param outerf the previous lexical frame
      */
-<<<<<<< HEAD
-    public LexicalFrame(Frame frame, LexicalFrame previous) {
-        super(frame, previous);
-=======
     public LexicalFrame(Frame scriptf, LexicalFrame outerf) {
-        this.previous = outerf;
-        this.frame = scriptf;
->>>>>>> 69f4bcc3
+        super(scriptf, outerf);
     }
 
     /**
@@ -48,16 +40,10 @@
      * @param src the frame to copy
      */
     public LexicalFrame(LexicalFrame src) {
-<<<<<<< HEAD
         super(src.symbols, src.moreSymbols, src.frame, src.previous);
-=======
-        super(src.symbols, src.moreSymbols);
-        frame = src.frame;
-        previous = src.previous;
->>>>>>> 69f4bcc3
         stack = src.stack != null? new ArrayDeque<Object>(src.stack) : null;
     }
-   
+
     /**
      * Define the arguments.
      * @return this frame
@@ -72,12 +58,6 @@
         return this;
     }
 
-<<<<<<< HEAD
-    @Override
-    public boolean declareSymbol(int symbol) {
-        boolean declared = super.declareSymbol(symbol);
-        if (declared && frame.getScope().isCapturedSymbol(symbol)) {
-=======
    /**
     * Defines a symbol.
     * @param symbol the symbol to define
@@ -87,7 +67,6 @@
    public boolean defineSymbol(int symbol, boolean capture) {
         boolean declared = addSymbol(symbol);
         if (declared && capture) {
->>>>>>> 69f4bcc3
             if (stack == null) {
                 stack = new ArrayDeque<Object>() ;
             }
