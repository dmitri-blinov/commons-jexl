--- conflicted
+++ resolved
@@ -110,12 +110,7 @@
     }
 
     @Override
-<<<<<<< HEAD
-    public Object tryInvoke(String name, Object obj, Object... args) {
-=======
     public Object tryInvoke(final String name, final Object obj, final Object... args) {
-        final MethodKey tkey = new MethodKey(name, args);
->>>>>>> f8b0e860
         // let's assume that invocation will fly if the declaring class is the
         // same and arguments have the same type
         if (objectClass == obj.getClass() && key.equals(new MethodKey(name, args))) {
