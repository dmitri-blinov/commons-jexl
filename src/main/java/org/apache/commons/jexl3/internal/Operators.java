/*
 * Licensed to the Apache Software Foundation (ASF) under one or more
 * contributor license agreements.  See the NOTICE file distributed with
 * this work for additional information regarding copyright ownership.
 * The ASF licenses this file to You under the Apache License, Version 2.0
 * (the "License"); you may not use this file except in compliance with
 * the License.  You may obtain a copy of the License at
 *
 *      http://www.apache.org/licenses/LICENSE-2.0
 *
 * Unless required by applicable law or agreed to in writing, software
 * distributed under the License is distributed on an "AS IS" BASIS,
 * WITHOUT WARRANTIES OR CONDITIONS OF ANY KIND, either express or implied.
 * See the License for the specific language governing permissions and
 * limitations under the License.
 */
package org.apache.commons.jexl3.internal;

import java.lang.reflect.Method;
import org.apache.commons.jexl3.JexlArithmetic;
import org.apache.commons.jexl3.JexlEngine;
import org.apache.commons.jexl3.JexlException;
import org.apache.commons.jexl3.JexlOperator;
import org.apache.commons.jexl3.internal.introspection.MethodExecutor;
import org.apache.commons.jexl3.introspection.JexlMethod;
import org.apache.commons.jexl3.introspection.JexlUberspect;
import org.apache.commons.jexl3.parser.JexlNode;

/**
 * Helper class to deal with operator overloading and specifics.
 * @since 3.0
 */
public class Operators {
    /** The owner. */
    protected final InterpreterBase interpreter;
    /** The overloaded arithmetic operators. */
    protected final JexlArithmetic.Uberspect operators;

    /**
     * Constructor.
     * @param owner the owning interpreter
     */
    protected Operators(final InterpreterBase owner) {
        final JexlArithmetic arithmetic = owner.arithmetic;
        final JexlUberspect uberspect = owner.uberspect;
        this.interpreter = owner;
        this.operators = uberspect.getArithmetic(arithmetic);
    }

    /**
     * Checks whether a method returns a boolean or a Boolean.
     * @param vm the JexlMethod (may be null)
     * @return true of false
     */
<<<<<<< HEAD
    private static boolean returnsBoolean(JexlMethod vm) {
=======
    private boolean returnsBoolean(final JexlMethod vm) {
>>>>>>> f8b0e860
        if (vm !=null) {
            final Class<?> rc = vm.getReturnType();
            return Boolean.TYPE.equals(rc) || Boolean.class.equals(rc);
        }
        return false;
    }

    /**
     * Checks whether a method returns an int or an Integer.
     * @param vm the JexlMethod (may be null)
     * @return true of false
     */
    private boolean returnsInteger(final JexlMethod vm) {
        if (vm !=null) {
            final Class<?> rc = vm.getReturnType();
            return Integer.TYPE.equals(rc) || Integer.class.equals(rc);
        }
        return false;
    }

    /**
     * Checks whether a method is a JexlArithmetic method.
     * @param vm the JexlMethod (may be null)
     * @return true of false
     */
    private boolean isArithmetic(final JexlMethod vm) {
        if (vm instanceof MethodExecutor) {
            final Method method = ((MethodExecutor) vm).getMethod();
            return JexlArithmetic.class.equals(method.getDeclaringClass());
        }
        return false;
    }

    /**
     * Attempts to call an operator.
     * <p>
     * This takes care of finding and caching the operator method when appropriate
     * @param node     the syntactic node
     * @param operator the operator
     * @param arg1     the first argument
     * @return the result of the operator evaluation or TRY_FAILED
     */
<<<<<<< HEAD
    protected Object tryOverload(JexlNode node, JexlOperator operator, Object arg1) {
        if (operators != null && operators.overloads(operator)) {
            return callOverload(node, operator, arg1);
        }
        return JexlEngine.TRY_FAILED;
    }

    /**
     * Attempts to call an operator.
     * <p>
     * This takes care of finding and caching the operator method when appropriate
     * @param node     the syntactic node
     * @param operator the operator
     * @param arg1     the first argument
     * @param arg2     the second argument
     * @return the result of the operator evaluation or TRY_FAILED
     */
    protected Object tryOverload(JexlNode node, JexlOperator operator, Object arg1, Object arg2) {
        if (operators != null && operators.overloads(operator)) {
            return callOverload(node, operator, arg1, arg2);
        }
        return JexlEngine.TRY_FAILED;
    }

    /**
     * Attempts to call an operator.
     * <p>
     * This takes care of finding and caching the operator method when appropriate
     * @param node     the syntactic node
     * @param operator the operator
     * @param arg1     the first argument
     * @param arg2     the second argument
     * @param arg3     the third argument
     * @return the result of the operator evaluation or TRY_FAILED
     */
    protected Object tryOverload(JexlNode node, JexlOperator operator, Object arg1, Object arg2, Object arg3) {
        if (operators != null && operators.overloads(operator)) {
            return callOverload(node, operator, arg1, arg2, arg3);
        }
        return JexlEngine.TRY_FAILED;
    }

    /**
     * Call an operator.
     * <p>
     * This takes care of finding and caching the operator method when appropriate
     * @param node     the syntactic node
     * @param operator the operator
     * @param args     the arguments
     * @return the result of the operator evaluation or TRY_FAILED
     */
    protected Object callOverload(JexlNode node, JexlOperator operator, Object... args) {
        final JexlArithmetic arithmetic = interpreter.arithmetic;
        final boolean cache = interpreter.cache && node != null;
        try {
            if (cache) {
                Object cached = node.jjtGetValue();
                if (cached instanceof JexlMethod) {
                    JexlMethod me = (JexlMethod) cached;
                    Object eval = me.tryInvoke(operator.getMethodName(), arithmetic, args);
                    if (!me.tryFailed(eval)) {
                        return eval;
                    }
                }
            }
            JexlMethod vm = operators.getOperator(operator, args);
            if (vm != null && !isArithmetic(vm)) {
                Object result = vm.invoke(arithmetic, args);
                if (cache) {
                    node.jjtSetValue(vm);
                }
                return result;
=======
    protected Object tryOverload(final JexlNode node, final JexlOperator operator, final Object... args) {
        if (operators != null && operators.overloads(operator)) {
            final JexlArithmetic arithmetic = interpreter.arithmetic;
            final boolean cache = interpreter.cache;
            try {
                if (cache) {
                    final Object cached = node.jjtGetValue();
                    if (cached instanceof JexlMethod) {
                        final JexlMethod me = (JexlMethod) cached;
                        final Object eval = me.tryInvoke(operator.getMethodName(), arithmetic, args);
                        if (!me.tryFailed(eval)) {
                            return eval;
                        }
                    }
                }
                final JexlMethod vm = operators.getOperator(operator, args);
                if (vm != null && !isArithmetic(vm)) {
                    final Object result = vm.invoke(arithmetic, args);
                    if (cache) {
                        node.jjtSetValue(vm);
                    }
                    return result;
                }
            } catch (final Exception xany) {
                return interpreter.operatorError(node, operator, xany);
>>>>>>> f8b0e860
            }
        } catch (Exception xany) {
            return interpreter.operatorError(node, operator, xany);
        }
        return JexlEngine.TRY_FAILED;
    }

    /**
     * Evaluates two-argument assign operator.
     * <p>
     * This takes care of finding and caching the operator method when appropriate.
     * If an overloads returns Operator.ASSIGN, it means the side-effect is complete.
     * Otherwise, a += b &lt;=&gt; a = a + b
     * </p>
     * @param node     the syntactic node
     * @param operator the operator
     * @param args     the arguments, the first one being the target of assignment
     * @return JexlOperator.ASSIGN if operation assignment has been performed,
     *         JexlEngine.TRY_FAILED if no operation was performed,
     *         the value to use as the side effect argument otherwise
     */
<<<<<<< HEAD
    protected Object tryAssignOverload(JexlNode node, JexlOperator operator, Object arg1, Object arg2) {
        if (operator.getArity() != 2) {
=======
    protected Object tryAssignOverload(final JexlNode node, final JexlOperator operator, final Object...args) {
        final JexlArithmetic arithmetic = interpreter.arithmetic;
        if (args.length != operator.getArity()) {
>>>>>>> f8b0e860
            return JexlEngine.TRY_FAILED;
        }
        // try to call overload with side effect
        Object result = tryOverload(node, operator, arg1, arg2);
        if (result != JexlEngine.TRY_FAILED) {
            return result;
        }

        // call base operator
<<<<<<< HEAD
        JexlOperator base = operator.getBaseOperator();
        if (operators != null && base != null && operators.overloads(base)) {
            result = callAssignOverload(node, operator, arg1, arg2);
            if (result != JexlEngine.TRY_FAILED) {
                return result;
=======
        final JexlOperator base = operator.getBaseOperator();
        if (base == null) {
            throw new IllegalArgumentException("must be called with a side-effect operator");
        }
        if (operators != null && operators.overloads(base)) {
            // in case there is an overload on the base operator
            try {
                final JexlMethod vm = operators.getOperator(base, args);
                if (vm != null) {
                    result = vm.invoke(arithmetic, args);
                    if (result != JexlEngine.TRY_FAILED) {
                        return result;
                    }
                }
            } catch (final Exception xany) {
                interpreter.operatorError(node, base, xany);
>>>>>>> f8b0e860
            }
        }

        final JexlArithmetic arithmetic = interpreter.arithmetic;
        // base eval
        try {
            switch (operator) {
                case SELF_ADD:
                    return arithmetic.selfAdd(arg1, arg2);
                case SELF_SUBTRACT:
                    return arithmetic.selfSubtract(arg1, arg2);
                case SELF_MULTIPLY:
                    return arithmetic.selfMultiply(arg1, arg2);
                case SELF_DIVIDE:
                    return arithmetic.selfDivide(arg1, arg2);
                case SELF_MOD:
                    return arithmetic.selfMod(arg1, arg2);
                case SELF_AND:
                    return arithmetic.selfAnd(arg1, arg2);
                case SELF_OR:
                    return arithmetic.selfOr(arg1, arg2);
                case SELF_XOR:
                    return arithmetic.selfXor(arg1, arg2);
                case SELF_SHL:
                    return arithmetic.selfLeftShift(arg1, arg2);
                case SELF_SAR:
                    return arithmetic.selfRightShift(arg1, arg2);
                case SELF_SHR:
                    return arithmetic.selfRightShiftUnsigned(arg1, arg2);
                default:
                    // unexpected, new operator added?
                    throw new UnsupportedOperationException(operator.getOperatorSymbol());
            }
        } catch (final Exception xany) {
            interpreter.operatorError(node, base, xany);
        }
        return JexlEngine.TRY_FAILED;
    }

    /**
     * Evaluates one-argument assign operator.
     * <p>
     * This takes care of finding and caching the operator method when appropriate.
     * If an overloads returns Operator.ASSIGN, it means the side-effect is complete.
     * Otherwise, a += b &lt;=&gt; a = a + b
     * </p>
     * @param node     the syntactic node
     * @param operator the operator
     * @param args     the arguments, the first one being the target of assignment
     * @return JexlOperator.ASSIGN if operation assignment has been performed,
     *         JexlEngine.TRY_FAILED if no operation was performed,
     *         the value to use as the side effect argument otherwise
     */
    protected Object tryAssignOverload(JexlNode node, JexlOperator operator, Object arg1) {
        if (operator.getArity() != 1) {
            return JexlEngine.TRY_FAILED;
        }
        // try to call overload with side effect
        Object result = tryOverload(node, operator, arg1);
        if (result != JexlEngine.TRY_FAILED) {
            return result;
        }
        // call base operator
        JexlOperator base = operator.getBaseOperator();
        if (operators != null && base != null && operators.overloads(base)) {
            // in case there is an overload on the base operator
            result = callAssignOverload(node, operator, arg1);
            if (result != JexlEngine.TRY_FAILED) {
                return result;
            }
        }
        final JexlArithmetic arithmetic = interpreter.arithmetic;
        // base eval
        try {
            switch (operator) {
                case INCREMENT:
                    return arithmetic.increment(arg1);
                case DECREMENT:
                    return arithmetic.decrement(arg1);
                default:
                    // unexpected, new operator added?
                    throw new UnsupportedOperationException(operator.getOperatorSymbol());
            }
        } catch (Exception xany) {
            interpreter.operatorError(node, base, xany);
        }
        return JexlEngine.TRY_FAILED;
    }

    /**
     * Call an assign operator.
     * <p>
     * This takes care of finding the operator method when appropriate
     * @param node     the syntactic node
     * @param operator the operator
     * @param args     the arguments
     * @return the result of the operator evaluation or TRY_FAILED
     */
    protected Object callAssignOverload(JexlNode node, JexlOperator base, Object... args) {
        // call base operator
        try {
            JexlMethod vm = operators.getOperator(base, args);
            if (vm != null) {
                final JexlArithmetic arithmetic = interpreter.arithmetic;
                Object result = vm.invoke(arithmetic, args);
                if (result != JexlEngine.TRY_FAILED) {
                    return result;
                }
            }
        } catch (Exception xany) {
            interpreter.operatorError(node, base, xany);
        }
        return JexlEngine.TRY_FAILED;
    }

    /**
     * The 'startsWith' operator implementation.
     * @param node     the node
     * @param operator the calling operator, $= or $!
     * @param left     the left operand
     * @param right    the right operand
     * @return true if left starts with right, false otherwise
     */
<<<<<<< HEAD
    protected boolean startsWith(JexlNode node, String operator, Object left, Object right) {
=======
    protected boolean startsWith(final JexlNode node, final String operator, final Object left, final Object right) {
        final JexlArithmetic arithmetic = interpreter.arithmetic;
        final JexlUberspect uberspect = interpreter.uberspect;
>>>>>>> f8b0e860
        try {
            final JexlArithmetic arithmetic = interpreter.arithmetic;
            // try operator overload
<<<<<<< HEAD
            Object result = tryOverload(node, JexlOperator.STARTSWITH, left, right);
            if (result != JexlEngine.TRY_FAILED) {
                return arithmetic.toBoolean(result);
=======
            final Object result = tryOverload(node, JexlOperator.STARTSWITH, left, right);
            if (result instanceof Boolean) {
                return (Boolean) result;
>>>>>>> f8b0e860
            }
            // use arithmetic / pattern matching ?
            final Boolean matched = arithmetic.startsWith(left, right);
            if (matched != null) {
                return matched;
            }
            // try a startsWith method (duck type)
            try {
<<<<<<< HEAD
                Object[] argv = {right};
                final JexlUberspect uberspect = interpreter.uberspect;
=======
                final Object[] argv = {right};
>>>>>>> f8b0e860
                JexlMethod vm = uberspect.getMethod(left, "startsWith", argv);
                if (returnsBoolean(vm)) {
                    return (Boolean) vm.invoke(left, argv);
                } else if (arithmetic.narrowArguments(argv)) {
                    vm = uberspect.getMethod(left, "startsWith", argv);
                    if (returnsBoolean(vm)) {
                        return (Boolean) vm.invoke(left, argv);
                    }
                }
            } catch (final Exception e) {
                throw new JexlException(node, operator + " error", e);
            }
            // defaults to equal
            return arithmetic.equals(left, right) ? Boolean.TRUE : Boolean.FALSE;
        } catch (final ArithmeticException xrt) {
            throw new JexlException(node, operator + " error", xrt);
        }
    }

    /**
     * The 'endsWith' operator implementation.
     * @param node     the node
     * @param operator the calling operator, ^= or ^!
     * @param left     the left operand
     * @param right    the right operand
     * @return true if left ends with right, false otherwise
     */
<<<<<<< HEAD
    protected boolean endsWith(JexlNode node, String operator, Object left, Object right) {
=======
    protected boolean endsWith(final JexlNode node, final String operator, final Object left, final Object right) {
        final JexlArithmetic arithmetic = interpreter.arithmetic;
        final JexlUberspect uberspect = interpreter.uberspect;
>>>>>>> f8b0e860
        try {
            final JexlArithmetic arithmetic = interpreter.arithmetic;
            // try operator overload
<<<<<<< HEAD
            Object result = tryOverload(node, JexlOperator.ENDSWITH, left, right);
            if (result != JexlEngine.TRY_FAILED) {
                return arithmetic.toBoolean(result);
=======
            final Object result = tryOverload(node, JexlOperator.ENDSWITH, left, right);
            if (result instanceof Boolean) {
                return (Boolean) result;
>>>>>>> f8b0e860
            }
            // use arithmetic / pattern matching ?
            final Boolean matched = arithmetic.endsWith(left, right);
            if (matched != null) {
                return matched;
            }
            // try a endsWith method (duck type)
            try {
<<<<<<< HEAD
                Object[] argv = {right};
                final JexlUberspect uberspect = interpreter.uberspect;
=======
                final Object[] argv = {right};
>>>>>>> f8b0e860
                JexlMethod vm = uberspect.getMethod(left, "endsWith", argv);
                if (returnsBoolean(vm)) {
                    return (Boolean) vm.invoke(left, argv);
                } else if (arithmetic.narrowArguments(argv)) {
                    vm = uberspect.getMethod(left, "endsWith", argv);
                    if (returnsBoolean(vm)) {
                        return (Boolean) vm.invoke(left, argv);
                    }
                }
            } catch (final Exception e) {
                throw new JexlException(node, operator + " error", e);
            }
            // defaults to equal
            return arithmetic.equals(left, right) ? Boolean.TRUE : Boolean.FALSE;
        } catch (final ArithmeticException xrt) {
            throw new JexlException(node, operator + " error", xrt);
        }
    }

    /**
     * The 'match'/'in' operator implementation.
     * <p>
     * Note that 'x in y' or 'x matches y' means 'y contains x' ;
     * the JEXL operator arguments order syntax is the reverse of this method call.
     * </p>
     * @param node  the node
     * @param op    the calling operator, =~ or !~
     * @param right the left operand
     * @param left  the right operand
     * @return true if left matches right, false otherwise
     */
<<<<<<< HEAD
    protected boolean contains(JexlNode node, String op, Object left, Object right) {
=======
    protected boolean contains(final JexlNode node, final String op, final Object left, final Object right) {
        final JexlArithmetic arithmetic = interpreter.arithmetic;
        final JexlUberspect uberspect = interpreter.uberspect;
>>>>>>> f8b0e860
        try {
            final JexlArithmetic arithmetic = interpreter.arithmetic;
            // try operator overload
<<<<<<< HEAD
            Object result = tryOverload(node, JexlOperator.CONTAINS, left, right);
            if (result != JexlEngine.TRY_FAILED) {
                return arithmetic.toBoolean(result);
=======
            final Object result = tryOverload(node, JexlOperator.CONTAINS, left, right);
            if (result instanceof Boolean) {
                return (Boolean) result;
>>>>>>> f8b0e860
            }
            // use arithmetic / pattern matching ?
            final Boolean matched = arithmetic.contains(left, right);
            if (matched != null) {
                return matched;
            }
            // try a contains method (duck type set)
            try {
<<<<<<< HEAD
                Object[] argv = {right};
                final JexlUberspect uberspect = interpreter.uberspect;
=======
                final Object[] argv = {right};
>>>>>>> f8b0e860
                JexlMethod vm = uberspect.getMethod(left, "contains", argv);
                if (returnsBoolean(vm)) {
                    return (Boolean) vm.invoke(left, argv);
                } else if (arithmetic.narrowArguments(argv)) {
                    vm = uberspect.getMethod(left, "contains", argv);
                    if (returnsBoolean(vm)) {
                        return (Boolean) vm.invoke(left, argv);
                    }
                }
            } catch (final Exception e) {
                throw new JexlException(node, op + " error", e);
            }
            // defaults to equal
            return arithmetic.equals(left, right);
        } catch (final ArithmeticException xrt) {
            throw new JexlException(node, op + " error", xrt);
        }
    }

    /**
     * Check for emptyness of various types: Collection, Array, Map, String, and anything that has a boolean isEmpty()
     * method.
     * <p>Note that the result may not be a boolean.
     *
     * @param node   the node holding the object
     * @param object the object to check the emptyness of
     * @return the evaluation result
     */
    protected Object empty(final JexlNode node, final Object object) {
        if (object == null) {
            return true;
        }
        final JexlArithmetic arithmetic = interpreter.arithmetic;
        Object result = tryOverload(node, JexlOperator.EMPTY, object);
        if (result != JexlEngine.TRY_FAILED) {
            return arithmetic.toBoolean(result);
        }
        result = arithmetic.isEmpty(object, null);
        if (result == null) {
            result = false;
            // check if there is an isEmpty method on the object that returns a
            // boolean and if so, just use it
<<<<<<< HEAD
            final JexlUberspect uberspect = interpreter.uberspect;
            JexlMethod vm = uberspect.getMethod(object, "isEmpty", Interpreter.EMPTY_PARAMS);
=======
            final JexlMethod vm = uberspect.getMethod(object, "isEmpty", Interpreter.EMPTY_PARAMS);
>>>>>>> f8b0e860
            if (returnsBoolean(vm)) {
                try {
                    result = vm.invoke(object, Interpreter.EMPTY_PARAMS);
                } catch (final Exception xany) {
                    interpreter.operatorError(node, JexlOperator.EMPTY, xany);
                }
            }
        }
        return result instanceof Boolean ? (Boolean) result : true;
    }

    /**
     * Calculate the <code>size</code> of various types:
     * Collection, Array, Map, String, and anything that has a int size() method.
     * <p>Note that the result may not be an integer.
     *
     * @param node   the node that gave the value to size
     * @param object the object to get the size of
     * @return the evaluation result
     */
    protected Object size(final JexlNode node, final Object object) {
        if (object == null) {
            return 0;
        }
        Object result = tryOverload(node, JexlOperator.SIZE, object);
        if (result != JexlEngine.TRY_FAILED) {
            return result;
        }
        final JexlArithmetic arithmetic = interpreter.arithmetic;
        result = arithmetic.size(object, null);
        if (result == null) {
            // check if there is a size method on the object that returns an
            // integer and if so, just use it
<<<<<<< HEAD
            final JexlUberspect uberspect = interpreter.uberspect;
            JexlMethod vm = uberspect.getMethod(object, "size", Interpreter.EMPTY_PARAMS);
=======
            final JexlMethod vm = uberspect.getMethod(object, "size", Interpreter.EMPTY_PARAMS);
>>>>>>> f8b0e860
            if (returnsInteger(vm)) {
                try {
                    result = vm.invoke(object, Interpreter.EMPTY_PARAMS);
                } catch (final Exception xany) {
                    interpreter.operatorError(node, JexlOperator.SIZE, xany);
                }
            }
        }
        return result instanceof Number ? ((Number) result).intValue() : 0;
    }

    /**
     * Dereferences anything that has an Object get() method.
     *
     * @param node   the node holding the object
     * @param object the object to be dereferenced
     * @return the evaluation result
     */
    protected Object indirect(JexlNode node, Object object) {
        Object result = tryOverload(node, JexlOperator.INDIRECT, object);
        if (result != JexlEngine.TRY_FAILED) {
            return result;
        }
        final JexlArithmetic arithmetic = interpreter.arithmetic;
        result = arithmetic.indirect(object);
        if (result == JexlEngine.TRY_FAILED) {
            // check if there is a get() method on the object if so, just use it
            final JexlUberspect uberspect = interpreter.uberspect;
            JexlMethod vm = uberspect.getMethod(object, "get", Interpreter.EMPTY_PARAMS);
            if (vm != null) {
                try {
                    result = vm.invoke(object, Interpreter.EMPTY_PARAMS);
                } catch (Exception xany) {
                    interpreter.operatorError(node, JexlOperator.INDIRECT, xany);
                }
            }
        }
        return result;
    }

    /**
     * Assigns a value to anything that has an Object set(Object value) method.
     *
     * @param node   the node holding the object
     * @param object the object to be dereferenced
     * @param right  the value to be assigned
     * @return the evaluation result
     */
    protected Object indirectAssign(JexlNode node, Object object, Object right) {
        Object result = tryOverload(node, JexlOperator.INDIRECT_ASSIGN, object, right);
        if (result != JexlEngine.TRY_FAILED) {
            return result;
        }
        final JexlArithmetic arithmetic = interpreter.arithmetic;
        result = arithmetic.indirectAssign(object, right);
        if (result == JexlEngine.TRY_FAILED) {
            // check if there is a set(Object) method on the object and if so, just use it
            Object[] argv = {right};
            final JexlUberspect uberspect = interpreter.uberspect;
            JexlMethod vm = uberspect.getMethod(object, "set", argv);
            if (vm != null) {
                try {
                    result = vm.invoke(object, argv);
                } catch (Exception xany) {
                    interpreter.operatorError(node, JexlOperator.INDIRECT_ASSIGN, xany);
                }
            }
        }
        return result;
    }

}<|MERGE_RESOLUTION|>--- conflicted
+++ resolved
@@ -52,11 +52,7 @@
      * @param vm the JexlMethod (may be null)
      * @return true of false
      */
-<<<<<<< HEAD
-    private static boolean returnsBoolean(JexlMethod vm) {
-=======
-    private boolean returnsBoolean(final JexlMethod vm) {
->>>>>>> f8b0e860
+    private static boolean returnsBoolean(final JexlMethod vm) {
         if (vm !=null) {
             final Class<?> rc = vm.getReturnType();
             return Boolean.TYPE.equals(rc) || Boolean.class.equals(rc);
@@ -99,8 +95,7 @@
      * @param arg1     the first argument
      * @return the result of the operator evaluation or TRY_FAILED
      */
-<<<<<<< HEAD
-    protected Object tryOverload(JexlNode node, JexlOperator operator, Object arg1) {
+    protected Object tryOverload(final JexlNode node, final JexlOperator operator, final Object arg1) {
         if (operators != null && operators.overloads(operator)) {
             return callOverload(node, operator, arg1);
         }
@@ -117,7 +112,7 @@
      * @param arg2     the second argument
      * @return the result of the operator evaluation or TRY_FAILED
      */
-    protected Object tryOverload(JexlNode node, JexlOperator operator, Object arg1, Object arg2) {
+    protected Object tryOverload(final JexlNode node, final JexlOperator operator, final Object arg1, final Object arg2) {
         if (operators != null && operators.overloads(operator)) {
             return callOverload(node, operator, arg1, arg2);
         }
@@ -135,7 +130,7 @@
      * @param arg3     the third argument
      * @return the result of the operator evaluation or TRY_FAILED
      */
-    protected Object tryOverload(JexlNode node, JexlOperator operator, Object arg1, Object arg2, Object arg3) {
+    protected Object tryOverload(final JexlNode node, final JexlOperator operator, final Object arg1, final Object arg2, final Object arg3) {
         if (operators != null && operators.overloads(operator)) {
             return callOverload(node, operator, arg1, arg2, arg3);
         }
@@ -151,7 +146,7 @@
      * @param args     the arguments
      * @return the result of the operator evaluation or TRY_FAILED
      */
-    protected Object callOverload(JexlNode node, JexlOperator operator, Object... args) {
+    protected Object callOverload(final JexlNode node, final JexlOperator operator, final Object... args) {
         final JexlArithmetic arithmetic = interpreter.arithmetic;
         final boolean cache = interpreter.cache && node != null;
         try {
@@ -172,33 +167,6 @@
                     node.jjtSetValue(vm);
                 }
                 return result;
-=======
-    protected Object tryOverload(final JexlNode node, final JexlOperator operator, final Object... args) {
-        if (operators != null && operators.overloads(operator)) {
-            final JexlArithmetic arithmetic = interpreter.arithmetic;
-            final boolean cache = interpreter.cache;
-            try {
-                if (cache) {
-                    final Object cached = node.jjtGetValue();
-                    if (cached instanceof JexlMethod) {
-                        final JexlMethod me = (JexlMethod) cached;
-                        final Object eval = me.tryInvoke(operator.getMethodName(), arithmetic, args);
-                        if (!me.tryFailed(eval)) {
-                            return eval;
-                        }
-                    }
-                }
-                final JexlMethod vm = operators.getOperator(operator, args);
-                if (vm != null && !isArithmetic(vm)) {
-                    final Object result = vm.invoke(arithmetic, args);
-                    if (cache) {
-                        node.jjtSetValue(vm);
-                    }
-                    return result;
-                }
-            } catch (final Exception xany) {
-                return interpreter.operatorError(node, operator, xany);
->>>>>>> f8b0e860
             }
         } catch (Exception xany) {
             return interpreter.operatorError(node, operator, xany);
@@ -220,14 +188,8 @@
      *         JexlEngine.TRY_FAILED if no operation was performed,
      *         the value to use as the side effect argument otherwise
      */
-<<<<<<< HEAD
-    protected Object tryAssignOverload(JexlNode node, JexlOperator operator, Object arg1, Object arg2) {
+    protected Object tryAssignOverload(final JexlNode node, final JexlOperator operator, final Object arg1, final Object arg2) {
         if (operator.getArity() != 2) {
-=======
-    protected Object tryAssignOverload(final JexlNode node, final JexlOperator operator, final Object...args) {
-        final JexlArithmetic arithmetic = interpreter.arithmetic;
-        if (args.length != operator.getArity()) {
->>>>>>> f8b0e860
             return JexlEngine.TRY_FAILED;
         }
         // try to call overload with side effect
@@ -237,30 +199,11 @@
         }
 
         // call base operator
-<<<<<<< HEAD
-        JexlOperator base = operator.getBaseOperator();
+        final JexlOperator base = operator.getBaseOperator();
         if (operators != null && base != null && operators.overloads(base)) {
             result = callAssignOverload(node, operator, arg1, arg2);
             if (result != JexlEngine.TRY_FAILED) {
                 return result;
-=======
-        final JexlOperator base = operator.getBaseOperator();
-        if (base == null) {
-            throw new IllegalArgumentException("must be called with a side-effect operator");
-        }
-        if (operators != null && operators.overloads(base)) {
-            // in case there is an overload on the base operator
-            try {
-                final JexlMethod vm = operators.getOperator(base, args);
-                if (vm != null) {
-                    result = vm.invoke(arithmetic, args);
-                    if (result != JexlEngine.TRY_FAILED) {
-                        return result;
-                    }
-                }
-            } catch (final Exception xany) {
-                interpreter.operatorError(node, base, xany);
->>>>>>> f8b0e860
             }
         }
 
@@ -384,25 +327,13 @@
      * @param right    the right operand
      * @return true if left starts with right, false otherwise
      */
-<<<<<<< HEAD
-    protected boolean startsWith(JexlNode node, String operator, Object left, Object right) {
-=======
     protected boolean startsWith(final JexlNode node, final String operator, final Object left, final Object right) {
-        final JexlArithmetic arithmetic = interpreter.arithmetic;
-        final JexlUberspect uberspect = interpreter.uberspect;
->>>>>>> f8b0e860
         try {
             final JexlArithmetic arithmetic = interpreter.arithmetic;
             // try operator overload
-<<<<<<< HEAD
-            Object result = tryOverload(node, JexlOperator.STARTSWITH, left, right);
+            final Object result = tryOverload(node, JexlOperator.STARTSWITH, left, right);
             if (result != JexlEngine.TRY_FAILED) {
                 return arithmetic.toBoolean(result);
-=======
-            final Object result = tryOverload(node, JexlOperator.STARTSWITH, left, right);
-            if (result instanceof Boolean) {
-                return (Boolean) result;
->>>>>>> f8b0e860
             }
             // use arithmetic / pattern matching ?
             final Boolean matched = arithmetic.startsWith(left, right);
@@ -411,12 +342,8 @@
             }
             // try a startsWith method (duck type)
             try {
-<<<<<<< HEAD
-                Object[] argv = {right};
+                final Object[] argv = {right};
                 final JexlUberspect uberspect = interpreter.uberspect;
-=======
-                final Object[] argv = {right};
->>>>>>> f8b0e860
                 JexlMethod vm = uberspect.getMethod(left, "startsWith", argv);
                 if (returnsBoolean(vm)) {
                     return (Boolean) vm.invoke(left, argv);
@@ -444,25 +371,13 @@
      * @param right    the right operand
      * @return true if left ends with right, false otherwise
      */
-<<<<<<< HEAD
-    protected boolean endsWith(JexlNode node, String operator, Object left, Object right) {
-=======
     protected boolean endsWith(final JexlNode node, final String operator, final Object left, final Object right) {
-        final JexlArithmetic arithmetic = interpreter.arithmetic;
-        final JexlUberspect uberspect = interpreter.uberspect;
->>>>>>> f8b0e860
         try {
             final JexlArithmetic arithmetic = interpreter.arithmetic;
             // try operator overload
-<<<<<<< HEAD
-            Object result = tryOverload(node, JexlOperator.ENDSWITH, left, right);
+            final Object result = tryOverload(node, JexlOperator.ENDSWITH, left, right);
             if (result != JexlEngine.TRY_FAILED) {
                 return arithmetic.toBoolean(result);
-=======
-            final Object result = tryOverload(node, JexlOperator.ENDSWITH, left, right);
-            if (result instanceof Boolean) {
-                return (Boolean) result;
->>>>>>> f8b0e860
             }
             // use arithmetic / pattern matching ?
             final Boolean matched = arithmetic.endsWith(left, right);
@@ -471,12 +386,8 @@
             }
             // try a endsWith method (duck type)
             try {
-<<<<<<< HEAD
-                Object[] argv = {right};
+                final Object[] argv = {right};
                 final JexlUberspect uberspect = interpreter.uberspect;
-=======
-                final Object[] argv = {right};
->>>>>>> f8b0e860
                 JexlMethod vm = uberspect.getMethod(left, "endsWith", argv);
                 if (returnsBoolean(vm)) {
                     return (Boolean) vm.invoke(left, argv);
@@ -508,25 +419,13 @@
      * @param left  the right operand
      * @return true if left matches right, false otherwise
      */
-<<<<<<< HEAD
-    protected boolean contains(JexlNode node, String op, Object left, Object right) {
-=======
     protected boolean contains(final JexlNode node, final String op, final Object left, final Object right) {
-        final JexlArithmetic arithmetic = interpreter.arithmetic;
-        final JexlUberspect uberspect = interpreter.uberspect;
->>>>>>> f8b0e860
         try {
             final JexlArithmetic arithmetic = interpreter.arithmetic;
             // try operator overload
-<<<<<<< HEAD
-            Object result = tryOverload(node, JexlOperator.CONTAINS, left, right);
+            final Object result = tryOverload(node, JexlOperator.CONTAINS, left, right);
             if (result != JexlEngine.TRY_FAILED) {
                 return arithmetic.toBoolean(result);
-=======
-            final Object result = tryOverload(node, JexlOperator.CONTAINS, left, right);
-            if (result instanceof Boolean) {
-                return (Boolean) result;
->>>>>>> f8b0e860
             }
             // use arithmetic / pattern matching ?
             final Boolean matched = arithmetic.contains(left, right);
@@ -535,12 +434,8 @@
             }
             // try a contains method (duck type set)
             try {
-<<<<<<< HEAD
-                Object[] argv = {right};
+                final Object[] argv = {right};
                 final JexlUberspect uberspect = interpreter.uberspect;
-=======
-                final Object[] argv = {right};
->>>>>>> f8b0e860
                 JexlMethod vm = uberspect.getMethod(left, "contains", argv);
                 if (returnsBoolean(vm)) {
                     return (Boolean) vm.invoke(left, argv);
@@ -583,12 +478,8 @@
             result = false;
             // check if there is an isEmpty method on the object that returns a
             // boolean and if so, just use it
-<<<<<<< HEAD
             final JexlUberspect uberspect = interpreter.uberspect;
-            JexlMethod vm = uberspect.getMethod(object, "isEmpty", Interpreter.EMPTY_PARAMS);
-=======
             final JexlMethod vm = uberspect.getMethod(object, "isEmpty", Interpreter.EMPTY_PARAMS);
->>>>>>> f8b0e860
             if (returnsBoolean(vm)) {
                 try {
                     result = vm.invoke(object, Interpreter.EMPTY_PARAMS);
@@ -622,12 +513,8 @@
         if (result == null) {
             // check if there is a size method on the object that returns an
             // integer and if so, just use it
-<<<<<<< HEAD
             final JexlUberspect uberspect = interpreter.uberspect;
-            JexlMethod vm = uberspect.getMethod(object, "size", Interpreter.EMPTY_PARAMS);
-=======
             final JexlMethod vm = uberspect.getMethod(object, "size", Interpreter.EMPTY_PARAMS);
->>>>>>> f8b0e860
             if (returnsInteger(vm)) {
                 try {
                     result = vm.invoke(object, Interpreter.EMPTY_PARAMS);
