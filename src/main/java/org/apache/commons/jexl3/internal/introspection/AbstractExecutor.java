--- conflicted
+++ resolved
@@ -53,11 +53,7 @@
      * @return an Integer if it can be converted, null otherwise
      */
     static Integer castInteger(Object arg) {
-<<<<<<< HEAD
         return arg instanceof Integer ? (Integer) arg : arg instanceof Number ? ((Number) arg).intValue() : null;
-=======
-        return arg instanceof Number? ((Number) arg).intValue() : null;
->>>>>>> bc269ea4
     }
 
     /**
@@ -77,7 +73,7 @@
     static Object[] makeArgs(Object... args) {
         return args;
     }
-    
+
     /**
      * Gets the class of an object or Object if null.
      * @param instance the instance
