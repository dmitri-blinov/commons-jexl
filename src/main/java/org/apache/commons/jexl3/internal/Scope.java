--- conflicted
+++ resolved
@@ -31,8 +31,6 @@
  * @since 3.0
  */
 public final class Scope {
-<<<<<<< HEAD
-=======
     /**
      * The value of an as-yet  undeclared but variable, for instance: x; before var x;.
      */
@@ -41,7 +39,6 @@
             return "??";
         }
     };
->>>>>>> 94e6097c
     /**
      * The value of a declared but undefined variable, for instance: var x;.
      */
@@ -338,7 +335,6 @@
             register = namedVariables.size();
             namedVariables.put(name, register);
             vars += 1;
-<<<<<<< HEAD
             if (type != null) {
                 if (variableTypes == null) {
                     variableTypes = new HashMap<Integer, Class>();
@@ -357,28 +353,6 @@
                 }
                 requiredVariables.add(register);
             }
-        } else {
-            if (isVariableFinal(register)) {
-                throw new IllegalStateException("final variable can not be redeclared");
-            }
-            if (type != null) {
-                if (variableTypes == null) {
-                    variableTypes = new HashMap<Integer, Class>();
-                }
-                variableTypes.put(register, type);
-            }
-            if (isFinal) {
-                if (finalVariables == null) {
-                    finalVariables = new HashSet<Integer>();
-                }
-                finalVariables.add(register);
-            }
-            if (isRequired) {
-                if (requiredVariables == null) {
-                    requiredVariables = new HashSet<Integer>();
-                }
-                requiredVariables.add(register);
-=======
             // check if local is redefining hoisted
             if (parent != null) {
                 Integer pr = parent.getSymbol(name, true);
@@ -388,7 +362,28 @@
                     }
                     hoistedVariables.put(register, pr);
                 }
->>>>>>> 94e6097c
+            }
+        } else {
+            if (isVariableFinal(register)) {
+                throw new IllegalStateException("final variable can not be redeclared");
+            }
+            if (type != null) {
+                if (variableTypes == null) {
+                    variableTypes = new HashMap<Integer, Class>();
+                }
+                variableTypes.put(register, type);
+            }
+            if (isFinal) {
+                if (finalVariables == null) {
+                    finalVariables = new HashSet<Integer>();
+                }
+                finalVariables.add(register);
+            }
+            if (isRequired) {
+                if (requiredVariables == null) {
+                    requiredVariables = new HashSet<Integer>();
+                }
+                requiredVariables.add(register);
             }
         }
         return register;
