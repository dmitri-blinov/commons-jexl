--- conflicted
+++ resolved
@@ -182,17 +182,10 @@
      * @param capture whether solving by capturing a parent symbol is allowed
      * @return the symbol index
      */
-<<<<<<< HEAD
-    public Integer getSymbol(String name, boolean capture) {
+    public Integer getSymbol(final String name, final boolean capture) {
         Integer register = namedVariables != null ? namedVariables.get(name) : null;
         if (register == null && capture && parent != null && !isStatic) {
             Integer pr = parent.getSymbol(name, true);
-=======
-    private Integer getSymbol(final String name, final boolean capture) {
-        Integer register = namedVariables != null ? namedVariables.get(name) : null;
-        if (register == null && capture && parent != null) {
-            final Integer pr = parent.getSymbol(name, true);
->>>>>>> f8b0e860
             if (pr != null) {
                 register = addSymbol(name);
                 setVariableCaptured(register, pr);
@@ -219,7 +212,7 @@
      * @param symbol the symbol index
      * @param register the parent frame register
      */
-    protected void setVariableCaptured(int symbol, int register) {
+    protected void setVariableCaptured(final int symbol, final int register) {
         if (capturedVariables == null) {
             capturedVariables = new LinkedHashMap<Integer, Integer>();
         }
@@ -320,8 +313,7 @@
      * @param name the parameter name
      * @return the register index storing this variable
      */
-<<<<<<< HEAD
-    public int declareParameter(String name) {
+    public int declareParameter(final String name) {
         return declareParameter(name, null, false, false, null);
     }
 
@@ -337,14 +329,8 @@
      * @param value the default parameter value
      * @return the register index storing this variable
      */
-    public int declareParameter(String name, Class type, boolean isFinal, boolean isRequired, Object value) {
+    public int declareParameter(final String name, final Class type, final boolean isFinal, final boolean isRequired, final Object value) {
         if (vars > 0) {
-=======
-    public int declareParameter(final String name) {
-        if (namedVariables == null) {
-            namedVariables = new LinkedHashMap<String, Integer>();
-        } else if (vars > 0) {
->>>>>>> f8b0e860
             throw new IllegalStateException("cant declare parameters after variables");
         }
         Integer register = getSymbol(name, false);
@@ -382,7 +368,7 @@
     /**
      * Declares return type
      */
-    public void declareReturnType(Class type) {
+    public void declareReturnType(final Class type) {
         returnType = type;
     }
 
@@ -394,8 +380,7 @@
      * @param name the variable name
      * @return the register index storing this variable
      */
-<<<<<<< HEAD
-    public int declareVariable(String name) {
+    public int declareVariable(final String name) {
         return declareVariable(name, null, false, false);
     }
 
@@ -410,15 +395,8 @@
      * @param isRequired if the declared variable is non-null
      * @return the register index storing this variable
      */
-    public int declareVariable(String name, Class type, boolean isFinal, boolean isRequired) {
+    public int declareVariable(final String name, final Class type, final boolean isFinal, final boolean isRequired) {
         Integer register = getSymbol(name, false);
-=======
-    public int declareVariable(final String name) {
-        if (namedVariables == null) {
-            namedVariables = new LinkedHashMap<String, Integer>();
-        }
-        Integer register = namedVariables.get(name);
->>>>>>> f8b0e860
         if (register == null) {
             register = addSymbol(name);
             vars += 1;
@@ -571,17 +549,10 @@
      */
     public String[] getLocalVariables() {
         if (namedVariables != null && vars > 0) {
-<<<<<<< HEAD
-            List<String> locals = new ArrayList<String>(vars);
+            final List<String> locals = new ArrayList<String>(vars);
             for (Map.Entry<String, Integer> entry : namedVariables.entrySet()) {
                 int symnum = entry.getValue();
                 if (symnum >= parms && !isCapturedSymbol(symnum)) {
-=======
-            final List<String> locals = new ArrayList<String>(vars);
-            for (final Map.Entry<String, Integer> entry : namedVariables.entrySet()) {
-                final int symnum = entry.getValue();
-                if (symnum >= parms && (capturedVariables == null || !capturedVariables.containsKey(symnum))) {
->>>>>>> f8b0e860
                     locals.add(entry.getKey());
                 }
             }
