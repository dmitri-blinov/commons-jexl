/*
 * Licensed to the Apache Software Foundation (ASF) under one or more
 * contributor license agreements.  See the NOTICE file distributed with
 * this work for additional information regarding copyright ownership.
 * The ASF licenses this file to You under the Apache License, Version 2.0
 * (the "License"); you may not use this file except in compliance with
 * the License.  You may obtain a copy of the License at
 *
 *      http://www.apache.org/licenses/LICENSE-2.0
 *
 * Unless required by applicable law or agreed to in writing, software
 * distributed under the License is distributed on an "AS IS" BASIS,
 * WITHOUT WARRANTIES OR CONDITIONS OF ANY KIND, either express or implied.
 * See the License for the specific language governing permissions and
 * limitations under the License.
 */
package org.apache.commons.jexl3.internal;

import java.util.ArrayList;
import java.util.Arrays;
import java.util.HashMap;
import java.util.LinkedHashMap;
import java.util.List;
import java.util.Map;
import java.util.Set;
import java.util.HashSet;

/**
 * A script scope, stores the declaration of parameters and local variables as symbols.
 * <p>This also acts as the functional scope and variable definition store.
 * @since 3.0
 */
public final class Scope {
    /**
     * The value of an as-yet  undeclared but variable, for instance: x; before var x;.
     */
    static final Object UNDECLARED = new Object() {
        @Override public String toString() {
            return "??";
        }
    };
    /**
     * The value of a declared but undefined variable, for instance: var x;.
     */
    static final Object UNDEFINED = new Object() {
        @Override public String toString() {
            return "?";
        }
    };
    /**
     * The parent scope.
     */
    private final Scope parent;
    /**
     * The number of parameters.
     */
    private int parms;
    /**
     * If params have variable number.
     */
    private boolean varArgs;
    /**
     * If scope is static.
     */
    private boolean isStatic;
    /**
     * The number of local variables.
     */
    private int vars;
    /**
     * The map of named variables aka script parameters and local variables.
     * Each parameter is associated to a symbol and is materialized as an offset in the stacked array used
     * during evaluation.
     */
    private Map<String, Integer> namedVariables = null;
    /**
     * The map of local captured variables to parent scope variables, ie closure.
<<<<<<< HEAD
     */
    private Map<Integer, Integer> capturedVariables = null;
    /**
     * The map of variable types.
     * Each variable may be associated with specific type
     */
    private Map<Integer, Class> variableTypes = null;
    /**
     * The set of final variables.
     */
    private Set<Integer> finalVariables = null;
    /**
     * The set of non-null variables.
     */
    private Set<Integer> requiredVariables = null;
    /**
     * The map of default values for local variables, ie parameters.
     */
    private Map<Integer, Object> defaultValues = null;
=======
     */
    private Map<Integer, Integer> capturedVariables = null;
>>>>>>> 69f4bcc3
    /**
     * The empty string array.
     */
    private static final String[] EMPTY_STRS = new String[0];

    /**
     * Creates a new scope.
     */
    public Scope() {
       this(null);
    }

    /**
     * Creates a new scope with a list of parameters.
     * @param scope the parent scope if any
     * @param parameters the list of parameters
     */
    public Scope(Scope scope, String... parameters) {
        if (parameters != null) {
            parms = parameters.length;
            namedVariables = new LinkedHashMap<String, Integer>();
            for (int p = 0; p < parms; ++p) {
                namedVariables.put(parameters[p], p);
            }
        } else {
            parms = 0;
        }
        vars = 0;
        parent = scope;
    }

    @Override
    public int hashCode() {
        return namedVariables == null ? 0 : parms ^ namedVariables.hashCode();
    }

    @Override
    public boolean equals(Object o) {
        if (this == o) {
            return true;
        }
        if (!(o instanceof Scope)) {
            return false;
        }
        Scope scope = (Scope) o;
        if (parms != scope.parms) {
            return false;
        }
        if (varArgs != scope.varArgs) {
            return false;
        }
        if (namedVariables == null && scope.namedVariables != null) {
            return false;
        }
        if (namedVariables != null && !namedVariables.equals(scope.namedVariables)) {
            return false;
        }
        if (variableTypes == null && scope.variableTypes != null) {
            return false;
        }
        if (variableTypes != null && !variableTypes.equals(scope.variableTypes)) {
            return false;
        }
        if (finalVariables == null && scope.finalVariables != null) {
            return false;
        }
        if (finalVariables != null && !finalVariables.equals(scope.finalVariables)) {
            return false;
        }
        if (requiredVariables == null && scope.requiredVariables != null) {
            return false;
        }
        if (requiredVariables != null && !requiredVariables.equals(scope.requiredVariables)) {
            return false;
        }
        return true;
    }

    /**
     * Adds identifier as a local symbol.
     * @param name the symbol name
     * @return the symbol index
     */
    public Integer addSymbol(String name) {
        if (namedVariables == null) {
            namedVariables = new LinkedHashMap<String, Integer>();
        }
        Integer register = namedVariables.size();
        namedVariables.put(name, register);
        return register;
    }

    /**
     * Checks whether an identifier is a local variable or argument, ie a symbol.
<<<<<<< HEAD
     * If this fails, attempt to solve by capturing parent stacked.
=======
     * If this fails, look in parents for symbol that can be captured.
>>>>>>> 69f4bcc3
     * @param name the symbol name
     * @return the symbol index
     */
    public Integer getSymbol(String name) {
        return getSymbol(name, true);
    }

    /**
     * Checks whether an identifier is a local variable or argument, ie a symbol.
     * @param name the symbol name
<<<<<<< HEAD
     * @param capture whether solving by capturing parent stacked is allowed
     * @return the symbol index
     */
    public Integer getSymbol(String name, boolean capture) {
        Integer register = namedVariables != null ? namedVariables.get(name) : null;
        if (register == null && capture && parent != null && !isStatic) {
            Integer pr = parent.getSymbol(name, true);
            if (pr != null) {
                register = addSymbol(name);
                setVariableCaptured(register, pr);
                // Preserve captured variable type
                setVariableType(register, parent.getVariableType(pr));
                // Make captured variables final by default
                setVariableFinal(register);
=======
     * @param capture whether solving by capturing a parent symbol is allowed
     * @return the symbol index
     */
    private Integer getSymbol(String name, boolean capture) {
        Integer register = namedVariables != null ? namedVariables.get(name) : null;
        if (register == null && capture && parent != null) {
            Integer pr = parent.getSymbol(name, true);
            if (pr != null) {
                if (capturedVariables == null) {
                    capturedVariables = new LinkedHashMap<Integer, Integer>();
                }
                if (namedVariables == null) {
                    namedVariables = new LinkedHashMap<String, Integer>();
                }
                register = namedVariables.size();
                namedVariables.put(name, register);
                capturedVariables.put(register, pr);
>>>>>>> 69f4bcc3
            }
        }
        return register;
    }

    /**
     * Checks whether a given symbol is captured.
     * @param symbol the symbol number
     * @return true if captured, false otherwise
     */
    public boolean isCapturedSymbol(int symbol) {
        return capturedVariables != null && capturedVariables.containsKey(symbol);
<<<<<<< HEAD
    }

    /**
     * Sets the local variable as captured.
     * @param symbol the symbol index
     * @param register the parent frame register
     */
    protected void setVariableCaptured(int symbol, int register) {
        if (capturedVariables == null) {
            capturedVariables = new LinkedHashMap<Integer, Integer>();
        }
        capturedVariables.put(symbol, register);
    }

    /**
     * Returns the local variable type if any.
     * @param symbol the symbol index
     * @return the variable class
     */
    public Class getVariableType(int symbol) {
        return variableTypes == null ? null : variableTypes.get(symbol);
    }

    /**
     * Sets the local variable type.
     * @param symbol the symbol index
     * @param type the variable class
     */
    protected void setVariableType(int symbol, Class type) {
        if (type != null) {
            if (variableTypes == null) {
                variableTypes = new HashMap<Integer, Class>();
            }
            variableTypes.put(symbol, type);
        }
    }

    /**
     * Returns if the local variable is declared final.
     * @param symbol the symbol index
     * @return true if final, false otherwise
     */
    public boolean isVariableFinal(int symbol) {
        return finalVariables == null ? false : finalVariables.contains(symbol);
    }

    /**
     * Sets the local variable as declared final.
     * @param symbol the symbol index
     */
    protected void setVariableFinal(int symbol) {
        if (finalVariables == null) {
            finalVariables = new HashSet<Integer>();
        }
        finalVariables.add(symbol);
    }

    /**
     * Returns if the local variable is declared non-null.
     * @param symbol the symbol index
     * @return true if non-null, false otherwise
     */
    public boolean isVariableRequired(int symbol) {
        return requiredVariables == null ? false : requiredVariables.contains(symbol);
    }

    /**
     * Sets the local variable as declared required.
     * @param symbol the symbol index
     */
    protected void setVariableRequired(int symbol) {
        if (requiredVariables == null) {
            requiredVariables = new HashSet<Integer>();
        }
        requiredVariables.add(symbol);
    }

    /**
     * Sets the local variable default value.
     * @param symbol the symbol index
     * @param value the variable default value
     */
    protected void setVariableValue(int symbol, Object value) {
        if (value != null) {
            if (defaultValues == null) {
                defaultValues = new HashMap<Integer, Object>();
            }
            defaultValues.put(symbol, value);
        }
    }

    /**
     * Returns the local variable default value.
     * @param symbol the symbol index
     * @return the variable value
     */
    public Object getVariableValue(int symbol) {
        return defaultValues == null ? null : defaultValues.get(symbol);
=======
>>>>>>> 69f4bcc3
    }

    /**
     * Declares a parameter.
     * <p>
     * This method creates an new entry in the symbol map.
     * </p>
     * @param name the parameter name
     * @return the register index storing this variable
     */
    public int declareParameter(String name) {
        return declareParameter(name, null, false, false, null);
    }

    /**
     * Declares a parameter.
     * <p>
     * This method creates an new entry in the symbol map.
     * </p>
     * @param name the parameter name
     * @param type the parameter class
     * @param isFinal if the declared parameter is final
     * @param isRequired if the declared parameter is non-null
     * @param value the default parameter value
     * @return the register index storing this variable
     */
    public int declareParameter(String name, Class type, boolean isFinal, boolean isRequired, Object value) {
        if (vars > 0) {
            throw new IllegalStateException("cant declare parameters after variables");
        }
        Integer register = getSymbol(name, false);
        if (register == null) {
            register = addSymbol(name);
            parms += 1;
            setVariableType(register, type);
            if (isFinal) {
                setVariableFinal(register);
            }
            if (isRequired) {
                setVariableRequired(register);
            }
            if (value != null) {
                setVariableValue(register, value);
            }
        }
        return register;
    }

    /**
     * Declares a scope to support variable parameters.
     */
    public void declareVarArgs() {
        varArgs = true;
    }

    /**
     * Declares a scope to be static.
     */
    public void declareStatic() {
        isStatic = true;
    }

    /**
     * Declares a local variable.
     * <p>
     * This method creates an new entry in the symbol map.
     * </p>
     * @param name the variable name
     * @return the register index storing this variable
     */
    public int declareVariable(String name) {
        return declareVariable(name, null, false, false);
    }

    /**
     * Declares a local variable.
     * <p>
     * This method creates an new entry in the symbol map.
     * </p>
     * @param name the variable name
     * @param type the variable class
     * @param isFinal if the declared variable is final
     * @param isRequired if the declared variable is non-null
     * @return the register index storing this variable
     */
    public int declareVariable(String name, Class type, boolean isFinal, boolean isRequired) {
        Integer register = getSymbol(name, false);
        if (register == null) {
            register = addSymbol(name);
            vars += 1;
<<<<<<< HEAD
            setVariableType(register, type);
            if (isFinal) {
                setVariableFinal(register);
            }
            if (isRequired) {
                setVariableRequired(register);
            }
=======
>>>>>>> 69f4bcc3
            // check if local is redefining captured
            if (parent != null) {
                Integer pr = parent.getSymbol(name, true);
                if (pr != null) {
<<<<<<< HEAD
                    setVariableCaptured(register, pr);
=======
                    if (capturedVariables == null) {
                        capturedVariables = new LinkedHashMap<Integer, Integer>();
                    }
                    capturedVariables.put(register, pr);
>>>>>>> 69f4bcc3
                }
            }
        } else {
            if (isVariableFinal(register)) {
                throw new IllegalStateException("final variable can not be redeclared");
            }
            setVariableType(register, type);
            if (isFinal) {
                setVariableFinal(register);
            }
            if (isRequired) {
                setVariableRequired(register);
            }
        }
        return register;
    }

    /**
     * Creates a frame by copying values up to the number of parameters.
     * <p>This captures the captured variables values.</p>
     * @param frame the caller frame
     * @param args the arguments
     * @return the arguments array
     */
    public Frame createFrame(Frame frame, Object...args) {
        if (namedVariables != null) {
            Object[] arguments = new Object[namedVariables.size()];
            Arrays.fill(arguments, UNDECLARED);
            if (frame != null && capturedVariables != null && parent != null) {
<<<<<<< HEAD
                for (Map.Entry<Integer, Integer> entry : capturedVariables.entrySet()) {
                    Integer target = entry.getKey();
                    Integer source = entry.getValue();
=======
                for (Map.Entry<Integer, Integer> capture : capturedVariables.entrySet()) {
                    Integer target = capture.getKey();
                    Integer source = capture.getValue();
>>>>>>> 69f4bcc3
                    Object arg = frame.get(source);
                    arguments[target] = arg;
                }
            }
            return new Frame(this, arguments, 0).assign(args);
        } else {
            return null;
        }
    }

    /**
     * Gets the captured index of a given symbol, ie the target index of a symbol in a child frame.
     * @param symbol the symbol index
     * @return the target symbol index or null if the symbol is not captured
     */
    public Integer getCaptured(int symbol) {
        if (capturedVariables != null) {
<<<<<<< HEAD
            for (Map.Entry<Integer, Integer> entry : capturedVariables.entrySet()) {
                Integer source = entry.getValue();
                if (source == symbol) {
                    return entry.getKey();
=======
            for (Map.Entry<Integer, Integer> capture : capturedVariables.entrySet()) {
                Integer source = capture.getValue();
                if (source == symbol) {
                    return capture.getKey();
>>>>>>> 69f4bcc3
                }
            }
        }
        return null;
    }

    /**
     * Gets the (maximum) number of arguments this script expects.
     * @return the number of parameters
     */
    public int getArgCount() {
        return parms;
    }

    /**
     * If this script expects a variable number of arguments.
     * @return true or false
     */
    public boolean isVarArgs() {
        return varArgs;
    }

    /**
     * If this script has static scope.
     * @return true or false
     */
    public boolean isStatic() {
        return isStatic;
    }

    /**
     * Gets this script symbols names, i.e. parameters and local variables.
     * @return the symbol names
     */
    public String[] getSymbols() {
        return namedVariables != null ? namedVariables.keySet().toArray(new String[0]) : EMPTY_STRS;
    }

    /**
     * Gets this script parameters, i.e. symbols assigned before creating local variables.
     * @return the parameter names
     */
    public String[] getParameters() {
        return getParameters(0);
    }

    /**
     * Gets this script parameters.
     * @param bound number of known bound parameters (curry)
     * @return the parameter names
     */
    protected String[] getParameters(int bound) {
        int unbound = parms - bound;
        if (namedVariables != null && unbound > 0) {
            String[] pa = new String[unbound];
            int p = 0;
            for (Map.Entry<String, Integer> entry : namedVariables.entrySet()) {
                int argn = entry.getValue();
                if (argn >= bound && argn < parms) {
                    pa[p++] = entry.getKey();
                }
            }
            return pa;
        } else {
            return EMPTY_STRS;
        }
    }

    /**
     * Gets this script local variable, i.e. symbols assigned to local variables excluding captured variables.
     * @return the local variable names
     */
    public String[] getLocalVariables() {
        if (namedVariables != null && vars > 0) {
            List<String> locals = new ArrayList<String>(vars);
            for (Map.Entry<String, Integer> entry : namedVariables.entrySet()) {
                int symnum = entry.getValue();
<<<<<<< HEAD
                if (symnum >= parms && !isCapturedSymbol(symnum)) {
=======
                if (symnum >= parms && (capturedVariables == null || !capturedVariables.containsKey(symnum))) {
>>>>>>> 69f4bcc3
                    locals.add(entry.getKey());
                }
            }
            return locals.toArray(new String[locals.size()]);
        } else {
            return EMPTY_STRS;
        }
    }
}<|MERGE_RESOLUTION|>--- conflicted
+++ resolved
@@ -75,7 +75,6 @@
     private Map<String, Integer> namedVariables = null;
     /**
      * The map of local captured variables to parent scope variables, ie closure.
-<<<<<<< HEAD
      */
     private Map<Integer, Integer> capturedVariables = null;
     /**
@@ -95,10 +94,6 @@
      * The map of default values for local variables, ie parameters.
      */
     private Map<Integer, Object> defaultValues = null;
-=======
-     */
-    private Map<Integer, Integer> capturedVariables = null;
->>>>>>> 69f4bcc3
     /**
      * The empty string array.
      */
@@ -193,11 +188,7 @@
 
     /**
      * Checks whether an identifier is a local variable or argument, ie a symbol.
-<<<<<<< HEAD
-     * If this fails, attempt to solve by capturing parent stacked.
-=======
      * If this fails, look in parents for symbol that can be captured.
->>>>>>> 69f4bcc3
      * @param name the symbol name
      * @return the symbol index
      */
@@ -208,8 +199,7 @@
     /**
      * Checks whether an identifier is a local variable or argument, ie a symbol.
      * @param name the symbol name
-<<<<<<< HEAD
-     * @param capture whether solving by capturing parent stacked is allowed
+     * @param capture whether solving by capturing a parent symbol is allowed
      * @return the symbol index
      */
     public Integer getSymbol(String name, boolean capture) {
@@ -223,25 +213,6 @@
                 setVariableType(register, parent.getVariableType(pr));
                 // Make captured variables final by default
                 setVariableFinal(register);
-=======
-     * @param capture whether solving by capturing a parent symbol is allowed
-     * @return the symbol index
-     */
-    private Integer getSymbol(String name, boolean capture) {
-        Integer register = namedVariables != null ? namedVariables.get(name) : null;
-        if (register == null && capture && parent != null) {
-            Integer pr = parent.getSymbol(name, true);
-            if (pr != null) {
-                if (capturedVariables == null) {
-                    capturedVariables = new LinkedHashMap<Integer, Integer>();
-                }
-                if (namedVariables == null) {
-                    namedVariables = new LinkedHashMap<String, Integer>();
-                }
-                register = namedVariables.size();
-                namedVariables.put(name, register);
-                capturedVariables.put(register, pr);
->>>>>>> 69f4bcc3
             }
         }
         return register;
@@ -254,7 +225,6 @@
      */
     public boolean isCapturedSymbol(int symbol) {
         return capturedVariables != null && capturedVariables.containsKey(symbol);
-<<<<<<< HEAD
     }
 
     /**
@@ -353,8 +323,6 @@
      */
     public Object getVariableValue(int symbol) {
         return defaultValues == null ? null : defaultValues.get(symbol);
-=======
->>>>>>> 69f4bcc3
     }
 
     /**
@@ -445,7 +413,6 @@
         if (register == null) {
             register = addSymbol(name);
             vars += 1;
-<<<<<<< HEAD
             setVariableType(register, type);
             if (isFinal) {
                 setVariableFinal(register);
@@ -453,20 +420,11 @@
             if (isRequired) {
                 setVariableRequired(register);
             }
-=======
->>>>>>> 69f4bcc3
             // check if local is redefining captured
             if (parent != null) {
                 Integer pr = parent.getSymbol(name, true);
                 if (pr != null) {
-<<<<<<< HEAD
                     setVariableCaptured(register, pr);
-=======
-                    if (capturedVariables == null) {
-                        capturedVariables = new LinkedHashMap<Integer, Integer>();
-                    }
-                    capturedVariables.put(register, pr);
->>>>>>> 69f4bcc3
                 }
             }
         } else {
@@ -496,15 +454,9 @@
             Object[] arguments = new Object[namedVariables.size()];
             Arrays.fill(arguments, UNDECLARED);
             if (frame != null && capturedVariables != null && parent != null) {
-<<<<<<< HEAD
-                for (Map.Entry<Integer, Integer> entry : capturedVariables.entrySet()) {
-                    Integer target = entry.getKey();
-                    Integer source = entry.getValue();
-=======
                 for (Map.Entry<Integer, Integer> capture : capturedVariables.entrySet()) {
                     Integer target = capture.getKey();
                     Integer source = capture.getValue();
->>>>>>> 69f4bcc3
                     Object arg = frame.get(source);
                     arguments[target] = arg;
                 }
@@ -522,17 +474,10 @@
      */
     public Integer getCaptured(int symbol) {
         if (capturedVariables != null) {
-<<<<<<< HEAD
-            for (Map.Entry<Integer, Integer> entry : capturedVariables.entrySet()) {
-                Integer source = entry.getValue();
-                if (source == symbol) {
-                    return entry.getKey();
-=======
             for (Map.Entry<Integer, Integer> capture : capturedVariables.entrySet()) {
                 Integer source = capture.getValue();
                 if (source == symbol) {
                     return capture.getKey();
->>>>>>> 69f4bcc3
                 }
             }
         }
@@ -610,11 +555,7 @@
             List<String> locals = new ArrayList<String>(vars);
             for (Map.Entry<String, Integer> entry : namedVariables.entrySet()) {
                 int symnum = entry.getValue();
-<<<<<<< HEAD
                 if (symnum >= parms && !isCapturedSymbol(symnum)) {
-=======
-                if (symnum >= parms && (capturedVariables == null || !capturedVariables.containsKey(symnum))) {
->>>>>>> 69f4bcc3
                     locals.add(entry.getKey());
                 }
             }
