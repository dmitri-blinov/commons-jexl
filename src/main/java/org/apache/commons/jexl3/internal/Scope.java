--- conflicted
+++ resolved
@@ -437,7 +437,6 @@
      * @return the arguments array
      */
     public Frame createFrame(final Frame frame, final Object...args) {
-<<<<<<< HEAD
         if (namedVariables != null) {
             final Object[] arguments = new Object[namedVariables.size()];
             Arrays.fill(arguments, UNDECLARED);
@@ -450,25 +449,11 @@
                 }
             }
             return new Frame(this, arguments, 0).assign(args);
-        } else if (returnType != null) {
+        }
+        if (returnType != null) {
             return new Frame(this);
-        } else {
-=======
-        if (namedVariables == null) {
->>>>>>> df4c163f
-            return null;
-        }
-        final Object[] arguments = new Object[namedVariables.size()];
-        Arrays.fill(arguments, UNDECLARED);
-        if (frame != null && capturedVariables != null && parent != null) {
-            for (final Map.Entry<Integer, Integer> capture : capturedVariables.entrySet()) {
-                final Integer target = capture.getKey();
-                final Integer source = capture.getValue();
-                final Object arg = frame.get(source);
-                arguments[target] = arg;
-            }
-        }
-        return new Frame(this, arguments, 0).assign(args);
+        }
+        return null;
     }
 
     /**
@@ -562,7 +547,6 @@
      * @return the local variable names
      */
     public String[] getLocalVariables() {
-<<<<<<< HEAD
         if (namedVariables != null && vars > 0) {
             final List<String> locals = new ArrayList<String>(vars);
             for (Map.Entry<String, Integer> entry : namedVariables.entrySet()) {
@@ -572,19 +556,7 @@
                 }
             }
             return locals.toArray(new String[locals.size()]);
-        } else {
-=======
-        if ((namedVariables == null) || (vars <= 0)) {
->>>>>>> df4c163f
-            return EMPTY_STRS;
-        }
-        final List<String> locals = new ArrayList<String>(vars);
-        for (final Map.Entry<String, Integer> entry : namedVariables.entrySet()) {
-            final int symnum = entry.getValue();
-            if (symnum >= parms && (capturedVariables == null || !capturedVariables.containsKey(symnum))) {
-                locals.add(entry.getKey());
-            }
-        }
-        return locals.toArray(new String[locals.size()]);
+        } 
+        return EMPTY_STRS;
     }
 }