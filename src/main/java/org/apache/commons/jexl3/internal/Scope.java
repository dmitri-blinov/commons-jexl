--- conflicted
+++ resolved
@@ -28,7 +28,7 @@
  * <p>This also acts as the functional scope and variable definition store.
  * @since 3.0
  */
-public final class Scope {    
+public final class Scope {
     /**
      * The value of a declared but undefined variable, for instance: var x;.
      */
@@ -206,7 +206,7 @@
     /**
      * Returns the local variable type if any.
      * @param symbol the symbol index
-     * @return the variable class 
+     * @return the variable class
      */
     public Class getVariableType(int symbol) {
         return variableTypes == null ? null : variableTypes.get(symbol);
@@ -238,9 +238,8 @@
      * @param name the parameter name
      * @return the register index storing this variable
      */
-<<<<<<< HEAD
-    public void declareParameter(String name) {
-        declareParameter(name, null, false, false);
+    public int declareParameter(String name) {
+        return declareParameter(name, null, false, false);
     }
 
     /**
@@ -252,11 +251,9 @@
      * @param type the parameter class
      * @param isFinal if the declared parameter is final
      * @param isRequired if the declared parameter is non-null
-     */
-    public void declareParameter(String name, Class type, boolean isFinal, boolean isRequired) {
-=======
-    public int declareParameter(String name) {
->>>>>>> 9e8257ef
+     * @return the register index storing this variable
+     */
+    public int declareParameter(String name, Class type, boolean isFinal, boolean isRequired) {
         if (namedVariables == null) {
             namedVariables = new LinkedHashMap<String, Integer>();
         } else if (vars > 0) {
@@ -304,8 +301,7 @@
      * @param name the variable name
      * @return the register index storing this variable
      */
-<<<<<<< HEAD
-    public Integer declareVariable(String name) {
+    public int declareVariable(String name) {
         return declareVariable(name, null, false, false);
     }
 
@@ -320,10 +316,7 @@
      * @param isRequired if the declared variable is non-null
      * @return the register index storing this variable
      */
-    public Integer declareVariable(String name, Class type, boolean isFinal, boolean isRequired) {
-=======
-    public int declareVariable(String name) {
->>>>>>> 9e8257ef
+    public int declareVariable(String name, Class type, boolean isFinal, boolean isRequired) {
         if (namedVariables == null) {
             namedVariables = new LinkedHashMap<String, Integer>();
         }
@@ -449,7 +442,7 @@
     public String[] getParameters() {
         return getParameters(0);
     }
-        
+
     /**
      * Gets this script parameters.
      * @param bound number of known bound parameters (curry)
@@ -491,224 +484,4 @@
             return EMPTY_STRS;
         }
     }
-
-<<<<<<< HEAD
-    /**
-     * A variable modifier, stores additional variable attributes.
-     * @since 3.2
-     */
-    protected static final class VariableModifier {
-        /** The var 'final' modifier. */
-        private final boolean isFinal;
-        /** The var 'required' modifier. */
-        private final boolean isRequired;
-        /** The var 'type' modifier. */
-        private final Class type;
-
-        /**
-         * Creates a new variable modifier.
-         * @param c the variable type
-         * @param fin whether the variable is final
-         * @param req whether the variable is required
-         */
-        protected VariableModifier(Class c, boolean fin, boolean req) {
-            type = c;
-            isFinal = fin;
-            isRequired = req;
-        }
-
-        public Class getType() {
-            return type;
-        }
-
-        public boolean isFinal() {
-            return isFinal;
-        }
-
-        public boolean isRequired() {
-            return isRequired;
-        }
-
-        /**
-         * Creates a clone of this modifier.
-         * @return new modifier
-         */
-        public VariableModifier clone() {
-            return new VariableModifier(this.type, this.isFinal, this.isRequired);
-        }
-    }
-
-    /**
-     * A call frame, created from a scope, stores the arguments and local variables in a "stack frame" (sic).
-     * @since 3.0
-     */
-    public static final class Frame {
-        /** The scope. */
-        private final Scope scope;
-        /** The actual var modifiers. */
-        private final VariableModifier[] modifiers;
-        /** The actual stack frame. */
-        private final Object[] stack;
-        /** Number of curried parameters. */
-        private int curried = 0;
-
-        /**
-         * Creates a new frame.
-         * @param s the scope
-         * @param r the stack frame
-         * @param c the number of curried parameters
-         */
-        protected Frame(Scope s, Object[] r, int c) {
-            scope = s;
-            stack = r;
-            curried = c;
-
-            modifiers = stack != null ? new VariableModifier[stack.length] : null;
-        }
-
-        /**
-         * Creates a new frame.
-         * @param f the parent frame
-         */
-        protected Frame(Frame f, Object... values) {
-            scope = f.scope;
-            stack = f.stack != null ? f.stack.clone() : null;
-            curried = f.curried;
-
-            modifiers = f.modifiers != null ? f.modifiers.clone() : null;
-
-            if (stack != null) {
-                int nparm = scope.getArgCount();
-                int ncopy = 0;
-                if (values != null && values.length > 0) {
-                    ncopy = Math.min(nparm - curried, Math.min(nparm, values.length));
-                    System.arraycopy(values, 0, stack, curried, ncopy);
-                }
-                // unbound parameters are defined as null
-                Arrays.fill(stack, curried + ncopy, nparm, null);
-                curried += ncopy;
-            }
-        }
-
-        /**
-         * Gets this script unbound parameters, i.e. parameters not bound through curry().
-         * @return the parameter names
-         */
-        public String[] getUnboundParameters() {
-            return scope.getParameters(curried);
-        }
-
-        /**
-         * Gets the scope.
-         * @return this frame scope
-         */
-        public Scope getScope() {
-            return scope;
-        }
-
-        @Override
-        public int hashCode() {
-            return Arrays.deepHashCode(this.stack);
-        }
-
-        @Override
-        public boolean equals(Object obj) {
-            if (obj == null) {
-                return false;
-            }
-            if (getClass() != obj.getClass()) {
-                return false;
-            }
-            final Frame other = (Frame) obj;
-            return Arrays.deepEquals(this.stack, other.stack);
-        }
-
-        /**
-         * Gets a value.
-         * @param s the offset in this frame
-         * @return the stacked value
-         */
-        public Object get(int s) {
-            return stack[s];
-        }
-        
-        /**
-         * Whether this frame defines a symbol, ie declared it and assigned it a value.
-         * @param s the offset in this frame
-         * @return true if this symbol has been assigned a value, false otherwise
-         */
-        public boolean has(int s) {
-            return s >= 0 && s < stack.length && stack[s] != UNDEFINED;
-        }
-            
-        /**
-         * Sets a value.
-         * @param r the offset in this frame
-         * @param value the value to set in this frame
-         */
-        public void set(int r, Object value) {
-            stack[r] = value;
-        }
-
-        /**
-         * Sets a variable modifiers.
-         * @param r the offset in this frame
-         * @param c the variable type
-         * @param fin whether the variable is final
-         * @param req whether the variable is required
-         */
-        public void setModifiers(int r, Class c, boolean fin, boolean req) {
-            modifiers[r] = new VariableModifier(c, fin, req);
-        }
-
-        /**
-         * Gets a symbol type.
-         * @param s the offset in this frame
-         * @return the type if any
-         */
-        public Class typeof(int s) {
-            return modifiers != null && modifiers[s] != null ? modifiers[s].getType() : scope.getVariableType(s);
-        }
-
-        /**
-         * Returns if the local variable is declared final.
-         * @param s the symbol index
-         * @return true if final, false otherwise
-         */
-        public boolean isVariableFinal(int s) {
-            return modifiers != null && modifiers[s] != null ? modifiers[s].isFinal() : scope.isVariableFinal(s);
-        }
-
-        /**
-         * Returns if the local variable is declared non-null.
-         * @param s the symbol index
-         * @return true if non-null, false otherwise
-         */
-        public boolean isVariableRequired(int s) {
-            return modifiers != null && modifiers[s] != null ? modifiers[s].isRequired() : scope.isVariableRequired(s);
-        }
-
-        /**
-         * Assign values to this frame.
-         * @param values the values
-         * @return this frame
-         */
-        public Frame assign(Object... values) {
-            if (stack != null) {
-                return new Frame(this, values);
-            }
-            return this;
-        }
-
-        /**
-         * Creates a clone of this frame.
-         * @return new frame
-         */
-        public Frame clone() {
-            return new Frame(this);
-        }
-
-    }
-=======
->>>>>>> 9e8257ef
 }