--- conflicted
+++ resolved
@@ -160,16 +160,12 @@
      * @param child the node to check
      * @return the expression number or -1 if the node is not a jexl:print
      */
-<<<<<<< HEAD
     private TemplateExpression getPrintStatement(JexlNode child) {
 
         if (child instanceof ASTExpressionStatement && child.jjtGetNumChildren() == 1) {
             child = child.jjtGetChild(0);
         }
 
-=======
-    private TemplateExpression getPrintStatement(final JexlNode child) {
->>>>>>> f8b0e860
         if (exprs != null && child instanceof ASTFunctionNode) {
             final ASTFunctionNode node = (ASTFunctionNode) child;
             final ASTIdentifier ns = (ASTIdentifier) node.jjtGetChild(0);
