--- conflicted
+++ resolved
@@ -311,34 +311,10 @@
      * @return the class map
      */
     private ClassMap getMap(final Class<?> c) {
-<<<<<<< HEAD
-        return classMethodMaps.computeIfAbsent(c, x -> new ClassMap(x, permissions, logger));
-=======
-        ClassMap classMap;
-        lock.readLock().lock();
-        try {
-            classMap = classMethodMaps.get(c);
-        } finally {
-            lock.readLock().unlock();
-        }
-        if (classMap == null) {
-            lock.writeLock().lock();
-            try {
-                // try again
-                classMap = classMethodMaps.get(c);
-                if (classMap == null) {
-                    classMap = permissions.allow(c)
-                            ? new ClassMap(c, permissions, logger)
-                            : ClassMap.empty();
-                    classMethodMaps.put(c, classMap);
-                }
-            } finally {
-                lock.writeLock().unlock();
-            }
-
-        }
-        return classMap;
->>>>>>> d6df444c
+        return classMethodMaps.computeIfAbsent(c, x -> 
+            permissions.allow(x) ? 
+                new ClassMap(x, permissions, logger) : 
+                ClassMap.empty());
     }
 
     /**
