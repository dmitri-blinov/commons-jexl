--- conflicted
+++ resolved
@@ -320,12 +320,8 @@
      */
     public void setLoader(ClassLoader classLoader) {
         final ClassLoader previous = loader;
-<<<<<<< HEAD
-        if (cloader == null) {
-            cloader = getClass().getClassLoader();
-        }
-        if (!cloader.equals(loader)) {
-            // clean up constructor and class maps
+        final ClassLoader current = classLoader == null? getClass().getClassLoader() : classLoader;
+        if (!current.equals(loader)) {            // clean up constructor and class maps
             final Iterator<Map.Entry<MethodKey, Constructor<?>>> mentries = constructorsMap.entrySet().iterator();
             while (mentries.hasNext()) {
                 final Map.Entry<MethodKey, Constructor<?>> entry = mentries.next();
@@ -334,22 +330,6 @@
                     mentries.remove();
                     // the method name is the name of the class
                     constructibleClasses.remove(entry.getKey().getMethod());
-=======
-        final ClassLoader current = classLoader == null? getClass().getClassLoader() : classLoader;
-        if (!current.equals(loader)) {
-            lock.writeLock().lock();
-            try {
-                // clean up constructor and class maps
-                final Iterator<Map.Entry<MethodKey, Constructor<?>>> mentries = constructorsMap.entrySet().iterator();
-                while (mentries.hasNext()) {
-                    final Map.Entry<MethodKey, Constructor<?>> entry = mentries.next();
-                    final Class<?> clazz = entry.getValue().getDeclaringClass();
-                    if (isLoadedBy(previous, clazz)) {
-                        mentries.remove();
-                        // the method name is the name of the class
-                        constructibleClasses.remove(entry.getKey().getMethod());
-                    }
->>>>>>> 72f65769
                 }
             }
             // clean up method maps
@@ -360,14 +340,8 @@
                 if (isLoadedBy(previous, clazz)) {
                     centries.remove();
                 }
-<<<<<<< HEAD
-=======
-                loader = current;
-            } finally {
-                lock.writeLock().unlock();
->>>>>>> 72f65769
-            }
-            loader = cloader;
+            }
+            loader = current;
         }
     }
 
@@ -408,5 +382,4 @@
     public Method lookupSetEmptyArrayProperty(final Class<?> c, final String name) {
         return getMap(c).lookupSetEmptyArrayProperty(name);
     }
-
 }