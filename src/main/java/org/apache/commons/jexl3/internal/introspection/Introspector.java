/*
 * Licensed to the Apache Software Foundation (ASF) under one or more
 * contributor license agreements.  See the NOTICE file distributed with
 * this work for additional information regarding copyright ownership.
 * The ASF licenses this file to You under the Apache License, Version 2.0
 * (the "License"); you may not use this file except in compliance with
 * the License.  You may obtain a copy of the License at
 *
 *      http://www.apache.org/licenses/LICENSE-2.0
 *
 * Unless required by applicable law or agreed to in writing, software
 * distributed under the License is distributed on an "AS IS" BASIS,
 * WITHOUT WARRANTIES OR CONDITIONS OF ANY KIND, either express or implied.
 * See the License for the specific language governing permissions and
 * limitations under the License.
 */
package org.apache.commons.jexl3.internal.introspection;

import org.apache.commons.logging.Log;

import java.lang.reflect.Constructor;
import java.lang.reflect.Field;
import java.lang.reflect.Method;

import java.util.ArrayList;
import java.util.HashMap;
import java.util.Iterator;
import java.util.List;
import java.util.Map;

import java.util.concurrent.ConcurrentHashMap;

/**
 * This basic function of this class is to return a Method object for a
 * particular class given the name of a method and the parameters to the method
 * in the form of an Object[].
 *
 * <p>The first time the Introspector sees a class it creates a class method map
 * for the class in question.
 * Basically the class method map is a Hashtable where Method objects are keyed by the aggregation of
 * the method name and the array of parameters classes.
 * This mapping is performed for all the public methods of a class and stored.</p>
 *
 * @since 1.0
 */
public final class Introspector {
    /**
     * A Constructor get cache-miss.
     */
    private static class CacheMiss {
        /** The constructor used as cache-miss. */
        @SuppressWarnings("unused")
        public CacheMiss() {
        }
    }
    /**
     * The cache-miss marker for the constructors map.
     */
    private static final Constructor<?> CTOR_MISS = CacheMiss.class.getConstructors()[0];
    /**
     * the logger.
     */
    protected final Log logger;
    /**
     * The class loader used to solve constructors if needed.
     */
    private ClassLoader loader;
    /**
     * The permissions.
     */
    private final Permissions permissions;
    /**
     * Holds the method maps for the classes we know about, keyed by Class.
     */
    private final Map<Class<?>, ClassMap> classMethodMaps = new ConcurrentHashMap<Class<?>, ClassMap>();
    /**
     * Holds the map of classes ctors we know about as well as unknown ones.
     */
    private final Map<MethodKey, Constructor<?>> constructorsMap = new ConcurrentHashMap<MethodKey, Constructor<?>>();
    /**
     * Holds the set of classes we have introspected.
     */
    private final Map<String, Class<?>> constructibleClasses = new ConcurrentHashMap<String, Class<?>>();

    /**
     * Create the introspector.
     * @param log     the logger to use
     * @param cloader the class loader
     */
    public Introspector(Log log, ClassLoader cloader) {
        this(log, cloader, null);
    }

    /**
     * Create the introspector.
     * @param log     the logger to use
     * @param cloader the class loader
     * @param perms the permissions
     */
    public Introspector(Log log, ClassLoader cloader, Permissions perms) {
        this.logger = log;
        this.loader = cloader;
        this.permissions = perms != null? perms : Permissions.DEFAULT;
    }

    /**
     * Gets a class by name through this introspector class loader.
     * @param className the class name
     * @return the class instance or null if it could not be found
     */
    public Class<?> getClassByName(String className) {
        try {
            return Class.forName(className, false, loader);
        } catch (ClassNotFoundException xignore) {
            return null;
        }
    }

    /**
     * Gets a method defined by a class, a name and a set of parameters.
     * @param c      the class
     * @param name   the method name
     * @param params the method parameters
     * @return the desired method object
     * @throws MethodKey.AmbiguousException if no unambiguous method could be found through introspection
     */
    public Method getMethod(Class<?> c, String name, Object[] params) {
        return getMethod(c, new MethodKey(name, params));
    }

    /**
     * Gets the method defined by the <code>MethodKey</code> for the class <code>c</code>.
     *
     * @param c   Class in which the method search is taking place
     * @param key Key of the method being searched for
     * @return The desired method object
     * @throws MethodKey.AmbiguousException if no unambiguous method could be found through introspection
     */
    public Method getMethod(Class<?> c, MethodKey key) {
        try {
            return getMap(c).getMethod(key);
        } catch (MethodKey.AmbiguousException xambiguous) {
            // whoops. Ambiguous and not benign. Make a nice log message and return null...
            if (logger != null && xambiguous.isSevere() && logger.isInfoEnabled()) {
                logger.info("ambiguous method invocation: "
                        + c.getName() + "."
                        + key.debugString(), xambiguous);
            }
            return null;
        }
    }

    /**
     * Gets the field named by <code>key</code> for the class <code>c</code>.
     *
     * @param c   Class in which the field search is taking place
     * @param key Name of the field being searched for
     * @return the desired field or null if it does not exist or is not accessible
     * */
    public Field getField(Class<?> c, String key) {
        return getMap(c).getField(key);
    }

    /**
     * Gets a property getter defined by a class, and a name.
     * @param c      the class
     * @param name   the property name
     * @return the desired Method object
     * @throws MethodKey.AmbiguousException if no unambiguous method could be found through introspection
     */
    public Method getPropertyGet(Class<?> c, String name) {
        return getMap(c).getPropertyGet(name);
    }

    /**
     * Gets a property setter defined by a class, a name and a value type.
     * @param c      the class
     * @param name   the property name
     * @param aClass the asigned value class
     * @return the desired method object
     * @throws MethodKey.AmbiguousException if no unambiguous method could be found through introspection
     */
    public Method getPropertySet(Class<?> c, String name, Class aClass) {
        return getMap(c).getPropertySet(name, aClass);
    }

    /**
     * Gets the array of accessible field names known for a given class.
     * @param c the class
     * @return the class field names
     */
    public String[] getFieldNames(Class<?> c) {
        if (c == null) {
            return new String[0];
        }
        ClassMap classMap = getMap(c);
        return classMap.getFieldNames();
    }

    /**
     * Gets the array of accessible methods names known for a given class.
     * @param c the class
     * @return the class method names
     */
    public String[] getMethodNames(Class<?> c) {
        if (c == null) {
            return new String[0];
        }
        ClassMap classMap = getMap(c);
        return classMap.getMethodNames();
    }

    /**
     * Gets the array of accessible method known for a given class.
     * @param c          the class
     * @param methodName the method name
     * @return the array of methods (null or not empty)
     */
    public Method[] getMethods(Class<?> c, String methodName) {
        if (c == null) {
            return null;
        }
        ClassMap classMap = getMap(c);
        return classMap.getMethods(methodName);
    }

    /**
     * Gets the array of accessible constructors known for a given class.
     * @param c          the class
     * @return the array of methods (null or not empty)
     */
    public Constructor<?>[] getConstructors(Class<?> c) {
        return getConstructors(c, c.getName());
    }

    /**
     * Gets the array of accessible constructors known for a given class.
     * @param c          the class
     * @param className  the class name
     * @return the array of methods (null or not empty)
     */
    public Constructor<?>[] getConstructors(Class<?> c, String className) {
        Class<?> clazz = constructibleClasses.computeIfAbsent(className, x -> {
            try {
                return (c != null && c.getName().equals(x)) ? c : loader.loadClass(x);
            } catch (ClassNotFoundException xnotfound) {
                if (rlog != null && rlog.isDebugEnabled()) {
                    rlog.debug("unable to find class: "
                            + x, xnotfound);
                }
                return null;
            }
        });

        if (clazz != null) {
            List<Constructor<?>> l = new ArrayList<Constructor<?>>();
            for (Constructor<?> ictor : clazz.getConstructors()) {
                if (permissions.allow(ictor)) {
                    l.add(ictor);
                }
            }
            return l.toArray(new Constructor<?>[l.size()]);
        }
        return null;
    }

    /**
     * Gets the constructor defined by the <code>MethodKey</code>.
     *
     * @param key Key of the constructor being searched for
     * @return The desired constructor object
     * or null if no unambiguous constructor could be found through introspection.
     */
    public Constructor<?> getConstructor(final MethodKey key) {
        return getConstructor(null, key);
    }

    /**
     * Gets the constructor defined by the <code>MethodKey</code>.
     * @param c   the class we want to instantiate
     * @param key Key of the constructor being searched for
     * @return The desired constructor object
     * or null if no unambiguous constructor could be found through introspection.
     */
    public Constructor<?> getConstructor(final Class<?> c, final MethodKey key) {
        Constructor<?> ctor = constructorsMap.computeIfAbsent(key, x -> {
            final String cname = x.getMethod();
            try {
<<<<<<< HEAD
                Constructor<?>[] constructors = getConstructors(c, cname);
                if (constructors == null)
                    return null;
                Constructor<?> result = x.getMostSpecificConstructor(constructors);
                return result != null ? result : CTOR_MISS;
=======
                // do find the most specific ctor
                if (clazz == null) {
                    if (c != null && c.getName().equals(key.getMethod())) {
                        clazz = c;
                    } else {
                        clazz = loader.loadClass(cname);
                    }
                    // add it to list of known loaded classes
                    constructibleClasses.put(cname, clazz);
                }
                List<Constructor<?>> l = new ArrayList<Constructor<?>>();
                for (Constructor<?> ictor : clazz.getConstructors()) {
                    if (permissions.allow(ictor)) {
                        l.add(ictor);
                    }
                }
                // try to find one
                ctor = key.getMostSpecificConstructor(l.toArray(new Constructor<?>[l.size()]));
                if (ctor != null) {
                    constructorsMap.put(key, ctor);
                } else {
                    constructorsMap.put(key, CTOR_MISS);
                }
            } catch (ClassNotFoundException xnotfound) {
                if (logger != null && logger.isDebugEnabled()) {
                    logger.debug("unable to find class: "
                            + cname + "."
                            + key.debugString(), xnotfound);
                }
                ctor = null;
>>>>>>> 9e8257ef
            } catch (MethodKey.AmbiguousException xambiguous) {
                if (logger != null  && xambiguous.isSevere() &&  logger.isInfoEnabled()) {
                    logger.info("ambiguous constructor invocation: "
                            + cname + "."
                            + x.debugString(), xambiguous);
                }
                return null;
            }
        });
        // miss or not?
        return ctor == null || CTOR_MISS.equals(ctor) ? null : ctor;
    }

    /**
     * Gets the ClassMap for a given class.
     * @param c the class
     * @return the class map
     */
    private ClassMap getMap(Class<?> c) {
<<<<<<< HEAD
        return classMethodMaps.computeIfAbsent(c, x -> new ClassMap(x, permissions, rlog));
=======
        ClassMap classMap;
        try {
            lock.readLock().lock();
            classMap = classMethodMaps.get(c);
        } finally {
            lock.readLock().unlock();
        }
        if (classMap == null) {
            try {
                lock.writeLock().lock();
                // try again
                classMap = classMethodMaps.get(c);
                if (classMap == null) {
                    classMap = new ClassMap(c, permissions, logger);
                    classMethodMaps.put(c, classMap);
                }
            } finally {
                lock.writeLock().unlock();
            }

        }
        return classMap;
>>>>>>> 9e8257ef
    }

    /**
     * Sets the class loader used to solve constructors.
     * <p>Also cleans the constructors and methods caches.</p>
     * @param cloader the class loader; if null, use this instance class loader
     */
    public void setLoader(ClassLoader cloader) {
        ClassLoader previous = loader;
        if (cloader == null) {
            cloader = getClass().getClassLoader();
        }
        if (!cloader.equals(loader)) {
            // clean up constructor and class maps
            Iterator<Map.Entry<MethodKey, Constructor<?>>> mentries = constructorsMap.entrySet().iterator();
            while (mentries.hasNext()) {
                Map.Entry<MethodKey, Constructor<?>> entry = mentries.next();
                Class<?> clazz = entry.getValue().getDeclaringClass();
                if (isLoadedBy(previous, clazz)) {
                    mentries.remove();
                    // the method name is the name of the class
                    constructibleClasses.remove(entry.getKey().getMethod());
                }
            }
            // clean up method maps
            Iterator<Map.Entry<Class<?>, ClassMap>> centries = classMethodMaps.entrySet().iterator();
            while (centries.hasNext()) {
                Map.Entry<Class<?>, ClassMap> entry = centries.next();
                Class<?> clazz = entry.getKey();
                if (isLoadedBy(previous, clazz)) {
                    centries.remove();
                }
            }
            loader = cloader;
        }
    }

    /**
     * Gets the class loader used by this introspector.
     * @return the class loader
     */
    public ClassLoader getLoader() {
        return loader;
    }

    /**
     * Checks whether a class is loaded through a given class loader or one of its ascendants.
     * @param loader the class loader
     * @param clazz  the class to check
     * @return true if clazz was loaded through the loader, false otherwise
     */
    private static boolean isLoadedBy(ClassLoader loader, Class<?> clazz) {
        if (loader != null) {
            ClassLoader cloader = clazz.getClassLoader();
            while (cloader != null) {
                if (cloader.equals(loader)) {
                    return true;
                } else {
                    cloader = cloader.getParent();
                }
            }
        }
        return false;
    }

    /**
     * Finds an empty array property setter method by <code>propertyName</code>.
     * <p>This checks only one method with that name accepts an array as sole parameter.
     * @param c        the class to find the get method from
     * @param name     the property name to find
     * @return         the sole method that accepts an array as parameter
     */
    public Method lookupSetEmptyArrayProperty(final Class<?> c, final String name) {
        return getMap(c).lookupSetEmptyArrayProperty(name);
    }

}<|MERGE_RESOLUTION|>--- conflicted
+++ resolved
@@ -244,8 +244,8 @@
             try {
                 return (c != null && c.getName().equals(x)) ? c : loader.loadClass(x);
             } catch (ClassNotFoundException xnotfound) {
-                if (rlog != null && rlog.isDebugEnabled()) {
-                    rlog.debug("unable to find class: "
+                if (logger != null && logger.isDebugEnabled()) {
+                    logger.debug("unable to find class: "
                             + x, xnotfound);
                 }
                 return null;
@@ -286,44 +286,11 @@
         Constructor<?> ctor = constructorsMap.computeIfAbsent(key, x -> {
             final String cname = x.getMethod();
             try {
-<<<<<<< HEAD
                 Constructor<?>[] constructors = getConstructors(c, cname);
                 if (constructors == null)
                     return null;
                 Constructor<?> result = x.getMostSpecificConstructor(constructors);
                 return result != null ? result : CTOR_MISS;
-=======
-                // do find the most specific ctor
-                if (clazz == null) {
-                    if (c != null && c.getName().equals(key.getMethod())) {
-                        clazz = c;
-                    } else {
-                        clazz = loader.loadClass(cname);
-                    }
-                    // add it to list of known loaded classes
-                    constructibleClasses.put(cname, clazz);
-                }
-                List<Constructor<?>> l = new ArrayList<Constructor<?>>();
-                for (Constructor<?> ictor : clazz.getConstructors()) {
-                    if (permissions.allow(ictor)) {
-                        l.add(ictor);
-                    }
-                }
-                // try to find one
-                ctor = key.getMostSpecificConstructor(l.toArray(new Constructor<?>[l.size()]));
-                if (ctor != null) {
-                    constructorsMap.put(key, ctor);
-                } else {
-                    constructorsMap.put(key, CTOR_MISS);
-                }
-            } catch (ClassNotFoundException xnotfound) {
-                if (logger != null && logger.isDebugEnabled()) {
-                    logger.debug("unable to find class: "
-                            + cname + "."
-                            + key.debugString(), xnotfound);
-                }
-                ctor = null;
->>>>>>> 9e8257ef
             } catch (MethodKey.AmbiguousException xambiguous) {
                 if (logger != null  && xambiguous.isSevere() &&  logger.isInfoEnabled()) {
                     logger.info("ambiguous constructor invocation: "
@@ -343,32 +310,7 @@
      * @return the class map
      */
     private ClassMap getMap(Class<?> c) {
-<<<<<<< HEAD
-        return classMethodMaps.computeIfAbsent(c, x -> new ClassMap(x, permissions, rlog));
-=======
-        ClassMap classMap;
-        try {
-            lock.readLock().lock();
-            classMap = classMethodMaps.get(c);
-        } finally {
-            lock.readLock().unlock();
-        }
-        if (classMap == null) {
-            try {
-                lock.writeLock().lock();
-                // try again
-                classMap = classMethodMaps.get(c);
-                if (classMap == null) {
-                    classMap = new ClassMap(c, permissions, logger);
-                    classMethodMaps.put(c, classMap);
-                }
-            } finally {
-                lock.writeLock().unlock();
-            }
-
-        }
-        return classMap;
->>>>>>> 9e8257ef
+        return classMethodMaps.computeIfAbsent(c, x -> new ClassMap(x, permissions, logger));
     }
 
     /**
