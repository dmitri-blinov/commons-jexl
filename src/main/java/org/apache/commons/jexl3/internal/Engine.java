--- conflicted
+++ resolved
@@ -321,7 +321,7 @@
     private static <T> T option(T conf, T def) {
         return conf == null? def : conf;
     }
-    
+
     /**
      * Extracts the engine evaluation options from context if available, the engine
      * options otherwise.
@@ -336,7 +336,7 @@
             JexlOptions jexlo = ((JexlContext.OptionsHandle) context).getEngineOptions();
             if (jexlo != null) {
                 return jexlo.isSharedInstance()? jexlo : jexlo.copy();
-            } 
+            }
         } else if (context instanceof JexlEngine.Options) {
             // This condition and block for compatibility between 3.1 and 3.2
             JexlOptions jexlo = options.copy();
@@ -380,53 +380,6 @@
     }
 
     /**
-<<<<<<< HEAD
-     * Sets options from this engine options.
-     * @param opts the options to set
-     * @return the options
-     */
-    public JexlOptions optionsSet(JexlOptions opts) {
-        if (opts != null) {
-            opts.set(options);
-        }
-        return opts;
-    }
-
-    /**
-     * Creates a script evaluation options.
-     * <p>This also calls the pragma processor if any
-     * @param script the script
-     * @param context the context
-     * @return the options
-     */
-    protected JexlOptions createOptions(Script script, JexlContext context) {
-        JexlOptions opts = options(context);
-        Map<String, Object> pragmas = script.getPragmas();
-        if (pragmas != null) {
-            JexlContext.PragmaProcessor processor =
-                    context instanceof JexlContext.PragmaProcessor
-                    ? (JexlContext.PragmaProcessor) context
-                    : null;
-            for(Map.Entry<String, Object> pragma : pragmas.entrySet()) {
-                String key = pragma.getKey();
-                Object value = pragma.getValue();
-                if (PRAGMA_OPTIONS.equals(key)) {
-                    if (value instanceof String) {
-                        String[] vs = ((String) value).split(" ");
-                        opts.setFlags(vs);
-                    }
-                }
-                if (processor != null) {
-                    processor.processPragma(key, value);
-                }
-            }
-        }
-        return opts;
-    }
-
-    /**
-=======
->>>>>>> 676448c8
      * Creates an interpreter.
      * @param context a JexlContext; if null, the empty context is used instead.
      * @param frame   the interpreter frame
