/*
 * Licensed to the Apache Software Foundation (ASF) under one or more
 * contributor license agreements.  See the NOTICE file distributed with
 * this work for additional information regarding copyright ownership.
 * The ASF licenses this file to You under the Apache License, Version 2.0
 * (the "License"); you may not use this file except in compliance with
 * the License.  You may obtain a copy of the License at
 *
 *      http://www.apache.org/licenses/LICENSE-2.0
 *
 * Unless required by applicable law or agreed to in writing, software
 * distributed under the License is distributed on an "AS IS" BASIS,
 * WITHOUT WARRANTIES OR CONDITIONS OF ANY KIND, either express or implied.
 * See the License for the specific language governing permissions and
 * limitations under the License.
 */
package org.apache.commons.jexl3.internal;

import org.apache.commons.jexl3.JexlArithmetic;
import org.apache.commons.jexl3.JexlBuilder;
import org.apache.commons.jexl3.JexlContext;
import org.apache.commons.jexl3.JexlEngine;
import org.apache.commons.jexl3.JexlException;
import org.apache.commons.jexl3.JexlFeatures;
import org.apache.commons.jexl3.JexlInfo;
import org.apache.commons.jexl3.JexlOptions;
import org.apache.commons.jexl3.JexlScript;
import org.apache.commons.jexl3.internal.introspection.SandboxUberspect;
import org.apache.commons.jexl3.internal.introspection.Uberspect;
import org.apache.commons.jexl3.introspection.JexlMethod;
import org.apache.commons.jexl3.introspection.JexlSandbox;
import org.apache.commons.jexl3.introspection.JexlUberspect;
import org.apache.commons.jexl3.parser.ASTArrayAccess;
import org.apache.commons.jexl3.parser.ASTArrayAccessSafe;
import org.apache.commons.jexl3.parser.ASTFunctionNode;
import org.apache.commons.jexl3.parser.ASTIdentifier;
import org.apache.commons.jexl3.parser.ASTIdentifierAccess;
import org.apache.commons.jexl3.parser.ASTJexlScript;
import org.apache.commons.jexl3.parser.ASTMethodNode;
import org.apache.commons.jexl3.parser.ASTNumberLiteral;
import org.apache.commons.jexl3.parser.ASTStringLiteral;
import org.apache.commons.jexl3.parser.JexlNode;
import org.apache.commons.jexl3.parser.Parser;


import org.apache.commons.logging.Log;
import org.apache.commons.logging.LogFactory;

import java.io.StringReader;
import java.nio.charset.Charset;
import java.util.ArrayList;
import java.util.Collections;
import java.util.HashMap;
import java.util.LinkedHashSet;
import java.util.List;
import java.util.Map;
import java.util.Set;
import java.util.concurrent.atomic.AtomicBoolean;

/**
 * A JexlEngine implementation.
 * @since 2.0
 */
public class Engine extends JexlEngine {
    /**
     * Gets the default instance of Uberspect.
     * <p>This is lazily initialized to avoid building a default instance if there
     * is no use for it. The main reason for not using the default Uberspect instance is to
     * be able to use a (low level) introspector created with a given logger
     * instead of the default one.</p>
     * <p>Implemented as on demand holder idiom.</p>
     */
    private static final class UberspectHolder {
        /** The default uberspector that handles all introspection patterns. */
        private static final Uberspect UBERSPECT =
                new Uberspect(LogFactory.getLog(JexlEngine.class), JexlUberspect.JEXL_STRATEGY);

        /** Non-instantiable. */
        private UberspectHolder() {}
    }
    /**
     * The name of the options pragma.
     */
    protected static final String PRAGMA_OPTIONS = "jexl.options";
    /**
     * The prefix of a namespace pragma.
     */
    protected static final String PRAGMA_JEXLNS = "jexl.namespace.";
    /**
     * The Log to which all JexlEngine messages will be logged.
     */
    protected final Log logger;
    /**
     * The JexlUberspect instance.
     */
    protected final JexlUberspect uberspect;
    /**
     * The {@link JexlArithmetic} instance.
     */
    protected final JexlArithmetic arithmetic;
    /**
     * The map of 'prefix:function' to object implementing the namespaces.
     */
    protected final Map<String, Object> functions;
    /**
     * The maximum stack height.
     */
    protected final int stackOverflow;
    /**
     * Whether this engine considers unknown variables, methods and constructors as errors.
     */
    protected final boolean strict;
    /**
     * Whether this engine considers null in navigation expression as errors.
     */
    protected final boolean safe;
    /**
     * Whether expressions evaluated by this engine will throw exceptions (false) or return null (true) on errors.
     * Default is false.
     */
    protected final boolean silent;
    /**
     * Whether this engine evaluates assertions.
     */
    protected final boolean assertions;
    /**
     * Whether expressions evaluated by this engine will throw JexlException.Cancel (true) or return null (false) when
     * interrupted.
     * Default is true when not silent and strict.
     */
    protected final boolean cancellable;
    /**
     * Whether error messages will carry debugging information.
     */
    protected final boolean debug;
    /**
     * The set of default script parsing features.
     */
    protected final JexlFeatures scriptFeatures;
    /**
     * The set of default expression parsing features.
     */
    protected final JexlFeatures expressionFeatures;
    /**
     * The default charset.
     */
    protected final Charset charset;
    /**
     * The atomic parsing flag; true whilst parsing.
     */
    protected final AtomicBoolean parsing = new AtomicBoolean(false);
    /**
     * The {@link Parser}; when parsing expressions, this engine uses the parser if it
     * is not already in use otherwise it will create a new temporary one.
     */
    protected final Parser parser = new Parser(new StringReader(";")); //$NON-NLS-1$
    /**
     * The expression max length to hit the cache.
     */
    protected final int cacheThreshold;
    /**
     * The expression cache.
     */
    protected final SoftCache<Source, ASTJexlScript> cache;
    /**
     * The default jxlt engine.
     */
    protected volatile TemplateEngine jxlt = null;
    /**
     * Collect all or only dot references.
     */
    protected final int collectMode;
    /**
     * A cached version of the options.
     */
    protected final JexlOptions options;

    /**
     * Creates an engine with default arguments.
     */
    public Engine() {
        this(new JexlBuilder());
    }

    /**
     * Creates a JEXL engine using the provided {@link JexlBuilder}.
     * @param conf the builder
     */
    public Engine(final JexlBuilder conf) {
        // options:
        this.options = conf.options().copy();
        this.strict = options.isStrict();
        this.safe = options.isSafe();
        this.silent = options.isSilent();
        this.assertions = options.isAssertions();
        this.cancellable = option(conf.cancellable(), !silent && strict);
        options.setCancellable(cancellable);
        this.debug = option(conf.debug(), true);
        this.collectMode = conf.collectMode();
        this.stackOverflow = conf.stackOverflow() > 0? conf.stackOverflow() : Integer.MAX_VALUE;
        // core properties:
        final JexlUberspect uber = conf.uberspect() == null ? getUberspect(conf.logger(), conf.strategy()) : conf.uberspect();
        final ClassLoader loader = conf.loader();
        if (loader != null) {
            uber.setClassLoader(loader);
        }
        final JexlSandbox sandbox = conf.sandbox();
        if (sandbox == null) {
            this.uberspect = uber;
        } else {
            this.uberspect = new SandboxUberspect(uber, sandbox);
        }
        this.logger = conf.logger() == null ? LogFactory.getLog(JexlEngine.class) : conf.logger();
        this.arithmetic = conf.arithmetic() == null ? new JexlArithmetic(this.strict) : conf.arithmetic();
        options.setMathContext(arithmetic.getMathContext());
        options.setMathScale(arithmetic.getMathScale());
        options.setStrictArithmetic(arithmetic.isStrict());
        this.functions = conf.namespaces() == null ? Collections.<String, Object>emptyMap() : conf.namespaces();
        // parsing & features:
        final JexlFeatures features = conf.features() == null? DEFAULT_FEATURES : conf.features();
        this.expressionFeatures = new JexlFeatures(features).script(false);
        this.scriptFeatures = new JexlFeatures(features).script(true);
        this.charset = conf.charset();
        // caching:
        this.cache = conf.cache() <= 0 ? null : new SoftCache<Source, ASTJexlScript>(conf.cache());
        this.cacheThreshold = conf.cacheThreshold();
        if (uberspect == null) {
            throw new IllegalArgumentException("uberspect can not be null");
        }
    }


    /**
     * Gets the default instance of Uberspect.
     * <p>This is lazily initialized to avoid building a default instance if there
     * is no use for it. The main reason for not using the default Uberspect instance is to
     * be able to use a (low level) introspector created with a given logger
     * instead of the default one.</p>
     * @param logger the logger to use for the underlying Uberspect
     * @param strategy the property resolver strategy
     * @return Uberspect the default uberspector instance.
     */
    public static Uberspect getUberspect(final Log logger, final JexlUberspect.ResolverStrategy strategy) {
        if ((logger == null || logger.equals(LogFactory.getLog(JexlEngine.class)))
            && (strategy == null || strategy == JexlUberspect.JEXL_STRATEGY)) {
            return UberspectHolder.UBERSPECT;
        }
        return new Uberspect(logger, strategy);
    }

    @Override
    public JexlUberspect getUberspect() {
        return uberspect;
    }

    @Override
    public JexlArithmetic getArithmetic() {
        return arithmetic;
    }

    @Override
    public boolean isDebug() {
        return this.debug;
    }

    @Override
    public boolean isSilent() {
        return this.silent;
    }

    @Override
    public boolean isStrict() {
        return this.strict;
    }

    @Override
    public boolean isAssertions() {
        return assertions;
    }

    @Override
    public boolean isCancellable() {
        return this.cancellable;
    }

    @Override
    public void setClassLoader(final ClassLoader loader) {
        jxlt = null;
        uberspect.setClassLoader(loader);
        if (functions != null) {
            final List<String> names = new ArrayList<String>(functions.keySet());
            for(final String name : names) {
                final Object functor = functions.get(name);
                if (functor instanceof Class<?>) {
                    final Class<?> fclass = ((Class<?>) functor);
                    try {
                        final Class<?> nclass = loader.loadClass(fclass.getName());
                        if (nclass != fclass) {
                            functions.put(name, nclass);
                        }
                    } catch (final ClassNotFoundException xany) {
                         functions.put(name, fclass.getName());
                    }
                }
            }
        }
        if (cache != null) {
            cache.clear();
        }
    }

    @Override
    public Charset getCharset() {
        return charset;
    }

    /**
     * Solves an optional option.
     * @param conf the option as configured, may be null
     * @param def the default value if null, shall not be null
     * @param <T> the option type
     * @return conf or def
     */
    private static <T> T option(final T conf, final T def) {
        return conf == null? def : conf;
    }

    /**
     * Extracts the engine evaluation options from context if available, the engine
     * options otherwise.
     * <p>If the context is a options handle and the handled options shared instance flag
     * is false, this method creates a copy of the options making them immutable during execution.
     * @param context the context
     * @return the options if any
     */
    protected JexlOptions options(final JexlContext context) {
        // Make a copy of the handled options if any
        if (context instanceof JexlContext.OptionsHandle) {
            final JexlOptions jexlo = ((JexlContext.OptionsHandle) context).getEngineOptions();
            if (jexlo != null) {
                return jexlo.isSharedInstance()? jexlo : jexlo.copy();
            }
        } else if (context instanceof JexlEngine.Options) {
            // This condition and block for compatibility between 3.1 and 3.2
            final JexlOptions jexlo = options.copy();
            final JexlEngine jexl = this;
            final JexlEngine.Options opts = (JexlEngine.Options) context;
            jexlo.setCancellable(option(opts.isCancellable(), jexl.isCancellable()));
            jexlo.setAssertions(option(opts.isAssertions(), jexl.isAssertions()));
            jexlo.setSilent(option(opts.isSilent(), jexl.isSilent()));
            jexlo.setStrict(option(opts.isStrict(), jexl.isStrict()));
            final JexlArithmetic jexla = jexl.getArithmetic();
            jexlo.setStrictArithmetic(option(opts.isStrictArithmetic(), jexla.isStrict()));
            jexlo.setMathContext(opts.getArithmeticMathContext());
            jexlo.setMathScale(opts.getArithmeticMathScale());
            return jexlo;
        }
        return options;
    }

    /**
     * Compute a script options for evaluation.
     * <p>This calls processPragma(...).
     * @param script the script
     * @param context the context
     * @return the options
     */
    protected JexlOptions options(final ASTJexlScript script, final JexlContext context) {
        final JexlOptions opts = options(context); 
        if (opts != options) {
            // when feature lexical, try hard to run lexical
            if (scriptFeatures.isLexical()) {
                opts.setLexical(true);
            }
            if (scriptFeatures.isLexicalShade()) {
                opts.setLexicalShade(true);
            }
        }
        if (script != null) {
           // process script pragmas if any
           processPragmas(script, context, opts);
        }
        return opts;
    }
    
    /**
     * Processes a script pragmas.
     * <p>Only called from options(...)
     * @param script the script
     * @param context the context
     * @param opts the options
     */
    protected void processPragmas(final ASTJexlScript script, final JexlContext context, final JexlOptions opts) {
        final Map<String, Object> pragmas = script.getPragmas();
        if (pragmas != null && !pragmas.isEmpty()) {
            final JexlContext.PragmaProcessor processor =
                    context instanceof JexlContext.PragmaProcessor
                    ? (JexlContext.PragmaProcessor) context
                    : null;
            Map<String, Object> ns = null;
            for(final Map.Entry<String, Object> pragma : pragmas.entrySet()) {
                final String key = pragma.getKey();
                final Object value = pragma.getValue();
                if (value instanceof String) {
                    if (PRAGMA_OPTIONS.equals(key)) {
                        // jexl.options
                        final String[] vs = value.toString().split(" ");
                        opts.setFlags(vs);
                    } else if (key.startsWith(PRAGMA_JEXLNS)) {
                        // jexl.namespace.***
                        final String nsname = key.substring(PRAGMA_JEXLNS.length());
                        if (nsname != null && !nsname.isEmpty()) {
                            if (ns == null) {
                                ns = new HashMap<>(functions);
                            }
                            final String nsclass = value.toString();
                            try {
                                ns.put(nsname, uberspect.getClassLoader().loadClass(nsclass));
                            } catch (final ClassNotFoundException e) {
                                ns.put(nsname, nsclass);
                            }
                        }
                    }
                }
                if (processor != null) {
                    processor.processPragma(key, value);
                }
            }
            if (ns != null) {
                opts.setNamespaces(ns);
            }
        }
    }
    
    /**
     * Sets options from this engine options.
     * @param opts the options to set
     * @return the options
     */
    public JexlOptions optionsSet(final JexlOptions opts) {
        if (opts != null) {
            opts.set(options);
        }
        return opts;
    }

    @Override
    public TemplateEngine createJxltEngine(final boolean noScript, final int cacheSize, final char immediate, final char deferred) {
        return new TemplateEngine(this, noScript, cacheSize, immediate, deferred);
    }

    @Override
    public void clearCache() {
        if (cache != null) {
            cache.clear();
        }
    }

    /**
     * Creates an interpreter.
     * @param context a JexlContext; if null, the empty context is used instead.
     * @param frame   the interpreter frame
     * @param opts    the evaluation options
     * @return an Interpreter
     */
<<<<<<< HEAD
    protected Interpreter createInterpreter(JexlContext context, Frame frame, JexlOptions opts) {
        return createInterpreter(context, frame, opts, null);
    }

    /**
     * Creates an interpreter.
     * @param context a JexlContext; if null, the empty context is used instead.
     * @param frame   the interpreter frame
     * @param opts    the evaluation options
     * @param current the current evaluation object
     * @return an Interpreter
     */
    protected Interpreter createInterpreter(JexlContext context, Frame frame, JexlOptions opts, Object current) {
        return new Interpreter(this, opts, context, frame, current);
    }

    /**
     * Creates a resumable interpreter.
     * @param context a JexlContext; if null, the empty context is used instead.
     * @param frame   the interpreter frame
     * @param opts    the evaluation options
     * @return an Interpreter
     */
    protected Interpreter createResumableInterpreter(JexlContext context, Frame frame, JexlOptions opts) {
        return new ResumableInterpreter(this, opts, context, frame);
=======
    protected Interpreter createInterpreter(final JexlContext context, final Frame frame, final JexlOptions opts) {
        return new Interpreter(this, opts, context, frame);
>>>>>>> f8b0e860
    }

    
    @Override
    public Script createExpression(final JexlInfo info, final String expression) {
        return createScript(expressionFeatures, info, expression, null);
    }

    @Override
    public Script createScript(final JexlFeatures features, final JexlInfo info, final String scriptText, final String[] names) {
        if (scriptText == null) {
            throw new NullPointerException("source is null");
        }
        final String source = trimSource(scriptText);
        final Scope scope = names == null || names.length == 0? null : new Scope(null, names);
        final JexlFeatures ftrs = features == null? scriptFeatures : features;
        final ASTJexlScript tree = parse(info, ftrs, source, scope);
        return new Script(this, source, tree);
    }

    /**
     * The features allowed for property set/get methods.
     */
    protected static final JexlFeatures PROPERTY_FEATURES = new JexlFeatures()
            .localVar(false)
            .loops(false)
            .lambda(false)
            .script(false)
            .arrayReferenceExpr(false)
            .methodCall(false)
            .register(true);

    @Override
    public Object getProperty(final Object bean, final String expr) {
        return getProperty(null, bean, expr);
    }

    @Override
    public Object getProperty(JexlContext context, final Object bean, final String expr) {
        if (context == null) {
            context = EMPTY_CONTEXT;
        }
        // synthetize expr using register
        String src = trimSource(expr);
        src = "#0" + (src.charAt(0) == '[' ? "" : ".") + src;
        try {
            final Scope scope = new Scope(null, "#0");
            final ASTJexlScript script = parse(null, PROPERTY_FEATURES, src, scope);
            final JexlNode node = script.jjtGetChild(0);
            final Frame frame = script.createFrame(bean);
            final Interpreter interpreter = createInterpreter(context, frame, options);
            return interpreter.visitLexicalNode(node, null);
        } catch (final JexlException xjexl) {
            if (silent) {
                logger.warn(xjexl.getMessage(), xjexl.getCause());
                return null;
            }
            throw xjexl.clean();
        }
    }

    @Override
    public void setProperty(final Object bean, final String expr, final Object value) {
        setProperty(null, bean, expr, value);
    }

    @Override
    public void setProperty(JexlContext context, final Object bean, final String expr, final Object value) {
        if (context == null) {
            context = EMPTY_CONTEXT;
        }
        // synthetize expr using register
        String src = trimSource(expr);
        src = "#0" + (src.charAt(0) == '[' ? "" : ".") + src + "=" + "#1";
        try {
            final Scope scope = new Scope(null, "#0", "#1");
            final ASTJexlScript script = parse(null, PROPERTY_FEATURES, src, scope);
            final JexlNode node = script.jjtGetChild(0);
            final Frame frame = script.createFrame(bean, value);
            final Interpreter interpreter = createInterpreter(context, frame, options);
            interpreter.visitLexicalNode(node, null);
        } catch (final JexlException xjexl) {
            if (silent) {
                logger.warn(xjexl.getMessage(), xjexl.getCause());
                return;
            }
            throw xjexl.clean();
        }
    }

    @Override
    public Object invokeMethod(final Object obj, final String meth, final Object... args) {
        JexlException xjexl = null;
        Object result = null;
        final JexlInfo info = debug ? createInfo() : null;
        try {
            JexlMethod method = uberspect.getMethod(obj, meth, args);
            if (method == null && arithmetic.narrowArguments(args)) {
                method = uberspect.getMethod(obj, meth, args);
            }
            if (method != null) {
                result = method.invoke(obj, args);
            } else {
                xjexl = new JexlException.Method(info, meth, args);
            }
        } catch (final JexlException xany) {
            xjexl = xany;
        } catch (final Exception xany) {
            xjexl = new JexlException.Method(info, meth, args, xany);
        }
        if (xjexl != null) {
            if (silent) {
                logger.warn(xjexl.getMessage(), xjexl.getCause());
                result = null;
            } else {
                throw xjexl.clean();
            }
        }
        return result;
    }

    @Override
    public <T> T newInstance(final Class<? extends T> clazz, final Object... args) {
        return clazz.cast(doCreateInstance(clazz, args));
    }

    @Override
    public Object newInstance(final String clazz, final Object... args) {
        return doCreateInstance(clazz, args);
    }

    /**
     * Creates a new instance of an object using the most appropriate constructor
     * based on the arguments.
     * @param clazz the class to instantiate
     * @param args  the constructor arguments
     * @return the created object instance or null on failure when silent
     */
    protected Object doCreateInstance(final Object clazz, final Object... args) {
        JexlException xjexl = null;
        Object result = null;
        final JexlInfo info = debug ? createInfo() : null;
        try {
            JexlMethod ctor = uberspect.getConstructor(clazz, args);
            if (ctor == null && arithmetic.narrowArguments(args)) {
                ctor = uberspect.getConstructor(clazz, args);
            }
            if (ctor != null) {
                result = ctor.invoke(clazz, args);
            } else {
                xjexl = new JexlException.Method(info, clazz.toString(), args);
            }
        } catch (final JexlException xany) {
            xjexl = xany;
        } catch (final Exception xany) {
            xjexl = new JexlException.Method(info, clazz.toString(), args, xany);
        }
        if (xjexl != null) {
            if (silent) {
                logger.warn(xjexl.getMessage(), xjexl.getCause());
                return null;
            }
            throw xjexl.clean();
        }
        return result;
    }

    /**
     * Swaps the current thread local context.
     * @param tls the context or null
     * @return the previous thread local context
     */
    protected JexlContext.ThreadLocal putThreadLocal(final JexlContext.ThreadLocal tls) {
        final JexlContext.ThreadLocal local = CONTEXT.get();
        CONTEXT.set(tls);
        return local;
    }

    /**
     * Swaps the current thread local engine.
     * @param jexl the engine or null
     * @return the previous thread local engine
     */
    protected JexlEngine putThreadEngine(final JexlEngine jexl) {
        final JexlEngine pjexl = ENGINE.get();
        ENGINE.set(jexl);
        return pjexl;
    }

    /**
     * Gets the list of variables accessed by a script.
     * <p>This method will visit all nodes of a script and extract all variables whether they
     * are written in 'dot' or 'bracketed' notation. (a.b is equivalent to a['b']).</p>
     * @param script the script
     * @return the set of variables, each as a list of strings (ant-ish variables use more than 1 string)
     *         or the empty set if no variables are used
     */
    protected Set<List<String>> getVariables(final ASTJexlScript script) {
        final VarCollector collector = varCollector();
        getVariables(script, script, collector);
        return collector.collected();
    }

    /**
     * Creates a collector instance.
     * @return a collector instance
     */
    protected VarCollector varCollector() {
        return new VarCollector(this.collectMode);
    }

    /**
     * Utility class to collect variables.
     */
    protected static class VarCollector {
        /**
         * The collected variables represented as a set of list of strings.
         */
        private final Set<List<String>> refs = new LinkedHashSet<List<String>>();
        /**
         * The current variable being collected.
         */
        private List<String> ref = new ArrayList<String>();
        /**
         * The node that started the collect.
         */
        private JexlNode root = null;
        /**
         * Whether constant array-access is considered equivalent to dot-access;
         * if so, > 1 means collect any constant (set,map,...) instead of just 
         * strings and numbers.
         */
        private int mode = 1;

        /**
         * Constructor.
         * @param constaa whether constant array-access is considered equivalent to dot-access
         */
        protected VarCollector(final int constaa) {
            mode = constaa;
        }

        /**
         * Starts/stops a variable collect.
         * @param node starts if not null, stop if null
         */
        public void collect(final JexlNode node) {
            if (!ref.isEmpty()) {
                refs.add(ref);
                ref = new ArrayList<String>();
            }
            root = node;
        }

        /**
         * @return true if currently collecting a variable, false otherwise
         */
        public boolean isCollecting() {
            return root instanceof ASTIdentifier;
        }

        /**
         * Adds a 'segment' to the variable being collected.
         * @param name the name
         */
        public void add(final String name) {
            ref.add(name);
        }

        /**
         *@return the collected variables
         */
        public Set<List<String>> collected() {
            return refs;
        }
    }

    /**
     * Fills up the list of variables accessed by a node.
     * @param script the owning script
     * @param node the node
     * @param collector the variable collector
     */
    protected void getVariables(final ASTJexlScript script, final JexlNode node, final VarCollector collector) {
        if (node instanceof ASTIdentifier) {
            final JexlNode parent = node.jjtGetParent();
            if (parent instanceof ASTMethodNode || parent instanceof ASTFunctionNode) {
                // skip identifiers for methods and functions
                collector.collect(null);
                return;
            }
            final ASTIdentifier identifier = (ASTIdentifier) node;
            final int symbol = identifier.getSymbol();
            // symbols that are captured are considered "global" variables
            if (symbol >= 0 && script != null && !script.isCapturedSymbol(symbol)) {
                collector.collect(null);
            } else {
                // start collecting from identifier
                collector.collect(identifier);
                collector.add(identifier.getName());
            }
        } else if (node instanceof ASTIdentifierAccess) {
            final JexlNode parent = node.jjtGetParent();
            if (parent instanceof ASTMethodNode || parent instanceof ASTFunctionNode) {
                // skip identifiers for methods and functions
                collector.collect(null);
                return;
            }
            // belt and suspender since an identifier should have been seen first
            if (collector.isCollecting()) {
                collector.add(((ASTIdentifierAccess) node).getName());
            }
        } else if (node instanceof ASTArrayAccess && collector.mode > 0) {
            final int num = node.jjtGetNumChildren();
            // collect only if array access is const and follows an identifier
            boolean collecting = collector.isCollecting();
            for (int i = 0; i < num; ++i) {
                final JexlNode child = node.jjtGetChild(i);
                if (collecting && child.isConstant()) {
                    // collect all constants or only string and number literals
                    final boolean collect = collector.mode > 1
                            || (child instanceof ASTStringLiteral || child instanceof ASTNumberLiteral);
                    if (collect) {
                        final String image = child.toString();
                        collector.add(image);
                    }
                } else {
                    collecting = false;
                    collector.collect(null);
                    getVariables(script, child, collector);
                    collector.collect(null);
                }
            }
        } else {
            final int num = node.jjtGetNumChildren();
            for (int i = 0; i < num; ++i) {
                getVariables(script, node.jjtGetChild(i), collector);
            }
            collector.collect(null);
        }
    }

    /**
     * Gets the array of parameters from a script.
     * @param script the script
     * @return the parameters which may be empty (but not null) if no parameters were defined
     * @since 3.0
     */
    protected String[] getParameters(final JexlScript script) {
        return script.getParameters();
    }

    /**
     * Gets the array of local variable from a script.
     * @param script the script
     * @return the local variables array which may be empty (but not null) if no local variables were defined
     * @since 3.0
     */
    protected String[] getLocalVariables(final JexlScript script) {
        return script.getLocalVariables();
    }

    /**
     * Parses an expression.
     *
     * @param info      information structure
     * @param expr     whether we parse an expression or a feature
     * @param src      the expression to parse
     * @param scope     the script frame
     * @return the parsed tree
     * @throws JexlException if any error occurred during parsing
     */
    protected ASTJexlScript parse(final JexlInfo info, final boolean expr, final String src, final Scope scope) {
        return parse(info, expr? this.expressionFeatures : this.scriptFeatures, src, scope);
    }

    /**
     * Parses an expression.
     *
     * @param info      information structure
     * @param parsingf  the set of parsing features
     * @param src      the expression to parse
     * @param scope     the script frame
     * @return the parsed tree
     * @throws JexlException if any error occurred during parsing
     */
    protected ASTJexlScript parse(final JexlInfo info, final JexlFeatures parsingf, final String src, final Scope scope) {
        final boolean cached = src.length() < cacheThreshold && cache != null;
        final JexlFeatures features = parsingf != null? parsingf : DEFAULT_FEATURES;
        final Source source = cached? new Source(features, src) : null;
        ASTJexlScript script = null;
        if (source != null) {
            script = cache.get(source);
            if (script != null) {
                final Scope f = script.getScope();
                if ((f == null && scope == null) || (f != null && f.equals(scope))) {
                    return script;
                }
            }
        }
        final JexlInfo ninfo = info == null && debug ? createInfo() : info;
        // if parser not in use...
        if (parsing.compareAndSet(false, true)) {
            try {
                // lets parse
                script = parser.parse(ninfo, features, src, scope);
            } finally {
                // no longer in use
                parsing.set(false);
            }
        } else {
            // ...otherwise parser was in use, create a new temporary one
            final Parser lparser = new Parser(new StringReader(";"));
            script = lparser.parse(ninfo, features, src, scope);
        }
        if (source != null) {
            cache.put(source, script);
        }
        return script;
    }

    /**
     * Trims the source from front and ending spaces.
     * @param str expression to clean
     * @return trimmed expression ending in a semi-colon
     */
    protected String trimSource(final CharSequence str) {
        if (str != null) {
            int start = 0;
            int end = str.length();
            if (end > 0) {
                // trim front spaces
                while (start < end && Character.isSpaceChar(str.charAt(start))) {
                    ++start;
                }
                // trim ending spaces; end is > 0 since start >= 0
                while (end > start && Character.isSpaceChar(str.charAt(end - 1))) {
                    --end;
                }
                return str.subSequence(start, end).toString();
            }
            return "";
        }
        return null;
    }

    /**
     * Gets and/or creates a default template engine.
     * @return a template engine
     */
    protected TemplateEngine jxlt() {
        TemplateEngine e = jxlt;
        if (e == null) {
            synchronized(this) {
                e = jxlt;
                if (e == null) {
                    e = new TemplateEngine(this, true, 0, '$', '#');
                    jxlt = e;
                }
            }
        }
        return e;
    }
}<|MERGE_RESOLUTION|>--- conflicted
+++ resolved
@@ -463,8 +463,7 @@
      * @param opts    the evaluation options
      * @return an Interpreter
      */
-<<<<<<< HEAD
-    protected Interpreter createInterpreter(JexlContext context, Frame frame, JexlOptions opts) {
+    protected Interpreter createInterpreter(final JexlContext context, final Frame frame, final JexlOptions opts) {
         return createInterpreter(context, frame, opts, null);
     }
 
@@ -476,7 +475,7 @@
      * @param current the current evaluation object
      * @return an Interpreter
      */
-    protected Interpreter createInterpreter(JexlContext context, Frame frame, JexlOptions opts, Object current) {
+    protected Interpreter createInterpreter(final JexlContext context, final Frame frame, final JexlOptions opts, final Object current) {
         return new Interpreter(this, opts, context, frame, current);
     }
 
@@ -487,12 +486,8 @@
      * @param opts    the evaluation options
      * @return an Interpreter
      */
-    protected Interpreter createResumableInterpreter(JexlContext context, Frame frame, JexlOptions opts) {
+    protected Interpreter createResumableInterpreter(final JexlContext context, final Frame frame, final JexlOptions opts) {
         return new ResumableInterpreter(this, opts, context, frame);
-=======
-    protected Interpreter createInterpreter(final JexlContext context, final Frame frame, final JexlOptions opts) {
-        return new Interpreter(this, opts, context, frame);
->>>>>>> f8b0e860
     }
 
     
