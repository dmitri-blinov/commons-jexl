--- conflicted
+++ resolved
@@ -266,19 +266,11 @@
     }
 
     @Override
-<<<<<<< HEAD
     public boolean isAssertions() {
         return assertions;
     }
 
     @Override
-    public boolean isSafe() {
-        return this.safe;
-    }
-
-    @Override
-=======
->>>>>>> 69f4bcc3
     public boolean isCancellable() {
         return this.cancellable;
     }
