/*
 * Licensed to the Apache Software Foundation (ASF) under one or more
 * contributor license agreements.  See the NOTICE file distributed with
 * this work for additional information regarding copyright ownership.
 * The ASF licenses this file to You under the Apache License, Version 2.0
 * (the "License"); you may not use this file except in compliance with
 * the License.  You may obtain a copy of the License at
 *
 *      http://www.apache.org/licenses/LICENSE-2.0
 *
 * Unless required by applicable law or agreed to in writing, software
 * distributed under the License is distributed on an "AS IS" BASIS,
 * WITHOUT WARRANTIES OR CONDITIONS OF ANY KIND, either express or implied.
 * See the License for the specific language governing permissions and
 * limitations under the License.
 */
package org.apache.commons.jexl3.internal;

import org.apache.commons.jexl3.JexlExpression;
import org.apache.commons.jexl3.JexlScript;
<<<<<<< HEAD
import org.apache.commons.jexl3.parser.ASTAddNode;
import org.apache.commons.jexl3.parser.ASTAndNode;
import org.apache.commons.jexl3.parser.ASTAnnotatedStatement;
import org.apache.commons.jexl3.parser.ASTAnnotation;
import org.apache.commons.jexl3.parser.ASTArguments;
import org.apache.commons.jexl3.parser.ASTArrayAccess;
import org.apache.commons.jexl3.parser.ASTArrayAccessSafe;
import org.apache.commons.jexl3.parser.ASTArrayConstructorNode;
import org.apache.commons.jexl3.parser.ASTArrayLiteral;
import org.apache.commons.jexl3.parser.ASTArrayOpenDimension;
import org.apache.commons.jexl3.parser.ASTAssertStatement;
import org.apache.commons.jexl3.parser.ASTAssignment;
import org.apache.commons.jexl3.parser.ASTAttributeReference;
import org.apache.commons.jexl3.parser.ASTBitwiseAndNode;
import org.apache.commons.jexl3.parser.ASTBitwiseComplNode;
import org.apache.commons.jexl3.parser.ASTBitwiseOrNode;
import org.apache.commons.jexl3.parser.ASTBitwiseXorNode;
import org.apache.commons.jexl3.parser.ASTBlock;
import org.apache.commons.jexl3.parser.ASTBooleanLiteral;
import org.apache.commons.jexl3.parser.ASTBreak;
import org.apache.commons.jexl3.parser.ASTCastNode;
import org.apache.commons.jexl3.parser.ASTCatchBlock;
import org.apache.commons.jexl3.parser.ASTClassLiteral;
import org.apache.commons.jexl3.parser.ASTConstructorNode;
import org.apache.commons.jexl3.parser.ASTContinue;
import org.apache.commons.jexl3.parser.ASTCurrentNode;
import org.apache.commons.jexl3.parser.ASTDecrementNode;
import org.apache.commons.jexl3.parser.ASTDecrementPostfixNode;
import org.apache.commons.jexl3.parser.ASTDivNode;
import org.apache.commons.jexl3.parser.ASTDoWhileStatement;
import org.apache.commons.jexl3.parser.ASTEQNode;
import org.apache.commons.jexl3.parser.ASTERNode;
import org.apache.commons.jexl3.parser.ASTEWNode;
import org.apache.commons.jexl3.parser.ASTElvisNode;
import org.apache.commons.jexl3.parser.ASTEmptyFunction;
import org.apache.commons.jexl3.parser.ASTEnumerationNode;
import org.apache.commons.jexl3.parser.ASTEnumerationReference;
import org.apache.commons.jexl3.parser.ASTExpressionStatement;
import org.apache.commons.jexl3.parser.ASTExtVar;
import org.apache.commons.jexl3.parser.ASTFieldAccess;
import org.apache.commons.jexl3.parser.ASTForStatement;
import org.apache.commons.jexl3.parser.ASTForInitializationNode;
import org.apache.commons.jexl3.parser.ASTForTerminationNode;
import org.apache.commons.jexl3.parser.ASTForIncrementNode;
import org.apache.commons.jexl3.parser.ASTForeachStatement;
import org.apache.commons.jexl3.parser.ASTForeachVar;
import org.apache.commons.jexl3.parser.ASTFunctionNode;
import org.apache.commons.jexl3.parser.ASTFunctionStatement;
import org.apache.commons.jexl3.parser.ASTGENode;
import org.apache.commons.jexl3.parser.ASTGTNode;
import org.apache.commons.jexl3.parser.ASTIdentifier;
import org.apache.commons.jexl3.parser.ASTIdentifierAccess;
import org.apache.commons.jexl3.parser.ASTIncrementNode;
import org.apache.commons.jexl3.parser.ASTIncrementPostfixNode;
import org.apache.commons.jexl3.parser.ASTIndirectNode;
import org.apache.commons.jexl3.parser.ASTInitialization;
import org.apache.commons.jexl3.parser.ASTInitializedArrayConstructorNode;
import org.apache.commons.jexl3.parser.ASTInitializedCollectionConstructorNode;
import org.apache.commons.jexl3.parser.ASTInitializedMapConstructorNode;
import org.apache.commons.jexl3.parser.ASTInlineFieldEntry;
import org.apache.commons.jexl3.parser.ASTInlineFieldNEEntry;
import org.apache.commons.jexl3.parser.ASTInlineFieldNullEntry;
import org.apache.commons.jexl3.parser.ASTInlinePropertyAssignment;
import org.apache.commons.jexl3.parser.ASTInlinePropertyArrayEntry;
import org.apache.commons.jexl3.parser.ASTInlinePropertyArrayNEEntry;
import org.apache.commons.jexl3.parser.ASTInlinePropertyArrayNullEntry;
import org.apache.commons.jexl3.parser.ASTInlinePropertyEntry;
import org.apache.commons.jexl3.parser.ASTInlinePropertyNEEntry;
import org.apache.commons.jexl3.parser.ASTInlinePropertyNullEntry;
import org.apache.commons.jexl3.parser.ASTInnerConstructorNode;
import org.apache.commons.jexl3.parser.ASTIfStatement;
import org.apache.commons.jexl3.parser.ASTIOFNode;
import org.apache.commons.jexl3.parser.ASTISNode;
import org.apache.commons.jexl3.parser.ASTJexlScript;
import org.apache.commons.jexl3.parser.ASTJxltLiteral;
import org.apache.commons.jexl3.parser.ASTLENode;
import org.apache.commons.jexl3.parser.ASTLTNode;
import org.apache.commons.jexl3.parser.ASTMapEntry;
import org.apache.commons.jexl3.parser.ASTMapEntryLiteral;
import org.apache.commons.jexl3.parser.ASTMapEnumerationNode;
import org.apache.commons.jexl3.parser.ASTMapLiteral;
import org.apache.commons.jexl3.parser.ASTMapProjectionNode;
import org.apache.commons.jexl3.parser.ASTMethodNode;
import org.apache.commons.jexl3.parser.ASTMethodReference;
import org.apache.commons.jexl3.parser.ASTModNode;
import org.apache.commons.jexl3.parser.ASTMulNode;
import org.apache.commons.jexl3.parser.ASTMultipleAssignment;
import org.apache.commons.jexl3.parser.ASTMultipleIdentifier;
import org.apache.commons.jexl3.parser.ASTMultipleVarStatement;
import org.apache.commons.jexl3.parser.ASTMultiVar;
import org.apache.commons.jexl3.parser.ASTNEAssignment;
import org.apache.commons.jexl3.parser.ASTNENode;
import org.apache.commons.jexl3.parser.ASTNEWNode;
import org.apache.commons.jexl3.parser.ASTNINode;
import org.apache.commons.jexl3.parser.ASTNIOFNode;
import org.apache.commons.jexl3.parser.ASTNRNode;
import org.apache.commons.jexl3.parser.ASTNSWNode;
import org.apache.commons.jexl3.parser.ASTNotNode;
import org.apache.commons.jexl3.parser.ASTNullAssignment;
import org.apache.commons.jexl3.parser.ASTNullLiteral;
import org.apache.commons.jexl3.parser.ASTNullpNode;
import org.apache.commons.jexl3.parser.ASTNumberLiteral;
import org.apache.commons.jexl3.parser.ASTOrNode;
import org.apache.commons.jexl3.parser.ASTPipeNode;
import org.apache.commons.jexl3.parser.ASTPointerNode;
import org.apache.commons.jexl3.parser.ASTProjectionNode;
import org.apache.commons.jexl3.parser.ASTQualifiedConstructorNode;
import org.apache.commons.jexl3.parser.ASTRangeNode;
import org.apache.commons.jexl3.parser.ASTReference;
import org.apache.commons.jexl3.parser.ASTEnclosedExpression;
import org.apache.commons.jexl3.parser.ASTRegexLiteral;
import org.apache.commons.jexl3.parser.ASTRemove;
import org.apache.commons.jexl3.parser.ASTReturnStatement;
import org.apache.commons.jexl3.parser.ASTSWNode;
import org.apache.commons.jexl3.parser.ASTSelectionNode;
import org.apache.commons.jexl3.parser.ASTSetAddNode;
import org.apache.commons.jexl3.parser.ASTSetAndNode;
import org.apache.commons.jexl3.parser.ASTSetDivNode;
import org.apache.commons.jexl3.parser.ASTSetLiteral;
import org.apache.commons.jexl3.parser.ASTSetModNode;
import org.apache.commons.jexl3.parser.ASTSetMultNode;
import org.apache.commons.jexl3.parser.ASTSetOperand;
import org.apache.commons.jexl3.parser.ASTSetOrNode;
import org.apache.commons.jexl3.parser.ASTSetSubNode;
import org.apache.commons.jexl3.parser.ASTSetShlNode;
import org.apache.commons.jexl3.parser.ASTSetSarNode;
import org.apache.commons.jexl3.parser.ASTSetShrNode;
import org.apache.commons.jexl3.parser.ASTSetXorNode;
import org.apache.commons.jexl3.parser.ASTShiftLeftNode;
import org.apache.commons.jexl3.parser.ASTShiftRightNode;
import org.apache.commons.jexl3.parser.ASTShiftRightUnsignedNode;
import org.apache.commons.jexl3.parser.ASTSizeFunction;
import org.apache.commons.jexl3.parser.ASTStartCountNode;
import org.apache.commons.jexl3.parser.ASTStopCountNode;
import org.apache.commons.jexl3.parser.ASTStringLiteral;
import org.apache.commons.jexl3.parser.ASTStringBuilderLiteral;
import org.apache.commons.jexl3.parser.ASTSubNode;
import org.apache.commons.jexl3.parser.ASTSwitchCaseLabel;
import org.apache.commons.jexl3.parser.ASTSwitchExpression;
import org.apache.commons.jexl3.parser.ASTSwitchExpressionCase;
import org.apache.commons.jexl3.parser.ASTSwitchExpressionDefault;
import org.apache.commons.jexl3.parser.ASTSwitchStatement;
import org.apache.commons.jexl3.parser.ASTSwitchStatementCase;
import org.apache.commons.jexl3.parser.ASTSwitchStatementDefault;
import org.apache.commons.jexl3.parser.ASTSynchronizedStatement;
import org.apache.commons.jexl3.parser.ASTTernaryNode;
import org.apache.commons.jexl3.parser.ASTTextBlockLiteral;
import org.apache.commons.jexl3.parser.ASTThisNode;
import org.apache.commons.jexl3.parser.ASTThrowStatement;
import org.apache.commons.jexl3.parser.ASTTryStatement;
import org.apache.commons.jexl3.parser.ASTTryVar;
import org.apache.commons.jexl3.parser.ASTTryWithResourceStatement;
import org.apache.commons.jexl3.parser.ASTTryResource;
import org.apache.commons.jexl3.parser.ASTTypeLiteral;
import org.apache.commons.jexl3.parser.ASTUnaryMinusNode;
import org.apache.commons.jexl3.parser.ASTUnaryPlusNode;
import org.apache.commons.jexl3.parser.ASTUnderscoreLiteral;
import org.apache.commons.jexl3.parser.ASTVar;
import org.apache.commons.jexl3.parser.ASTVarStatement;
import org.apache.commons.jexl3.parser.ASTWhileStatement;
import org.apache.commons.jexl3.parser.ASTYieldStatement;
import org.apache.commons.jexl3.parser.JexlNode;
import org.apache.commons.jexl3.parser.ParserVisitor;
=======
import org.apache.commons.jexl3.parser.*;
>>>>>>> 9230334a

/**
 * Fully abstract to avoid public interface exposition.
 */
public class ScriptVisitor extends ParserVisitor {
    /**
     * Visits all AST constituents of a JEXL expression.
     * @param jscript the expression
     * @param data some data context
     * @return the visit result or null if jscript was not a Script implementation
     */
    public Object visitExpression (final JexlExpression jscript, final Object data) {
        if (jscript instanceof Script) {
            return ((Script) jscript).getScript().jjtAccept(this, data);
        }
        return null;
    }

    /**
     * Visits all AST constituents of a JEXL script.
     * @param jscript the expression
     * @param data some data context
     * @return the visit result or null if jscript was not a Script implementation
     */
    public Object visitScript(final JexlScript jscript, final Object data) {
        if (jscript instanceof Script) {
            return ((Script) jscript).getScript().jjtAccept(this, data);
        }
        return null;
    }

    /**
     * Visits a node.
     * Default implementation visits all its children.
     * @param node the node to visit
     * @param data visitor pattern argument
     * @return visitor pattern value
     */
    protected Object visitNode(final JexlNode node, final Object data) {
        return node.childrenAccept(this, data);
    }

    @Override
    protected Object visit(final ASTJexlScript node, final Object data) {
        return visitNode(node, data);
    }

    @Override
    protected Object visit(final ASTBlock node, final Object data) {
        return visitNode(node, data);
    }

    @Override
    protected Object visit(final ASTExpressionStatement node, final Object data) {
        return visitNode(node, data);
    }

    @Override
    protected Object visit(final ASTFunctionStatement node, final Object data) {
        return visitNode(node, data);
    }

    @Override
    protected Object visit(final ASTIfStatement node, final Object data) {
        return visitNode(node, data);
    }

    @Override
    protected Object visit(final ASTWhileStatement node, final Object data) {
        return visitNode(node, data);
    }

    @Override
    protected Object visit(final ASTDoWhileStatement node, final Object data) {
        return visitNode(node, data);
    }

    @Override
    protected Object visit(final ASTContinue node, final Object data) {
        return visitNode(node, data);
    }

    @Override
    protected Object visit(final ASTRemove node, final Object data) {
        return visitNode(node, data);
    }

    @Override
    protected Object visit(final ASTBreak node, final Object data) {
        return visitNode(node, data);
    }

    @Override
    protected Object visit(final ASTForStatement node, final Object data) {
        return visitNode(node, data);
    }

    @Override
    protected Object visit(final ASTForInitializationNode node, final Object data) {
        return visitNode(node, data);
    }

    @Override
    protected Object visit(final ASTForTerminationNode node, final Object data) {
        return visitNode(node, data);
    }

    @Override
    protected Object visit(final ASTForIncrementNode node, final Object data) {
        return visitNode(node, data);
    }

    @Override
    protected Object visit(final ASTForeachStatement node, final Object data) {
        return visitNode(node, data);
    }

    @Override
    protected Object visit(final ASTForeachVar node, final Object data) {
        return visitNode(node, data);
    }

    @Override
    protected Object visit(final ASTReturnStatement node, final Object data) {
        return visitNode(node, data);
    }

    @Override
    protected Object visit(final ASTYieldStatement node, final Object data) {
        return visitNode(node, data);
    }

    @Override
    protected Object visit(final ASTTryStatement node, final Object data) {
        return visitNode(node, data);
    }

    @Override
    protected Object visit(final ASTTryVar node, final Object data) {
        return visitNode(node, data);
    }

    @Override
    protected Object visit(final ASTCatchBlock node, final Object data) {
        return visitNode(node, data);
    }

    @Override
    protected Object visit(final ASTTryWithResourceStatement node, final Object data) {
        return visitNode(node, data);
    }

    @Override
    protected Object visit(final ASTTryResource node, final Object data) {
        return visitNode(node, data);
    }

    @Override
    protected Object visit(final ASTThrowStatement node, final Object data) {
        return visitNode(node, data);
    }

    @Override
    protected Object visit(final ASTAssertStatement node, final Object data) {
        return visitNode(node, data);
    }

    @Override
    protected Object visit(ASTSynchronizedStatement node, Object data) {
        return visitNode(node, data);
    }

    @Override
    protected Object visit(final ASTSwitchStatement node, final Object data) {
        return visitNode(node, data);
    }

    @Override
    protected Object visit(final ASTSwitchStatementCase node, final Object data) {
        return visitNode(node, data);
    }

    @Override
    protected Object visit(final ASTSwitchStatementDefault node, final Object data) {
        return visitNode(node, data);
    }

    @Override
    protected Object visit(final ASTMultipleAssignment node, final Object data) {
        return visitNode(node, data);
    }

    @Override
    protected Object visit(final ASTMultipleVarStatement node, final Object data) {
        return visitNode(node, data);
    }

    @Override
    protected Object visit(final ASTVarStatement node, final Object data) {
        return visitNode(node, data);
    }

    @Override
    protected Object visit(final ASTAssignment node, final Object data) {
        return visitNode(node, data);
    }

    @Override
    protected Object visit(final ASTNullAssignment node, final Object data) {
        return visitNode(node, data);
    }

    @Override
    protected Object visit(final ASTNEAssignment node, final Object data) {
        return visitNode(node, data);
    }

    @Override
    protected Object visit(final ASTInitialization node, final Object data) {
        return visitNode(node, data);
    }

    @Override
    protected Object visit(final ASTVar node, final Object data) {
        return visitNode(node, data);
    }

    @Override
    protected Object visit(final ASTExtVar node, final Object data) {
        return visitNode(node, data);
    }

    @Override
    protected Object visit(final ASTMultiVar node, final Object data) {
        return visitNode(node, data);
    }

    @Override
    protected Object visit(final ASTAttributeReference node, final Object data) {
        return visitNode(node, data);
    }

    @Override
    protected Object visit(final ASTReference node, final Object data) {
        return visitNode(node, data);
    }

    @Override
    protected Object visit(final ASTTernaryNode node, final Object data) {
        return visitNode(node, data);
    }

    @Override
    protected Object visit(final ASTElvisNode node, final Object data) {
        return visitNode(node, data);
    }

    @Override
    protected Object visit(final ASTNullpNode node, final Object data) {
        return visitNode(node, data);
    }

    @Override
    protected Object visit(final ASTOrNode node, final Object data) {
        return visitNode(node, data);
    }

    @Override
    protected Object visit(final ASTAndNode node, final Object data) {
        return visitNode(node, data);
    }

    @Override
    protected Object visit(final ASTBitwiseOrNode node, final Object data) {
        return visitNode(node, data);
    }

    @Override
    protected Object visit(final ASTBitwiseXorNode node, final Object data) {
        return visitNode(node, data);
    }

    @Override
    protected Object visit(final ASTBitwiseAndNode node, final Object data) {
        return visitNode(node, data);
    }

    @Override
<<<<<<< HEAD
    protected Object visit(final ASTISNode node, final Object data) {
=======
    protected Object visit(final ASTShiftLeftNode node, final Object data) {
>>>>>>> 9230334a
        return visitNode(node, data);
    }

    @Override
<<<<<<< HEAD
    protected Object visit(final ASTNINode node, final Object data) {
=======
    protected Object visit(final ASTShiftRightUnsignedNode node, final Object data) {
        return visitNode(node, data);
    }

    @Override
    protected Object visit(final ASTShiftRightNode node, final Object data) {
>>>>>>> 9230334a
        return visitNode(node, data);
    }

    @Override
    protected Object visit(final ASTEQNode node, final Object data) {
        return visitNode(node, data);
    }

    @Override
    protected Object visit(final ASTNENode node, final Object data) {
        return visitNode(node, data);
    }

    @Override
    protected Object visit(final ASTLTNode node, final Object data) {
        return visitNode(node, data);
    }

    @Override
    protected Object visit(final ASTGTNode node, final Object data) {
        return visitNode(node, data);
    }

    @Override
    protected Object visit(final ASTLENode node, final Object data) {
        return visitNode(node, data);
    }

    @Override
    protected Object visit(final ASTGENode node, final Object data) {
        return visitNode(node, data);
    }

    @Override
    protected Object visit(final ASTERNode node, final Object data) {
        return visitNode(node, data);
    }

    @Override
    protected Object visit(final ASTNRNode node, final Object data) {
        return visitNode(node, data);
    }

    @Override
    protected Object visit(final ASTSWNode node, final Object data) {
        return visitNode(node, data);
    }

    @Override
    protected Object visit(final ASTNSWNode node, final Object data) {
        return visitNode(node, data);
    }

    @Override
    protected Object visit(final ASTEWNode node, final Object data) {
        return visitNode(node, data);
    }

    @Override
    protected Object visit(final ASTNEWNode node, final Object data) {
        return visitNode(node, data);
    }

    @Override
    protected Object visit(final ASTIOFNode node, final Object data) {
        return visitNode(node, data);
    }

    @Override
    protected Object visit(final ASTNIOFNode node, final Object data) {
        return visitNode(node, data);
    }

    @Override
    protected Object visit(final ASTAddNode node, final Object data) {
        return visitNode(node, data);
    }

    @Override
    protected Object visit(final ASTSubNode node, final Object data) {
        return visitNode(node, data);
    }

    @Override
    protected Object visit(final ASTMulNode node, final Object data) {
        return visitNode(node, data);
    }

    @Override
    protected Object visit(final ASTDivNode node, final Object data) {
        return visitNode(node, data);
    }

    @Override
    protected Object visit(final ASTModNode node, final Object data) {
        return visitNode(node, data);
    }

    @Override
    protected Object visit(final ASTShiftLeftNode node, final Object data) {
        return visitNode(node, data);
    }

    @Override
    protected Object visit(final ASTShiftRightNode node, final Object data) {
        return visitNode(node, data);
    }

    @Override
    protected Object visit(final ASTShiftRightUnsignedNode node, final Object data) {
        return visitNode(node, data);
    }

    @Override
    protected Object visit(final ASTUnaryMinusNode node, final Object data) {
        return visitNode(node, data);
    }

    @Override
    protected Object visit(final ASTUnaryPlusNode node, final Object data) {
        return visitNode(node, data);
    }

    @Override
    protected Object visit(final ASTIncrementNode node, final Object data) {
        return visitNode(node, data);
    }

    @Override
    protected Object visit(final ASTDecrementNode node, final Object data) {
        return visitNode(node, data);
    }

    @Override
    protected Object visit(final ASTIncrementPostfixNode node, final Object data) {
        return visitNode(node, data);
    }

    @Override
    protected Object visit(final ASTDecrementPostfixNode node, final Object data) {
        return visitNode(node, data);
    }

    @Override
    protected Object visit(final ASTIndirectNode node, final Object data) {
        return visitNode(node, data);
    }

    @Override
    protected Object visit(final ASTPointerNode node, final Object data) {
        return visitNode(node, data);
    }

    @Override
    protected Object visit(final ASTBitwiseComplNode node, final Object data) {
        return visitNode(node, data);
    }

    @Override
    protected Object visit(final ASTNotNode node, final Object data) {
        return visitNode(node, data);
    }

    @Override
    protected Object visit(final ASTCastNode node, final Object data) {
        return visitNode(node, data);
    }

    @Override
    protected Object visit(final ASTEnumerationNode node, final Object data) {
        return visitNode(node, data);
    }

    @Override
    protected Object visit(final ASTEnumerationReference node, final Object data) {
        return visitNode(node, data);
    }

    @Override
    protected Object visit(final ASTIdentifier node, final Object data) {
        return visitNode(node, data);
    }

    @Override
    protected Object visit(final ASTMultipleIdentifier node, final Object data) {
        return visitNode(node, data);
    }

    @Override
    protected Object visit(final ASTUnderscoreLiteral node, final Object data) {
        return visitNode(node, data);
    }

    @Override
    protected Object visit(final ASTNullLiteral node, final Object data) {
        return visitNode(node, data);
    }

    @Override
    protected Object visit(final ASTThisNode node, final Object data) {
        return visitNode(node, data);
    }

    @Override
    protected Object visit(final ASTCurrentNode node, final Object data) {
        return visitNode(node, data);
    }

    @Override
    protected Object visit(final ASTBooleanLiteral node, final Object data) {
        return visitNode(node, data);
    }

    @Override
    protected Object visit(final ASTNumberLiteral node, final Object data) {
        return visitNode(node, data);
    }

    @Override
    protected Object visit(final ASTStringLiteral node, final Object data) {
        return visitNode(node, data);
    }

    @Override
    protected Object visit(final ASTRegexLiteral node, final Object data) {
        return visitNode(node, data);
    }

    @Override
    protected Object visit(final ASTTextBlockLiteral node, final Object data) {
        return visitNode(node, data);
    }

    @Override
    protected Object visit(final ASTStringBuilderLiteral node, final Object data) {
        return visitNode(node, data);
    }

    @Override
    protected Object visit(final ASTClassLiteral node, final Object data) {
        return visitNode(node, data);
    }

    @Override
    protected Object visit(final ASTTypeLiteral node, final Object data) {
        return visitNode(node, data);
    }

    @Override
    protected Object visit(final ASTSetLiteral node, final Object data) {
        return visitNode(node, data);
    }

    @Override
    protected Object visit(final ASTSetOperand node, final Object data) {
        return visitNode(node, data);
    }

    @Override
    protected Object visit(final ASTArrayLiteral node, final Object data) {
        return visitNode(node, data);
    }

    @Override
    protected Object visit(final ASTRangeNode node, final Object data) {
        return visitNode(node, data);
    }

    @Override
    protected Object visit(final ASTMapLiteral node, final Object data) {
        return visitNode(node, data);
    }

    @Override
    protected Object visit(final ASTMapEntry node, final Object data) {
        return visitNode(node, data);
    }

    @Override
    protected Object visit(final ASTMapEntryLiteral node, final Object data) {
        return visitNode(node, data);
    }

    @Override
    protected Object visit(final ASTMapEnumerationNode node, final Object data) {
        return visitNode(node, data);
    }

    @Override
    protected Object visit(final ASTInlinePropertyAssignment node, final Object data) {
        return visitNode(node, data);
    }

    @Override
    protected Object visit(final ASTInlinePropertyArrayEntry node, final Object data) {
        return visitNode(node, data);
    }

    @Override
    protected Object visit(final ASTInlinePropertyArrayNullEntry node, final Object data) {
        return visitNode(node, data);
    }

    @Override
    protected Object visit(final ASTInlinePropertyArrayNEEntry node, final Object data) {
        return visitNode(node, data);
    }

    @Override
    protected Object visit(final ASTInlinePropertyEntry node, final Object data) {
        return visitNode(node, data);
    }

    @Override
    protected Object visit(final ASTInlinePropertyNullEntry node, final Object data) {
        return visitNode(node, data);
    }

    @Override
    protected Object visit(final ASTInlinePropertyNEEntry node, final Object data) {
        return visitNode(node, data);
    }

    @Override
    protected Object visit(final ASTInlineFieldEntry node, final Object data) {
        return visitNode(node, data);
    }

    @Override
    protected Object visit(final ASTInlineFieldNullEntry node, final Object data) {
        return visitNode(node, data);
    }

    @Override
    protected Object visit(final ASTInlineFieldNEEntry node, final Object data) {
        return visitNode(node, data);
    }

    @Override
    protected Object visit(final ASTEmptyFunction node, Object data) {
        return visitNode(node, data);
    }

    @Override
    protected Object visit(final ASTSizeFunction node, final Object data) {
        return visitNode(node, data);
    }

    @Override
    protected Object visit(final ASTFunctionNode node, final Object data) {
        return visitNode(node, data);
    }

    @Override
    protected Object visit(final ASTMethodNode node, final Object data) {
        return visitNode(node, data);
    }

    @Override
    protected Object visit(final ASTMethodReference node, final Object data) {
        return visitNode(node, data);
    }

    @Override
    protected Object visit(final ASTInnerConstructorNode node, final Object data) {
        return visitNode(node, data);
    }

    @Override
    protected Object visit(final ASTConstructorNode node, final Object data) {
        return visitNode(node, data);
    }

    @Override
    protected Object visit(final ASTQualifiedConstructorNode node, final Object data) {
        return visitNode(node, data);
    }

    @Override
    protected Object visit(final ASTArrayConstructorNode node, final Object data) {
        return visitNode(node, data);
    }

    @Override
    protected Object visit(final ASTArrayOpenDimension node, final Object data) {
        return visitNode(node, data);
    }

    @Override
    protected Object visit(final ASTInitializedArrayConstructorNode node, final Object data) {
        return visitNode(node, data);
    }

    @Override
    protected Object visit(final ASTInitializedCollectionConstructorNode node, final Object data) {
        return visitNode(node, data);
    }

    @Override
    protected Object visit(final ASTInitializedMapConstructorNode node, final Object data) {
        return visitNode(node, data);
    }

    @Override
    protected Object visit(final ASTSwitchExpression node, final Object data) {
        return visitNode(node, data);
    }

    @Override
    protected Object visit(final ASTSwitchExpressionCase node, final Object data) {
        return visitNode(node, data);
    }

    @Override
    protected Object visit(final ASTSwitchCaseLabel node, final Object data) {
        return visitNode(node, data);
    }

    @Override
    protected Object visit(final ASTSwitchExpressionDefault node, final Object data) {
        return visitNode(node, data);
    }

    @Override
    protected Object visit(final ASTArrayAccess node, final Object data) {
        return visitNode(node, data);
    }

    @Override
    protected Object visit(final ASTArrayAccessSafe node, final Object data) {
        return visitNode(node, data);
    }

    @Override
    protected Object visit(final ASTIdentifierAccess node, final Object data) {
        return visitNode(node, data);
    }

    @Override
    protected Object visit(final ASTFieldAccess node, final Object data) {
        return visitNode(node, data);
    }

    @Override
    protected Object visit(final ASTArguments node, final Object data) {
        return visitNode(node, data);
    }

    @Override
    protected Object visit(final ASTEnclosedExpression node, final Object data) {
        return visitNode(node, data);
    }

    @Override
    protected Object visit(final ASTSetAddNode node, final Object data) {
        return visitNode(node, data);
    }

    @Override
    protected Object visit(final ASTSetSubNode node, final Object data) {
        return visitNode(node, data);
    }

    @Override
    protected Object visit(final ASTSetMultNode node, final Object data) {
        return visitNode(node, data);
    }

    @Override
    protected Object visit(final ASTSetDivNode node, final Object data) {
        return visitNode(node, data);
    }

    @Override
    protected Object visit(final ASTSetModNode node, final Object data) {
        return visitNode(node, data);
    }

    @Override
    protected Object visit(final ASTSetAndNode node, final Object data) {
        return visitNode(node, data);
    }

    @Override
    protected Object visit(final ASTSetOrNode node, final Object data) {
        return visitNode(node, data);
    }

    @Override
    protected Object visit(final ASTSetXorNode node, final Object data) {
        return visitNode(node, data);
    }

    @Override
<<<<<<< HEAD
    protected Object visit(final ASTSetShlNode node, final Object data) {
=======
    protected Object visit(final ASTSetShiftLeftNode node, final Object data) {
>>>>>>> 9230334a
        return visitNode(node, data);
    }

    @Override
<<<<<<< HEAD
    protected Object visit(final ASTSetSarNode node, final Object data) {
=======
    protected Object visit(final ASTSetShiftRightUnsignedNode node, final Object data) {
>>>>>>> 9230334a
        return visitNode(node, data);
    }

    @Override
<<<<<<< HEAD
    protected Object visit(final ASTSetShrNode node, final Object data) {
=======
    protected Object visit(final ASTSetShiftRightNode node, final Object data) {
>>>>>>> 9230334a
        return visitNode(node, data);
    }

    @Override
    protected Object visit(final ASTJxltLiteral node, final Object data) {
        return visitNode(node, data);
    }

    @Override
    protected Object visit(final ASTAnnotation node, final Object data) {
        return visitNode(node, data);
    }

    @Override
    protected Object visit(final ASTAnnotatedStatement node, final Object data) {
        return visitNode(node, data);
    }

    @Override
    protected Object visit(final ASTProjectionNode node, final Object data) {
        return visitNode(node, data);
    }

    @Override
    protected Object visit(final ASTMapProjectionNode node, final Object data) {
        return visitNode(node, data);
    }

    @Override
    protected Object visit(final ASTSelectionNode node, final Object data) {
        return visitNode(node, data);
    }

    @Override
    protected Object visit(final ASTStartCountNode node, final Object data) {
        return visitNode(node, data);
    }

    @Override
    protected Object visit(final ASTStopCountNode node, final Object data) {
        return visitNode(node, data);
    }

    @Override
    protected Object visit(final ASTPipeNode node, final Object data) {
        return visitNode(node, data);
    }

}<|MERGE_RESOLUTION|>--- conflicted
+++ resolved
@@ -18,7 +18,6 @@
 
 import org.apache.commons.jexl3.JexlExpression;
 import org.apache.commons.jexl3.JexlScript;
-<<<<<<< HEAD
 import org.apache.commons.jexl3.parser.ASTAddNode;
 import org.apache.commons.jexl3.parser.ASTAndNode;
 import org.apache.commons.jexl3.parser.ASTAnnotatedStatement;
@@ -143,9 +142,9 @@
 import org.apache.commons.jexl3.parser.ASTSetOperand;
 import org.apache.commons.jexl3.parser.ASTSetOrNode;
 import org.apache.commons.jexl3.parser.ASTSetSubNode;
-import org.apache.commons.jexl3.parser.ASTSetShlNode;
-import org.apache.commons.jexl3.parser.ASTSetSarNode;
-import org.apache.commons.jexl3.parser.ASTSetShrNode;
+import org.apache.commons.jexl3.parser.ASTSetShiftLeftNode;
+import org.apache.commons.jexl3.parser.ASTSetShiftRightNode;
+import org.apache.commons.jexl3.parser.ASTSetShiftRightUnsignedNode;
 import org.apache.commons.jexl3.parser.ASTSetXorNode;
 import org.apache.commons.jexl3.parser.ASTShiftLeftNode;
 import org.apache.commons.jexl3.parser.ASTShiftRightNode;
@@ -182,9 +181,6 @@
 import org.apache.commons.jexl3.parser.ASTYieldStatement;
 import org.apache.commons.jexl3.parser.JexlNode;
 import org.apache.commons.jexl3.parser.ParserVisitor;
-=======
-import org.apache.commons.jexl3.parser.*;
->>>>>>> 9230334a
 
 /**
  * Fully abstract to avoid public interface exposition.
@@ -473,139 +469,126 @@
     }
 
     @Override
-<<<<<<< HEAD
     protected Object visit(final ASTISNode node, final Object data) {
-=======
+        return visitNode(node, data);
+    }
+
+    @Override
+    protected Object visit(final ASTNINode node, final Object data) {
+        return visitNode(node, data);
+    }
+
+    @Override
+    protected Object visit(final ASTEQNode node, final Object data) {
+        return visitNode(node, data);
+    }
+
+    @Override
+    protected Object visit(final ASTNENode node, final Object data) {
+        return visitNode(node, data);
+    }
+
+    @Override
+    protected Object visit(final ASTLTNode node, final Object data) {
+        return visitNode(node, data);
+    }
+
+    @Override
+    protected Object visit(final ASTGTNode node, final Object data) {
+        return visitNode(node, data);
+    }
+
+    @Override
+    protected Object visit(final ASTLENode node, final Object data) {
+        return visitNode(node, data);
+    }
+
+    @Override
+    protected Object visit(final ASTGENode node, final Object data) {
+        return visitNode(node, data);
+    }
+
+    @Override
+    protected Object visit(final ASTERNode node, final Object data) {
+        return visitNode(node, data);
+    }
+
+    @Override
+    protected Object visit(final ASTNRNode node, final Object data) {
+        return visitNode(node, data);
+    }
+
+    @Override
+    protected Object visit(final ASTSWNode node, final Object data) {
+        return visitNode(node, data);
+    }
+
+    @Override
+    protected Object visit(final ASTNSWNode node, final Object data) {
+        return visitNode(node, data);
+    }
+
+    @Override
+    protected Object visit(final ASTEWNode node, final Object data) {
+        return visitNode(node, data);
+    }
+
+    @Override
+    protected Object visit(final ASTNEWNode node, final Object data) {
+        return visitNode(node, data);
+    }
+
+    @Override
+    protected Object visit(final ASTIOFNode node, final Object data) {
+        return visitNode(node, data);
+    }
+
+    @Override
+    protected Object visit(final ASTNIOFNode node, final Object data) {
+        return visitNode(node, data);
+    }
+
+    @Override
+    protected Object visit(final ASTAddNode node, final Object data) {
+        return visitNode(node, data);
+    }
+
+    @Override
+    protected Object visit(final ASTSubNode node, final Object data) {
+        return visitNode(node, data);
+    }
+
+    @Override
+    protected Object visit(final ASTMulNode node, final Object data) {
+        return visitNode(node, data);
+    }
+
+    @Override
+    protected Object visit(final ASTDivNode node, final Object data) {
+        return visitNode(node, data);
+    }
+
+    @Override
+    protected Object visit(final ASTModNode node, final Object data) {
+        return visitNode(node, data);
+    }
+
+    @Override
     protected Object visit(final ASTShiftLeftNode node, final Object data) {
->>>>>>> 9230334a
-        return visitNode(node, data);
-    }
-
-    @Override
-<<<<<<< HEAD
-    protected Object visit(final ASTNINode node, final Object data) {
-=======
+        return visitNode(node, data);
+    }
+
+    @Override
+    protected Object visit(final ASTShiftRightNode node, final Object data) {
+        return visitNode(node, data);
+    }
+
+    @Override
     protected Object visit(final ASTShiftRightUnsignedNode node, final Object data) {
         return visitNode(node, data);
     }
 
     @Override
-    protected Object visit(final ASTShiftRightNode node, final Object data) {
->>>>>>> 9230334a
-        return visitNode(node, data);
-    }
-
-    @Override
-    protected Object visit(final ASTEQNode node, final Object data) {
-        return visitNode(node, data);
-    }
-
-    @Override
-    protected Object visit(final ASTNENode node, final Object data) {
-        return visitNode(node, data);
-    }
-
-    @Override
-    protected Object visit(final ASTLTNode node, final Object data) {
-        return visitNode(node, data);
-    }
-
-    @Override
-    protected Object visit(final ASTGTNode node, final Object data) {
-        return visitNode(node, data);
-    }
-
-    @Override
-    protected Object visit(final ASTLENode node, final Object data) {
-        return visitNode(node, data);
-    }
-
-    @Override
-    protected Object visit(final ASTGENode node, final Object data) {
-        return visitNode(node, data);
-    }
-
-    @Override
-    protected Object visit(final ASTERNode node, final Object data) {
-        return visitNode(node, data);
-    }
-
-    @Override
-    protected Object visit(final ASTNRNode node, final Object data) {
-        return visitNode(node, data);
-    }
-
-    @Override
-    protected Object visit(final ASTSWNode node, final Object data) {
-        return visitNode(node, data);
-    }
-
-    @Override
-    protected Object visit(final ASTNSWNode node, final Object data) {
-        return visitNode(node, data);
-    }
-
-    @Override
-    protected Object visit(final ASTEWNode node, final Object data) {
-        return visitNode(node, data);
-    }
-
-    @Override
-    protected Object visit(final ASTNEWNode node, final Object data) {
-        return visitNode(node, data);
-    }
-
-    @Override
-    protected Object visit(final ASTIOFNode node, final Object data) {
-        return visitNode(node, data);
-    }
-
-    @Override
-    protected Object visit(final ASTNIOFNode node, final Object data) {
-        return visitNode(node, data);
-    }
-
-    @Override
-    protected Object visit(final ASTAddNode node, final Object data) {
-        return visitNode(node, data);
-    }
-
-    @Override
-    protected Object visit(final ASTSubNode node, final Object data) {
-        return visitNode(node, data);
-    }
-
-    @Override
-    protected Object visit(final ASTMulNode node, final Object data) {
-        return visitNode(node, data);
-    }
-
-    @Override
-    protected Object visit(final ASTDivNode node, final Object data) {
-        return visitNode(node, data);
-    }
-
-    @Override
-    protected Object visit(final ASTModNode node, final Object data) {
-        return visitNode(node, data);
-    }
-
-    @Override
-    protected Object visit(final ASTShiftLeftNode node, final Object data) {
-        return visitNode(node, data);
-    }
-
-    @Override
-    protected Object visit(final ASTShiftRightNode node, final Object data) {
-        return visitNode(node, data);
-    }
-
-    @Override
-    protected Object visit(final ASTShiftRightUnsignedNode node, final Object data) {
-        return visitNode(node, data);
-    }
-
-    @Override
     protected Object visit(final ASTUnaryMinusNode node, final Object data) {
         return visitNode(node, data);
     }
@@ -986,29 +969,17 @@
     }
 
     @Override
-<<<<<<< HEAD
-    protected Object visit(final ASTSetShlNode node, final Object data) {
-=======
     protected Object visit(final ASTSetShiftLeftNode node, final Object data) {
->>>>>>> 9230334a
-        return visitNode(node, data);
-    }
-
-    @Override
-<<<<<<< HEAD
-    protected Object visit(final ASTSetSarNode node, final Object data) {
-=======
+        return visitNode(node, data);
+    }
+
+    @Override
     protected Object visit(final ASTSetShiftRightUnsignedNode node, final Object data) {
->>>>>>> 9230334a
-        return visitNode(node, data);
-    }
-
-    @Override
-<<<<<<< HEAD
-    protected Object visit(final ASTSetShrNode node, final Object data) {
-=======
+        return visitNode(node, data);
+    }
+
+    @Override
     protected Object visit(final ASTSetShiftRightNode node, final Object data) {
->>>>>>> 9230334a
         return visitNode(node, data);
     }
 
