/*
 * Licensed to the Apache Software Foundation (ASF) under one or more
 * contributor license agreements.  See the NOTICE file distributed with
 * this work for additional information regarding copyright ownership.
 * The ASF licenses this file to You under the Apache License, Version 2.0
 * (the "License"); you may not use this file except in compliance with
 * the License.  You may obtain a copy of the License at
 *
 *      http://www.apache.org/licenses/LICENSE-2.0
 *
 * Unless required by applicable law or agreed to in writing, software
 * distributed under the License is distributed on an "AS IS" BASIS,
 * WITHOUT WARRANTIES OR CONDITIONS OF ANY KIND, either express or implied.
 * See the License for the specific language governing permissions and
 * limitations under the License.
 */
package org.apache.commons.jexl3.internal;

import org.apache.commons.jexl3.JexlExpression;
import org.apache.commons.jexl3.JexlScript;
import org.apache.commons.jexl3.parser.ASTAddNode;
import org.apache.commons.jexl3.parser.ASTAndNode;
import org.apache.commons.jexl3.parser.ASTAnnotatedStatement;
import org.apache.commons.jexl3.parser.ASTAnnotation;
import org.apache.commons.jexl3.parser.ASTArguments;
import org.apache.commons.jexl3.parser.ASTArrayAccess;
import org.apache.commons.jexl3.parser.ASTArrayAccessSafe;
import org.apache.commons.jexl3.parser.ASTArrayConstructorNode;
import org.apache.commons.jexl3.parser.ASTArrayLiteral;
import org.apache.commons.jexl3.parser.ASTArrayOpenDimension;
import org.apache.commons.jexl3.parser.ASTAssertStatement;
import org.apache.commons.jexl3.parser.ASTAssignment;
import org.apache.commons.jexl3.parser.ASTBitwiseAndNode;
import org.apache.commons.jexl3.parser.ASTBitwiseComplNode;
import org.apache.commons.jexl3.parser.ASTBitwiseOrNode;
import org.apache.commons.jexl3.parser.ASTBitwiseXorNode;
import org.apache.commons.jexl3.parser.ASTBlock;
import org.apache.commons.jexl3.parser.ASTBreak;
import org.apache.commons.jexl3.parser.ASTCastNode;
import org.apache.commons.jexl3.parser.ASTClassLiteral;
import org.apache.commons.jexl3.parser.ASTConstructorNode;
import org.apache.commons.jexl3.parser.ASTContinue;
import org.apache.commons.jexl3.parser.ASTDecrementNode;
import org.apache.commons.jexl3.parser.ASTDecrementPostfixNode;
import org.apache.commons.jexl3.parser.ASTDivNode;
import org.apache.commons.jexl3.parser.ASTDoWhileStatement;
import org.apache.commons.jexl3.parser.ASTEQNode;
import org.apache.commons.jexl3.parser.ASTERNode;
import org.apache.commons.jexl3.parser.ASTEWNode;
import org.apache.commons.jexl3.parser.ASTElvisNode;
import org.apache.commons.jexl3.parser.ASTEmptyFunction;
<<<<<<< HEAD
import org.apache.commons.jexl3.parser.ASTEnumerationNode;
import org.apache.commons.jexl3.parser.ASTEnumerationReference;
import org.apache.commons.jexl3.parser.ASTExpressionStatement;
import org.apache.commons.jexl3.parser.ASTExtVar;
=======
import org.apache.commons.jexl3.parser.ASTExtendedLiteral;
>>>>>>> 30678660
import org.apache.commons.jexl3.parser.ASTFalseNode;
import org.apache.commons.jexl3.parser.ASTForStatement;
import org.apache.commons.jexl3.parser.ASTForInitializationNode;
import org.apache.commons.jexl3.parser.ASTForTerminationNode;
import org.apache.commons.jexl3.parser.ASTForIncrementNode;
import org.apache.commons.jexl3.parser.ASTForeachStatement;
import org.apache.commons.jexl3.parser.ASTForeachVar;
import org.apache.commons.jexl3.parser.ASTFunctionNode;
import org.apache.commons.jexl3.parser.ASTGENode;
import org.apache.commons.jexl3.parser.ASTGTNode;
import org.apache.commons.jexl3.parser.ASTIdentifier;
import org.apache.commons.jexl3.parser.ASTIdentifierAccess;
import org.apache.commons.jexl3.parser.ASTIncrementNode;
import org.apache.commons.jexl3.parser.ASTIncrementPostfixNode;
import org.apache.commons.jexl3.parser.ASTIndirectNode;
import org.apache.commons.jexl3.parser.ASTInitialization;
import org.apache.commons.jexl3.parser.ASTInitializedArrayConstructorNode;
import org.apache.commons.jexl3.parser.ASTInlinePropertyAssignment;
import org.apache.commons.jexl3.parser.ASTInlinePropertyArrayEntry;
import org.apache.commons.jexl3.parser.ASTInlinePropertyArrayNullEntry;
import org.apache.commons.jexl3.parser.ASTInlinePropertyEntry;
import org.apache.commons.jexl3.parser.ASTInlinePropertyNullEntry;
import org.apache.commons.jexl3.parser.ASTInnerConstructorNode;
import org.apache.commons.jexl3.parser.ASTIfStatement;
import org.apache.commons.jexl3.parser.ASTIOFNode;
import org.apache.commons.jexl3.parser.ASTISNode;
import org.apache.commons.jexl3.parser.ASTJexlScript;
import org.apache.commons.jexl3.parser.ASTJxltLiteral;
import org.apache.commons.jexl3.parser.ASTLENode;
import org.apache.commons.jexl3.parser.ASTLTNode;
import org.apache.commons.jexl3.parser.ASTMapEntry;
import org.apache.commons.jexl3.parser.ASTMapEntryLiteral;
import org.apache.commons.jexl3.parser.ASTMapEnumerationNode;
import org.apache.commons.jexl3.parser.ASTMapLiteral;
import org.apache.commons.jexl3.parser.ASTMapProjectionNode;
import org.apache.commons.jexl3.parser.ASTMethodNode;
import org.apache.commons.jexl3.parser.ASTMethodReference;
import org.apache.commons.jexl3.parser.ASTModNode;
import org.apache.commons.jexl3.parser.ASTMulNode;
import org.apache.commons.jexl3.parser.ASTMultipleAssignment;
import org.apache.commons.jexl3.parser.ASTMultipleIdentifier;
import org.apache.commons.jexl3.parser.ASTMultipleInitialization;
import org.apache.commons.jexl3.parser.ASTNENode;
import org.apache.commons.jexl3.parser.ASTNEWNode;
import org.apache.commons.jexl3.parser.ASTNINode;
import org.apache.commons.jexl3.parser.ASTNIOFNode;
import org.apache.commons.jexl3.parser.ASTNRNode;
import org.apache.commons.jexl3.parser.ASTNSWNode;
import org.apache.commons.jexl3.parser.ASTNotNode;
import org.apache.commons.jexl3.parser.ASTNullAssignment;
import org.apache.commons.jexl3.parser.ASTNullLiteral;
import org.apache.commons.jexl3.parser.ASTNullpNode;
import org.apache.commons.jexl3.parser.ASTNumberLiteral;
import org.apache.commons.jexl3.parser.ASTOrNode;
import org.apache.commons.jexl3.parser.ASTPointerNode;
import org.apache.commons.jexl3.parser.ASTProjectionNode;
import org.apache.commons.jexl3.parser.ASTQualifiedConstructorNode;
import org.apache.commons.jexl3.parser.ASTRangeNode;
import org.apache.commons.jexl3.parser.ASTReductionNode;
import org.apache.commons.jexl3.parser.ASTReference;
import org.apache.commons.jexl3.parser.ASTReferenceExpression;
import org.apache.commons.jexl3.parser.ASTRegexLiteral;
import org.apache.commons.jexl3.parser.ASTRemove;
import org.apache.commons.jexl3.parser.ASTReturnStatement;
import org.apache.commons.jexl3.parser.ASTSWNode;
import org.apache.commons.jexl3.parser.ASTSelectionNode;
import org.apache.commons.jexl3.parser.ASTSetAddNode;
import org.apache.commons.jexl3.parser.ASTSetAndNode;
import org.apache.commons.jexl3.parser.ASTSetDivNode;
import org.apache.commons.jexl3.parser.ASTSetLiteral;
import org.apache.commons.jexl3.parser.ASTSetModNode;
import org.apache.commons.jexl3.parser.ASTSetMultNode;
import org.apache.commons.jexl3.parser.ASTSetOrNode;
import org.apache.commons.jexl3.parser.ASTSetSubNode;
import org.apache.commons.jexl3.parser.ASTSetShlNode;
import org.apache.commons.jexl3.parser.ASTSetSarNode;
import org.apache.commons.jexl3.parser.ASTSetShrNode;
import org.apache.commons.jexl3.parser.ASTSetXorNode;
import org.apache.commons.jexl3.parser.ASTShiftLeftNode;
import org.apache.commons.jexl3.parser.ASTShiftRightNode;
import org.apache.commons.jexl3.parser.ASTShiftRightUnsignedNode;
import org.apache.commons.jexl3.parser.ASTSizeFunction;
<<<<<<< HEAD
import org.apache.commons.jexl3.parser.ASTStartCountNode;
import org.apache.commons.jexl3.parser.ASTStopCountNode;
=======
>>>>>>> 30678660
import org.apache.commons.jexl3.parser.ASTStringLiteral;
import org.apache.commons.jexl3.parser.ASTSubNode;
import org.apache.commons.jexl3.parser.ASTSwitchExpression;
import org.apache.commons.jexl3.parser.ASTSwitchExpressionCase;
import org.apache.commons.jexl3.parser.ASTSwitchExpressionCaseLabel;
import org.apache.commons.jexl3.parser.ASTSwitchExpressionDefault;
import org.apache.commons.jexl3.parser.ASTSwitchStatement;
import org.apache.commons.jexl3.parser.ASTSwitchStatementCase;
import org.apache.commons.jexl3.parser.ASTSwitchStatementDefault;
import org.apache.commons.jexl3.parser.ASTSynchronizedStatement;
import org.apache.commons.jexl3.parser.ASTTernaryNode;
import org.apache.commons.jexl3.parser.ASTThisNode;
import org.apache.commons.jexl3.parser.ASTThrowStatement;
import org.apache.commons.jexl3.parser.ASTTrueNode;
import org.apache.commons.jexl3.parser.ASTTryStatement;
import org.apache.commons.jexl3.parser.ASTTryVar;
import org.apache.commons.jexl3.parser.ASTTryWithResourceStatement;
import org.apache.commons.jexl3.parser.ASTTryResource;
import org.apache.commons.jexl3.parser.ASTUnaryMinusNode;
import org.apache.commons.jexl3.parser.ASTUnaryPlusNode;
import org.apache.commons.jexl3.parser.ASTVar;
import org.apache.commons.jexl3.parser.ASTWhileStatement;
import org.apache.commons.jexl3.parser.JexlNode;
import org.apache.commons.jexl3.parser.ParserVisitor;

/**
 * Fully abstract to avoid public interface exposition.
 */
public class ScriptVisitor extends ParserVisitor {
    /**
     * Visits all AST constituents of a JEXL expression.
     * @param jscript the expression
     * @param data some data context
     * @return the visit result or null if jscript was not a Script implementation
     */
    public Object visitExpression (JexlExpression jscript, Object data) {
        if (jscript instanceof Script) {
            return ((Script) jscript).getScript().jjtAccept(this, data);
        }
        return null;
    }

    /**
     * Visits all AST constituents of a JEXL script.
     * @param jscript the expression
     * @param data some data context
     * @return the visit result or null if jscript was not a Script implementation
     */
    public Object visitScript(JexlScript jscript, Object data) {
        if (jscript instanceof Script) {
            return ((Script) jscript).getScript().jjtAccept(this, data);
        }
        return null;
    }

    /**
     * Visits a node.
     * Default implementation visits all its children.
     * @param node the node to visit
     * @param data visitor pattern argument
     * @return visitor pattern value
     */
    protected Object visitNode(JexlNode node, Object data) {
        return node.childrenAccept(this, data);
    }

    @Override
    protected Object visit(ASTJexlScript node, Object data) {
        return visitNode(node, data);
    }

    @Override
    protected Object visit(ASTBlock node, Object data) {
        return visitNode(node, data);
    }

    @Override
    protected Object visit(ASTExpressionStatement node, Object data) {
        return visitNode(node, data);
    }

    @Override
    protected Object visit(ASTIfStatement node, Object data) {
        return visitNode(node, data);
    }

    @Override
    protected Object visit(ASTWhileStatement node, Object data) {
        return visitNode(node, data);
    }

    @Override
    protected Object visit(ASTDoWhileStatement node, Object data) {
        return visitNode(node, data);
    }

    @Override
    protected Object visit(ASTContinue node, Object data) {
        return visitNode(node, data);
    }

    @Override
    protected Object visit(ASTRemove node, Object data) {
        return visitNode(node, data);
    }

    @Override
    protected Object visit(ASTBreak node, Object data) {
        return visitNode(node, data);
    }

    @Override
    protected Object visit(ASTForStatement node, Object data) {
        return visitNode(node, data);
    }

    @Override
    protected Object visit(ASTForInitializationNode node, Object data) {
        return visitNode(node, data);
    }

    @Override
    protected Object visit(ASTForTerminationNode node, Object data) {
        return visitNode(node, data);
    }

    @Override
    protected Object visit(ASTForIncrementNode node, Object data) {
        return visitNode(node, data);
    }

    @Override
    protected Object visit(ASTForeachStatement node, Object data) {
        return visitNode(node, data);
    }

    @Override
    protected Object visit(ASTForeachVar node, Object data) {
        return visitNode(node, data);
    }

    @Override
    protected Object visit(ASTReturnStatement node, Object data) {
        return visitNode(node, data);
    }

    @Override
    protected Object visit(ASTTryStatement node, Object data) {
        return visitNode(node, data);
    }

    @Override
    protected Object visit(ASTTryVar node, Object data) {
        return visitNode(node, data);
    }

    @Override
    protected Object visit(ASTTryWithResourceStatement node, Object data) {
        return visitNode(node, data);
    }

    @Override
    protected Object visit(ASTTryResource node, Object data) {
        return visitNode(node, data);
    }

    @Override
    protected Object visit(ASTThrowStatement node, Object data) {
        return visitNode(node, data);
    }

    @Override
    protected Object visit(ASTAssertStatement node, Object data) {
        return visitNode(node, data);
    }

    @Override
    protected Object visit(ASTSynchronizedStatement node, Object data) {
        return visitNode(node, data);
    }

    @Override
    protected Object visit(ASTSwitchStatement node, Object data) {
        return visitNode(node, data);
    }

    @Override
    protected Object visit(ASTSwitchStatementCase node, Object data) {
        return visitNode(node, data);
    }

    @Override
    protected Object visit(ASTSwitchStatementDefault node, Object data) {
        return visitNode(node, data);
    }

    @Override
    protected Object visit(ASTMultipleAssignment node, Object data) {
        return visitNode(node, data);
    }

    @Override
    protected Object visit(ASTMultipleInitialization node, Object data) {
        return visitNode(node, data);
    }

    @Override
    protected Object visit(ASTAssignment node, Object data) {
        return visitNode(node, data);
    }

    @Override
    protected Object visit(ASTNullAssignment node, Object data) {
        return visitNode(node, data);
    }

    @Override
    protected Object visit(ASTInitialization node, Object data) {
        return visitNode(node, data);
    }

    @Override
    protected Object visit(ASTVar node, Object data) {
        return visitNode(node, data);
    }

    @Override
    protected Object visit(ASTExtVar node, Object data) {
        return visitNode(node, data);
    }

    @Override
    protected Object visit(ASTReference node, Object data) {
        return visitNode(node, data);
    }

    @Override
    protected Object visit(ASTTernaryNode node, Object data) {
        return visitNode(node, data);
    }

    @Override
    protected Object visit(ASTElvisNode node, Object data) {
        return visitNode(node, data);
    }

    @Override
    protected Object visit(ASTNullpNode node, Object data) {
        return visitNode(node, data);
    }

    @Override
    protected Object visit(ASTOrNode node, Object data) {
        return visitNode(node, data);
    }

    @Override
    protected Object visit(ASTAndNode node, Object data) {
        return visitNode(node, data);
    }

    @Override
    protected Object visit(ASTBitwiseOrNode node, Object data) {
        return visitNode(node, data);
    }

    @Override
    protected Object visit(ASTBitwiseXorNode node, Object data) {
        return visitNode(node, data);
    }

    @Override
    protected Object visit(ASTBitwiseAndNode node, Object data) {
        return visitNode(node, data);
    }

    @Override
    protected Object visit(ASTISNode node, Object data) {
        return visitNode(node, data);
    }

    @Override
    protected Object visit(ASTNINode node, Object data) {
        return visitNode(node, data);
    }

    @Override
    protected Object visit(ASTEQNode node, Object data) {
        return visitNode(node, data);
    }

    @Override
    protected Object visit(ASTNENode node, Object data) {
        return visitNode(node, data);
    }

    @Override
    protected Object visit(ASTLTNode node, Object data) {
        return visitNode(node, data);
    }

    @Override
    protected Object visit(ASTGTNode node, Object data) {
        return visitNode(node, data);
    }

    @Override
    protected Object visit(ASTLENode node, Object data) {
        return visitNode(node, data);
    }

    @Override
    protected Object visit(ASTGENode node, Object data) {
        return visitNode(node, data);
    }

    @Override
    protected Object visit(ASTERNode node, Object data) {
        return visitNode(node, data);
    }

    @Override
    protected Object visit(ASTNRNode node, Object data) {
        return visitNode(node, data);
    }

    @Override
    protected Object visit(ASTSWNode node, Object data) {
        return visitNode(node, data);
    }

    @Override
    protected Object visit(ASTNSWNode node, Object data) {
        return visitNode(node, data);
    }

    @Override
    protected Object visit(ASTEWNode node, Object data) {
        return visitNode(node, data);
    }

    @Override
    protected Object visit(ASTNEWNode node, Object data) {
        return visitNode(node, data);    
    }

    @Override
    protected Object visit(ASTIOFNode node, Object data) {
        return visitNode(node, data);
    }

    @Override
    protected Object visit(ASTNIOFNode node, Object data) {
        return visitNode(node, data);
    }

    @Override
    protected Object visit(ASTAddNode node, Object data) {
        return visitNode(node, data);
    }

    @Override
    protected Object visit(ASTSubNode node, Object data) {
        return visitNode(node, data);
    }

    @Override
    protected Object visit(ASTMulNode node, Object data) {
        return visitNode(node, data);
    }

    @Override
    protected Object visit(ASTDivNode node, Object data) {
        return visitNode(node, data);
    }

    @Override
    protected Object visit(ASTModNode node, Object data) {
        return visitNode(node, data);
    }

    @Override
    protected Object visit(ASTShiftLeftNode node, Object data) {
        return visitNode(node, data);
    }

    @Override
    protected Object visit(ASTShiftRightNode node, Object data) {
        return visitNode(node, data);
    }

    @Override
    protected Object visit(ASTShiftRightUnsignedNode node, Object data) {
        return visitNode(node, data);
    }

    @Override
    protected Object visit(ASTUnaryMinusNode node, Object data) {
        return visitNode(node, data);
    }

    @Override
    protected Object visit(ASTUnaryPlusNode node, Object data) {
        return visitNode(node, data);
    }

<<<<<<< HEAD
    @Override
    protected Object visit(ASTIncrementNode node, Object data) {
        return visitNode(node, data);
    }

    @Override
    protected Object visit(ASTDecrementNode node, Object data) {
        return visitNode(node, data);
    }

    @Override
    protected Object visit(ASTIncrementPostfixNode node, Object data) {
        return visitNode(node, data);
    }

    @Override
    protected Object visit(ASTDecrementPostfixNode node, Object data) {
        return visitNode(node, data);
    }

    @Override
    protected Object visit(ASTIndirectNode node, Object data) {
        return visitNode(node, data);
    }

    @Override
    protected Object visit(ASTPointerNode node, Object data) {
        return visitNode(node, data);
    }

=======
>>>>>>> 30678660
    @Override
    protected Object visit(ASTBitwiseComplNode node, Object data) {
        return visitNode(node, data);
    }

    @Override
    protected Object visit(ASTNotNode node, Object data) {
        return visitNode(node, data);
    }

    @Override
    protected Object visit(ASTCastNode node, Object data) {
        return visitNode(node, data);
    }

    @Override
    protected Object visit(ASTEnumerationNode node, Object data) {
        return visitNode(node, data);
    }

    @Override
    protected Object visit(ASTEnumerationReference node, Object data) {
        return visitNode(node, data);
    }

    @Override
    protected Object visit(ASTIdentifier node, Object data) {
        return visitNode(node, data);
    }

    @Override
    protected Object visit(ASTMultipleIdentifier node, Object data) {
        return visitNode(node, data);
    }

    @Override
    protected Object visit(ASTNullLiteral node, Object data) {
        return visitNode(node, data);
    }

    @Override
    protected Object visit(ASTThisNode node, Object data) {
        return visitNode(node, data);
    }

    @Override
    protected Object visit(ASTTrueNode node, Object data) {
        return visitNode(node, data);
    }

    @Override
    protected Object visit(ASTFalseNode node, Object data) {
        return visitNode(node, data);
    }

    @Override
    protected Object visit(ASTNumberLiteral node, Object data) {
        return visitNode(node, data);
    }

    @Override
    protected Object visit(ASTStringLiteral node, Object data) {
        return visitNode(node, data);
    }

    @Override
    protected Object visit(ASTRegexLiteral node, Object data) {
        return visitNode(node, data);
    }

    @Override
    protected Object visit(ASTClassLiteral node, Object data) {
        return visitNode(node, data);
    }

    @Override
    protected Object visit(ASTSetLiteral node, Object data) {
        return visitNode(node, data);
    }

    @Override
    protected Object visit(ASTArrayLiteral node, Object data) {
        return visitNode(node, data);
    }

    @Override
    protected Object visit(ASTRangeNode node, Object data) {
        return visitNode(node, data);
    }

    @Override
    protected Object visit(ASTMapLiteral node, Object data) {
        return visitNode(node, data);
    }

    @Override
    protected Object visit(ASTMapEntry node, Object data) {
        return visitNode(node, data);
    }

    @Override
    protected Object visit(ASTMapEntryLiteral node, Object data) {
        return visitNode(node, data);
    }

    @Override
<<<<<<< HEAD
    protected Object visit(ASTMapEnumerationNode node, Object data) {
        return visitNode(node, data);
    }

    @Override
    protected Object visit(ASTInlinePropertyAssignment node, Object data) {
        return visitNode(node, data);
    }

    @Override
    protected Object visit(ASTInlinePropertyArrayEntry node, Object data) {
        return visitNode(node, data);
    }

    @Override
    protected Object visit(ASTInlinePropertyArrayNullEntry node, Object data) {
        return visitNode(node, data);
    }

    @Override
    protected Object visit(ASTInlinePropertyEntry node, Object data) {
        return visitNode(node, data);
    }

    @Override
    protected Object visit(ASTInlinePropertyNullEntry node, Object data) {
        return visitNode(node, data);
    }

    @Override
    protected Object visit(ASTEmptyFunction node, Object data) {
        return visitNode(node, data);
    }

    @Override
=======
>>>>>>> 30678660
    protected Object visit(ASTSizeFunction node, Object data) {
        return visitNode(node, data);
    }

    @Override
    protected Object visit(ASTFunctionNode node, Object data) {
        return visitNode(node, data);
    }

    @Override
    protected Object visit(ASTMethodNode node, Object data) {
        return visitNode(node, data);
    }

    @Override
<<<<<<< HEAD
    protected Object visit(ASTMethodReference node, Object data) {
        return visitNode(node, data);
    }

    @Override
    protected Object visit(ASTInnerConstructorNode node, Object data) {
        return visitNode(node, data);
    }

    @Override
=======
>>>>>>> 30678660
    protected Object visit(ASTConstructorNode node, Object data) {
        return visitNode(node, data);
    }

    @Override
    protected Object visit(ASTQualifiedConstructorNode node, Object data) {
        return visitNode(node, data);
    }

    @Override
    protected Object visit(ASTArrayConstructorNode node, Object data) {
        return visitNode(node, data);
    }

    @Override
    protected Object visit(ASTArrayOpenDimension node, Object data) {
        return visitNode(node, data);
    }

    @Override
    protected Object visit(ASTInitializedArrayConstructorNode node, Object data) {
        return visitNode(node, data);
    }

    @Override
    protected Object visit(ASTSwitchExpression node, Object data) {
        return visitNode(node, data);
    }

    @Override
    protected Object visit(ASTSwitchExpressionCase node, Object data) {
        return visitNode(node, data);
    }

    @Override
    protected Object visit(ASTSwitchExpressionCaseLabel node, Object data) {
        return visitNode(node, data);
    }

    @Override
    protected Object visit(ASTSwitchExpressionDefault node, Object data) {
        return visitNode(node, data);
    }

    @Override
    protected Object visit(ASTArrayAccess node, Object data) {
        return visitNode(node, data);
    }

    @Override
    protected Object visit(ASTArrayAccessSafe node, Object data) {
        return visitNode(node, data);
    }

    @Override
    protected Object visit(ASTIdentifierAccess node, Object data) {
        return visitNode(node, data);
    }

    @Override
    protected Object visit(ASTArguments node, Object data) {
        return visitNode(node, data);
    }

    @Override
    protected Object visit(ASTReferenceExpression node, Object data) {
        return visitNode(node, data);
    }

    @Override
    protected Object visit(ASTSetAddNode node, Object data) {
        return visitNode(node, data);
    }

    @Override
    protected Object visit(ASTSetSubNode node, Object data) {
        return visitNode(node, data);
    }

    @Override
    protected Object visit(ASTSetMultNode node, Object data) {
        return visitNode(node, data);
    }

    @Override
    protected Object visit(ASTSetDivNode node, Object data) {
        return visitNode(node, data);
    }

    @Override
    protected Object visit(ASTSetModNode node, Object data) {
        return visitNode(node, data);
    }

    @Override
    protected Object visit(ASTSetAndNode node, Object data) {
        return visitNode(node, data);
    }

    @Override
    protected Object visit(ASTSetOrNode node, Object data) {
        return visitNode(node, data);
    }

    @Override
    protected Object visit(ASTSetXorNode node, Object data) {
        return visitNode(node, data);
    }

    @Override
    protected Object visit(ASTSetShlNode node, Object data) {
        return visitNode(node, data);
    }

    @Override
    protected Object visit(ASTSetSarNode node, Object data) {
        return visitNode(node, data);
    }

    @Override
    protected Object visit(ASTSetShrNode node, Object data) {
        return visitNode(node, data);
    }

    @Override
    protected Object visit(ASTJxltLiteral node, Object data) {
        return visitNode(node, data);
    }

    @Override
    protected Object visit(ASTAnnotation node, Object data) {
        return visitNode(node, data);
    }

    @Override
    protected Object visit(ASTAnnotatedStatement node, Object data) {
        return visitNode(node, data);
    }

    @Override
    protected Object visit(ASTProjectionNode node, Object data) {
        return visitNode(node, data);
    }

    @Override
    protected Object visit(ASTMapProjectionNode node, Object data) {
        return visitNode(node, data);
    }

    @Override
    protected Object visit(ASTSelectionNode node, Object data) {
        return visitNode(node, data);
    }

    @Override
    protected Object visit(ASTStartCountNode node, Object data) {
        return visitNode(node, data);
    }

    @Override
    protected Object visit(ASTStopCountNode node, Object data) {
        return visitNode(node, data);
    }

    @Override
    protected Object visit(ASTReductionNode node, Object data) {
        return visitNode(node, data);
    }

}<|MERGE_RESOLUTION|>--- conflicted
+++ resolved
@@ -49,14 +49,10 @@
 import org.apache.commons.jexl3.parser.ASTEWNode;
 import org.apache.commons.jexl3.parser.ASTElvisNode;
 import org.apache.commons.jexl3.parser.ASTEmptyFunction;
-<<<<<<< HEAD
 import org.apache.commons.jexl3.parser.ASTEnumerationNode;
 import org.apache.commons.jexl3.parser.ASTEnumerationReference;
 import org.apache.commons.jexl3.parser.ASTExpressionStatement;
 import org.apache.commons.jexl3.parser.ASTExtVar;
-=======
-import org.apache.commons.jexl3.parser.ASTExtendedLiteral;
->>>>>>> 30678660
 import org.apache.commons.jexl3.parser.ASTFalseNode;
 import org.apache.commons.jexl3.parser.ASTForStatement;
 import org.apache.commons.jexl3.parser.ASTForInitializationNode;
@@ -139,11 +135,8 @@
 import org.apache.commons.jexl3.parser.ASTShiftRightNode;
 import org.apache.commons.jexl3.parser.ASTShiftRightUnsignedNode;
 import org.apache.commons.jexl3.parser.ASTSizeFunction;
-<<<<<<< HEAD
 import org.apache.commons.jexl3.parser.ASTStartCountNode;
 import org.apache.commons.jexl3.parser.ASTStopCountNode;
-=======
->>>>>>> 30678660
 import org.apache.commons.jexl3.parser.ASTStringLiteral;
 import org.apache.commons.jexl3.parser.ASTSubNode;
 import org.apache.commons.jexl3.parser.ASTSwitchExpression;
@@ -487,7 +480,7 @@
 
     @Override
     protected Object visit(ASTNEWNode node, Object data) {
-        return visitNode(node, data);    
+        return visitNode(node, data);
     }
 
     @Override
@@ -550,7 +543,6 @@
         return visitNode(node, data);
     }
 
-<<<<<<< HEAD
     @Override
     protected Object visit(ASTIncrementNode node, Object data) {
         return visitNode(node, data);
@@ -581,8 +573,6 @@
         return visitNode(node, data);
     }
 
-=======
->>>>>>> 30678660
     @Override
     protected Object visit(ASTBitwiseComplNode node, Object data) {
         return visitNode(node, data);
@@ -689,7 +679,6 @@
     }
 
     @Override
-<<<<<<< HEAD
     protected Object visit(ASTMapEnumerationNode node, Object data) {
         return visitNode(node, data);
     }
@@ -725,8 +714,6 @@
     }
 
     @Override
-=======
->>>>>>> 30678660
     protected Object visit(ASTSizeFunction node, Object data) {
         return visitNode(node, data);
     }
@@ -742,7 +729,6 @@
     }
 
     @Override
-<<<<<<< HEAD
     protected Object visit(ASTMethodReference node, Object data) {
         return visitNode(node, data);
     }
@@ -753,8 +739,6 @@
     }
 
     @Override
-=======
->>>>>>> 30678660
     protected Object visit(ASTConstructorNode node, Object data) {
         return visitNode(node, data);
     }
