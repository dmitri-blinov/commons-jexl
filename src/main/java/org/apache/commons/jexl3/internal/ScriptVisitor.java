/*
 * Licensed to the Apache Software Foundation (ASF) under one or more
 * contributor license agreements.  See the NOTICE file distributed with
 * this work for additional information regarding copyright ownership.
 * The ASF licenses this file to You under the Apache License, Version 2.0
 * (the "License"); you may not use this file except in compliance with
 * the License.  You may obtain a copy of the License at
 *
 *      http://www.apache.org/licenses/LICENSE-2.0
 *
 * Unless required by applicable law or agreed to in writing, software
 * distributed under the License is distributed on an "AS IS" BASIS,
 * WITHOUT WARRANTIES OR CONDITIONS OF ANY KIND, either express or implied.
 * See the License for the specific language governing permissions and
 * limitations under the License.
 */
package org.apache.commons.jexl3.internal;

import org.apache.commons.jexl3.JexlExpression;
import org.apache.commons.jexl3.JexlScript;
import org.apache.commons.jexl3.parser.ASTAddNode;
import org.apache.commons.jexl3.parser.ASTAndNode;
import org.apache.commons.jexl3.parser.ASTAnnotatedStatement;
import org.apache.commons.jexl3.parser.ASTAnnotation;
import org.apache.commons.jexl3.parser.ASTArguments;
import org.apache.commons.jexl3.parser.ASTArrayAccess;
import org.apache.commons.jexl3.parser.ASTArrayAccessSafe;
import org.apache.commons.jexl3.parser.ASTArrayConstructorNode;
import org.apache.commons.jexl3.parser.ASTArrayLiteral;
import org.apache.commons.jexl3.parser.ASTArrayOpenDimension;
import org.apache.commons.jexl3.parser.ASTAssertStatement;
import org.apache.commons.jexl3.parser.ASTAssignment;
import org.apache.commons.jexl3.parser.ASTAttributeReference;
import org.apache.commons.jexl3.parser.ASTBitwiseAndNode;
import org.apache.commons.jexl3.parser.ASTBitwiseComplNode;
import org.apache.commons.jexl3.parser.ASTBitwiseOrNode;
import org.apache.commons.jexl3.parser.ASTBitwiseXorNode;
import org.apache.commons.jexl3.parser.ASTBlock;
import org.apache.commons.jexl3.parser.ASTBooleanLiteral;
import org.apache.commons.jexl3.parser.ASTBreak;
import org.apache.commons.jexl3.parser.ASTCastNode;
import org.apache.commons.jexl3.parser.ASTCatchBlock;
import org.apache.commons.jexl3.parser.ASTClassLiteral;
import org.apache.commons.jexl3.parser.ASTConstructorNode;
import org.apache.commons.jexl3.parser.ASTContinue;
import org.apache.commons.jexl3.parser.ASTCurrentNode;
import org.apache.commons.jexl3.parser.ASTDecrementNode;
import org.apache.commons.jexl3.parser.ASTDecrementPostfixNode;
import org.apache.commons.jexl3.parser.ASTDivNode;
import org.apache.commons.jexl3.parser.ASTDoWhileStatement;
import org.apache.commons.jexl3.parser.ASTEQNode;
import org.apache.commons.jexl3.parser.ASTERNode;
import org.apache.commons.jexl3.parser.ASTEWNode;
import org.apache.commons.jexl3.parser.ASTElvisNode;
import org.apache.commons.jexl3.parser.ASTEmptyFunction;
import org.apache.commons.jexl3.parser.ASTEnumerationNode;
import org.apache.commons.jexl3.parser.ASTEnumerationReference;
import org.apache.commons.jexl3.parser.ASTExpressionStatement;
import org.apache.commons.jexl3.parser.ASTExtVar;
import org.apache.commons.jexl3.parser.ASTForStatement;
import org.apache.commons.jexl3.parser.ASTForInitializationNode;
import org.apache.commons.jexl3.parser.ASTForTerminationNode;
import org.apache.commons.jexl3.parser.ASTForIncrementNode;
import org.apache.commons.jexl3.parser.ASTForeachStatement;
import org.apache.commons.jexl3.parser.ASTForeachVar;
import org.apache.commons.jexl3.parser.ASTFunctionNode;
import org.apache.commons.jexl3.parser.ASTFunctionStatement;
import org.apache.commons.jexl3.parser.ASTGENode;
import org.apache.commons.jexl3.parser.ASTGTNode;
import org.apache.commons.jexl3.parser.ASTIdentifier;
import org.apache.commons.jexl3.parser.ASTIdentifierAccess;
import org.apache.commons.jexl3.parser.ASTIncrementNode;
import org.apache.commons.jexl3.parser.ASTIncrementPostfixNode;
import org.apache.commons.jexl3.parser.ASTIndirectNode;
import org.apache.commons.jexl3.parser.ASTInitialization;
import org.apache.commons.jexl3.parser.ASTInitializedArrayConstructorNode;
import org.apache.commons.jexl3.parser.ASTInitializedCollectionConstructorNode;
import org.apache.commons.jexl3.parser.ASTInitializedMapConstructorNode;
import org.apache.commons.jexl3.parser.ASTInlinePropertyAssignment;
import org.apache.commons.jexl3.parser.ASTInlinePropertyArrayEntry;
import org.apache.commons.jexl3.parser.ASTInlinePropertyArrayNEEntry;
import org.apache.commons.jexl3.parser.ASTInlinePropertyArrayNullEntry;
import org.apache.commons.jexl3.parser.ASTInlinePropertyEntry;
import org.apache.commons.jexl3.parser.ASTInlinePropertyNEEntry;
import org.apache.commons.jexl3.parser.ASTInlinePropertyNullEntry;
import org.apache.commons.jexl3.parser.ASTInnerConstructorNode;
import org.apache.commons.jexl3.parser.ASTIfStatement;
import org.apache.commons.jexl3.parser.ASTIOFNode;
import org.apache.commons.jexl3.parser.ASTISNode;
import org.apache.commons.jexl3.parser.ASTJexlScript;
import org.apache.commons.jexl3.parser.ASTJxltLiteral;
import org.apache.commons.jexl3.parser.ASTLENode;
import org.apache.commons.jexl3.parser.ASTLTNode;
import org.apache.commons.jexl3.parser.ASTMapEntry;
import org.apache.commons.jexl3.parser.ASTMapEntryLiteral;
import org.apache.commons.jexl3.parser.ASTMapEnumerationNode;
import org.apache.commons.jexl3.parser.ASTMapLiteral;
import org.apache.commons.jexl3.parser.ASTMapProjectionNode;
import org.apache.commons.jexl3.parser.ASTMethodNode;
import org.apache.commons.jexl3.parser.ASTMethodReference;
import org.apache.commons.jexl3.parser.ASTModNode;
import org.apache.commons.jexl3.parser.ASTMulNode;
import org.apache.commons.jexl3.parser.ASTMultipleAssignment;
import org.apache.commons.jexl3.parser.ASTMultipleIdentifier;
import org.apache.commons.jexl3.parser.ASTMultipleVarStatement;
import org.apache.commons.jexl3.parser.ASTMultiVar;
import org.apache.commons.jexl3.parser.ASTNEAssignment;
import org.apache.commons.jexl3.parser.ASTNENode;
import org.apache.commons.jexl3.parser.ASTNEWNode;
import org.apache.commons.jexl3.parser.ASTNINode;
import org.apache.commons.jexl3.parser.ASTNIOFNode;
import org.apache.commons.jexl3.parser.ASTNRNode;
import org.apache.commons.jexl3.parser.ASTNSWNode;
import org.apache.commons.jexl3.parser.ASTNotNode;
import org.apache.commons.jexl3.parser.ASTNullAssignment;
import org.apache.commons.jexl3.parser.ASTNullLiteral;
import org.apache.commons.jexl3.parser.ASTNullpNode;
import org.apache.commons.jexl3.parser.ASTNumberLiteral;
import org.apache.commons.jexl3.parser.ASTOrNode;
import org.apache.commons.jexl3.parser.ASTPipeNode;
import org.apache.commons.jexl3.parser.ASTPointerNode;
import org.apache.commons.jexl3.parser.ASTProjectionNode;
import org.apache.commons.jexl3.parser.ASTQualifiedConstructorNode;
import org.apache.commons.jexl3.parser.ASTRangeNode;
import org.apache.commons.jexl3.parser.ASTReference;
import org.apache.commons.jexl3.parser.ASTEnclosedExpression;
import org.apache.commons.jexl3.parser.ASTRegexLiteral;
import org.apache.commons.jexl3.parser.ASTRemove;
import org.apache.commons.jexl3.parser.ASTReturnStatement;
import org.apache.commons.jexl3.parser.ASTSWNode;
import org.apache.commons.jexl3.parser.ASTSelectionNode;
import org.apache.commons.jexl3.parser.ASTSetAddNode;
import org.apache.commons.jexl3.parser.ASTSetAndNode;
import org.apache.commons.jexl3.parser.ASTSetDivNode;
import org.apache.commons.jexl3.parser.ASTSetLiteral;
import org.apache.commons.jexl3.parser.ASTSetModNode;
import org.apache.commons.jexl3.parser.ASTSetMultNode;
import org.apache.commons.jexl3.parser.ASTSetOperand;
import org.apache.commons.jexl3.parser.ASTSetOrNode;
import org.apache.commons.jexl3.parser.ASTSetSubNode;
import org.apache.commons.jexl3.parser.ASTSetShlNode;
import org.apache.commons.jexl3.parser.ASTSetSarNode;
import org.apache.commons.jexl3.parser.ASTSetShrNode;
import org.apache.commons.jexl3.parser.ASTSetXorNode;
import org.apache.commons.jexl3.parser.ASTShiftLeftNode;
import org.apache.commons.jexl3.parser.ASTShiftRightNode;
import org.apache.commons.jexl3.parser.ASTShiftRightUnsignedNode;
import org.apache.commons.jexl3.parser.ASTSizeFunction;
import org.apache.commons.jexl3.parser.ASTStartCountNode;
import org.apache.commons.jexl3.parser.ASTStopCountNode;
import org.apache.commons.jexl3.parser.ASTStringLiteral;
import org.apache.commons.jexl3.parser.ASTStringBuilderLiteral;
import org.apache.commons.jexl3.parser.ASTSubNode;
import org.apache.commons.jexl3.parser.ASTSwitchCaseLabel;
import org.apache.commons.jexl3.parser.ASTSwitchExpression;
import org.apache.commons.jexl3.parser.ASTSwitchExpressionCase;
import org.apache.commons.jexl3.parser.ASTSwitchExpressionDefault;
import org.apache.commons.jexl3.parser.ASTSwitchStatement;
import org.apache.commons.jexl3.parser.ASTSwitchStatementCase;
import org.apache.commons.jexl3.parser.ASTSwitchStatementDefault;
import org.apache.commons.jexl3.parser.ASTSynchronizedStatement;
import org.apache.commons.jexl3.parser.ASTTernaryNode;
import org.apache.commons.jexl3.parser.ASTTextBlockLiteral;
import org.apache.commons.jexl3.parser.ASTThisNode;
import org.apache.commons.jexl3.parser.ASTThrowStatement;
import org.apache.commons.jexl3.parser.ASTTryStatement;
import org.apache.commons.jexl3.parser.ASTTryVar;
import org.apache.commons.jexl3.parser.ASTTryWithResourceStatement;
import org.apache.commons.jexl3.parser.ASTTryResource;
import org.apache.commons.jexl3.parser.ASTTypeLiteral;
import org.apache.commons.jexl3.parser.ASTUnaryMinusNode;
import org.apache.commons.jexl3.parser.ASTUnaryPlusNode;
import org.apache.commons.jexl3.parser.ASTUnderscoreLiteral;
import org.apache.commons.jexl3.parser.ASTVar;
import org.apache.commons.jexl3.parser.ASTVarStatement;
import org.apache.commons.jexl3.parser.ASTWhileStatement;
import org.apache.commons.jexl3.parser.ASTYieldStatement;
import org.apache.commons.jexl3.parser.JexlNode;
import org.apache.commons.jexl3.parser.ParserVisitor;

/**
 * Fully abstract to avoid public interface exposition.
 */
public class ScriptVisitor extends ParserVisitor {
    /**
     * Visits all AST constituents of a JEXL expression.
     * @param jscript the expression
     * @param data some data context
     * @return the visit result or null if jscript was not a Script implementation
     */
    public Object visitExpression (final JexlExpression jscript, final Object data) {
        if (jscript instanceof Script) {
            return ((Script) jscript).getScript().jjtAccept(this, data);
        }
        return null;
    }

    /**
     * Visits all AST constituents of a JEXL script.
     * @param jscript the expression
     * @param data some data context
     * @return the visit result or null if jscript was not a Script implementation
     */
    public Object visitScript(final JexlScript jscript, final Object data) {
        if (jscript instanceof Script) {
            return ((Script) jscript).getScript().jjtAccept(this, data);
        }
        return null;
    }

    /**
     * Visits a node.
     * Default implementation visits all its children.
     * @param node the node to visit
     * @param data visitor pattern argument
     * @return visitor pattern value
     */
    protected Object visitNode(final JexlNode node, final Object data) {
        return node.childrenAccept(this, data);
    }

    @Override
    protected Object visit(final ASTJexlScript node, final Object data) {
        return visitNode(node, data);
    }

    @Override
    protected Object visit(final ASTBlock node, final Object data) {
        return visitNode(node, data);
    }

    @Override
<<<<<<< HEAD
    protected Object visit(ASTExpressionStatement node, Object data) {
        return visitNode(node, data);
    }

    @Override
    protected Object visit(ASTFunctionStatement node, Object data) {
        return visitNode(node, data);
    }

    @Override
    protected Object visit(ASTIfStatement node, Object data) {
=======
    protected Object visit(final ASTIfStatement node, final Object data) {
>>>>>>> f8b0e860
        return visitNode(node, data);
    }

    @Override
    protected Object visit(final ASTWhileStatement node, final Object data) {
        return visitNode(node, data);
    }

    @Override
    protected Object visit(final ASTDoWhileStatement node, final Object data) {
        return visitNode(node, data);
    }

    @Override
    protected Object visit(final ASTContinue node, final Object data) {
        return visitNode(node, data);
    }

    @Override
<<<<<<< HEAD
    protected Object visit(ASTRemove node, Object data) {
        return visitNode(node, data);
    }

    @Override
    protected Object visit(ASTBreak node, Object data) {
=======
    protected Object visit(final ASTBreak node, final Object data) {
>>>>>>> f8b0e860
        return visitNode(node, data);
    }

    @Override
<<<<<<< HEAD
    protected Object visit(ASTForStatement node, Object data) {
        return visitNode(node, data);
    }

    @Override
    protected Object visit(ASTForInitializationNode node, Object data) {
        return visitNode(node, data);
    }

    @Override
    protected Object visit(ASTForTerminationNode node, Object data) {
        return visitNode(node, data);
    }

    @Override
    protected Object visit(ASTForIncrementNode node, Object data) {
        return visitNode(node, data);
    }

    @Override
    protected Object visit(ASTForeachStatement node, Object data) {
=======
    protected Object visit(final ASTForeachStatement node, final Object data) {
>>>>>>> f8b0e860
        return visitNode(node, data);
    }

    @Override
<<<<<<< HEAD
    protected Object visit(ASTForeachVar node, Object data) {
        return visitNode(node, data);
    }

    @Override
    protected Object visit(ASTReturnStatement node, Object data) {
=======
    protected Object visit(final ASTReturnStatement node, final Object data) {
>>>>>>> f8b0e860
        return visitNode(node, data);
    }

    @Override
<<<<<<< HEAD
    protected Object visit(ASTYieldStatement node, Object data) {
        return visitNode(node, data);
    }

    @Override
    protected Object visit(ASTTryStatement node, Object data) {
        return visitNode(node, data);
    }

    @Override
    protected Object visit(ASTTryVar node, Object data) {
        return visitNode(node, data);
    }

    @Override
    protected Object visit(ASTCatchBlock node, Object data) {
        return visitNode(node, data);
    }

    @Override
    protected Object visit(ASTTryWithResourceStatement node, Object data) {
        return visitNode(node, data);
    }

    @Override
    protected Object visit(ASTTryResource node, Object data) {
        return visitNode(node, data);
    }

    @Override
    protected Object visit(ASTThrowStatement node, Object data) {
        return visitNode(node, data);
    }

    @Override
    protected Object visit(ASTAssertStatement node, Object data) {
        return visitNode(node, data);
    }

    @Override
    protected Object visit(ASTSynchronizedStatement node, Object data) {
        return visitNode(node, data);
    }

    @Override
    protected Object visit(ASTSwitchStatement node, Object data) {
        return visitNode(node, data);
    }

    @Override
    protected Object visit(ASTSwitchStatementCase node, Object data) {
        return visitNode(node, data);
    }

    @Override
    protected Object visit(ASTSwitchStatementDefault node, Object data) {
        return visitNode(node, data);
    }

    @Override
    protected Object visit(ASTMultipleAssignment node, Object data) {
        return visitNode(node, data);
    }

    @Override
    protected Object visit(ASTMultipleVarStatement node, Object data) {
        return visitNode(node, data);
    }

    @Override
    protected Object visit(ASTVarStatement node, Object data) {
        return visitNode(node, data);
    }

    @Override
    protected Object visit(ASTAssignment node, Object data) {
=======
    protected Object visit(final ASTAssignment node, final Object data) {
>>>>>>> f8b0e860
        return visitNode(node, data);
    }

    @Override
<<<<<<< HEAD
    protected Object visit(ASTNullAssignment node, Object data) {
        return visitNode(node, data);
    }

    @Override
    protected Object visit(ASTNEAssignment node, Object data) {
        return visitNode(node, data);
    }

    @Override
    protected Object visit(ASTInitialization node, Object data) {
        return visitNode(node, data);
    }

    @Override
    protected Object visit(ASTVar node, Object data) {
=======
    protected Object visit(final ASTVar node, final Object data) {
>>>>>>> f8b0e860
        return visitNode(node, data);
    }

    @Override
<<<<<<< HEAD
    protected Object visit(ASTExtVar node, Object data) {
        return visitNode(node, data);
    }

    @Override
    protected Object visit(ASTMultiVar node, Object data) {
        return visitNode(node, data);
    }

    @Override
    protected Object visit(ASTAttributeReference node, Object data) {
        return visitNode(node, data);
    }

    @Override
    protected Object visit(ASTReference node, Object data) {
=======
    protected Object visit(final ASTReference node, final Object data) {
>>>>>>> f8b0e860
        return visitNode(node, data);
    }

    @Override
    protected Object visit(final ASTTernaryNode node, final Object data) {
        return visitNode(node, data);
    }

    @Override
<<<<<<< HEAD
    protected Object visit(ASTElvisNode node, Object data) {
        return visitNode(node, data);
    }

    @Override
    protected Object visit(ASTNullpNode node, Object data) {
=======
    protected Object visit(final ASTNullpNode node, final Object data) {
>>>>>>> f8b0e860
        return visitNode(node, data);
    }

    @Override
    protected Object visit(final ASTOrNode node, final Object data) {
        return visitNode(node, data);
    }

    @Override
    protected Object visit(final ASTAndNode node, final Object data) {
        return visitNode(node, data);
    }

    @Override
    protected Object visit(final ASTBitwiseOrNode node, final Object data) {
        return visitNode(node, data);
    }

    @Override
    protected Object visit(final ASTBitwiseXorNode node, final Object data) {
        return visitNode(node, data);
    }

    @Override
    protected Object visit(final ASTBitwiseAndNode node, final Object data) {
        return visitNode(node, data);
    }

    @Override
<<<<<<< HEAD
    protected Object visit(ASTISNode node, Object data) {
        return visitNode(node, data);
    }

    @Override
    protected Object visit(ASTNINode node, Object data) {
        return visitNode(node, data);
    }

    @Override
    protected Object visit(ASTEQNode node, Object data) {
=======
    protected Object visit(final ASTEQNode node, final Object data) {
>>>>>>> f8b0e860
        return visitNode(node, data);
    }

    @Override
    protected Object visit(final ASTNENode node, final Object data) {
        return visitNode(node, data);
    }

    @Override
    protected Object visit(final ASTLTNode node, final Object data) {
        return visitNode(node, data);
    }

    @Override
    protected Object visit(final ASTGTNode node, final Object data) {
        return visitNode(node, data);
    }

    @Override
    protected Object visit(final ASTLENode node, final Object data) {
        return visitNode(node, data);
    }

    @Override
    protected Object visit(final ASTGENode node, final Object data) {
        return visitNode(node, data);
    }

    @Override
    protected Object visit(final ASTERNode node, final Object data) {
        return visitNode(node, data);
    }

    @Override
    protected Object visit(final ASTNRNode node, final Object data) {
        return visitNode(node, data);
    }

    @Override
    protected Object visit(final ASTSWNode node, final Object data) {
        return visitNode(node, data);
    }

    @Override
    protected Object visit(final ASTNSWNode node, final Object data) {
        return visitNode(node, data);
    }

    @Override
    protected Object visit(final ASTEWNode node, final Object data) {
        return visitNode(node, data);
    }

    @Override
    protected Object visit(final ASTNEWNode node, final Object data) {
        return visitNode(node, data);
    }

    @Override
<<<<<<< HEAD
    protected Object visit(ASTIOFNode node, Object data) {
        return visitNode(node, data);
    }

    @Override
    protected Object visit(ASTNIOFNode node, Object data) {
        return visitNode(node, data);
    }

    @Override
    protected Object visit(ASTAddNode node, Object data) {
=======
    protected Object visit(final ASTAddNode node, final Object data) {
>>>>>>> f8b0e860
        return visitNode(node, data);
    }

    @Override
    protected Object visit(final ASTSubNode node, final Object data) {
        return visitNode(node, data);
    }

    @Override
    protected Object visit(final ASTMulNode node, final Object data) {
        return visitNode(node, data);
    }

    @Override
    protected Object visit(final ASTDivNode node, final Object data) {
        return visitNode(node, data);
    }

    @Override
    protected Object visit(final ASTModNode node, final Object data) {
        return visitNode(node, data);
    }

    @Override
<<<<<<< HEAD
    protected Object visit(ASTShiftLeftNode node, Object data) {
        return visitNode(node, data);
    }

    @Override
    protected Object visit(ASTShiftRightNode node, Object data) {
        return visitNode(node, data);
    }

    @Override
    protected Object visit(ASTShiftRightUnsignedNode node, Object data) {
        return visitNode(node, data);
    }

    @Override
    protected Object visit(ASTUnaryMinusNode node, Object data) {
=======
    protected Object visit(final ASTUnaryMinusNode node, final Object data) {
>>>>>>> f8b0e860
        return visitNode(node, data);
    }

    @Override
    protected Object visit(final ASTUnaryPlusNode node, final Object data) {
        return visitNode(node, data);
    }

    @Override
<<<<<<< HEAD
    protected Object visit(ASTIncrementNode node, Object data) {
        return visitNode(node, data);
    }

    @Override
    protected Object visit(ASTDecrementNode node, Object data) {
        return visitNode(node, data);
    }

    @Override
    protected Object visit(ASTIncrementPostfixNode node, Object data) {
        return visitNode(node, data);
    }

    @Override
    protected Object visit(ASTDecrementPostfixNode node, Object data) {
        return visitNode(node, data);
    }

    @Override
    protected Object visit(ASTIndirectNode node, Object data) {
        return visitNode(node, data);
    }

    @Override
    protected Object visit(ASTPointerNode node, Object data) {
        return visitNode(node, data);
    }

    @Override
    protected Object visit(ASTBitwiseComplNode node, Object data) {
=======
    protected Object visit(final ASTBitwiseComplNode node, final Object data) {
>>>>>>> f8b0e860
        return visitNode(node, data);
    }

    @Override
    protected Object visit(final ASTNotNode node, final Object data) {
        return visitNode(node, data);
    }

    @Override
<<<<<<< HEAD
    protected Object visit(ASTCastNode node, Object data) {
        return visitNode(node, data);
    }

    @Override
    protected Object visit(ASTEnumerationNode node, Object data) {
        return visitNode(node, data);
    }

    @Override
    protected Object visit(ASTEnumerationReference node, Object data) {
        return visitNode(node, data);
    }

    @Override
    protected Object visit(ASTIdentifier node, Object data) {
=======
    protected Object visit(final ASTIdentifier node, final Object data) {
>>>>>>> f8b0e860
        return visitNode(node, data);
    }

    @Override
<<<<<<< HEAD
    protected Object visit(ASTMultipleIdentifier node, Object data) {
        return visitNode(node, data);
    }

    @Override
    protected Object visit(ASTUnderscoreLiteral node, Object data) {
        return visitNode(node, data);
    }

    @Override
    protected Object visit(ASTNullLiteral node, Object data) {
=======
    protected Object visit(final ASTNullLiteral node, final Object data) {
>>>>>>> f8b0e860
        return visitNode(node, data);
    }

    @Override
<<<<<<< HEAD
    protected Object visit(ASTThisNode node, Object data) {
        return visitNode(node, data);
    }

    @Override
    protected Object visit(ASTCurrentNode node, Object data) {
=======
    protected Object visit(final ASTTrueNode node, final Object data) {
>>>>>>> f8b0e860
        return visitNode(node, data);
    }

    @Override
<<<<<<< HEAD
    protected Object visit(ASTBooleanLiteral node, Object data) {
=======
    protected Object visit(final ASTFalseNode node, final Object data) {
>>>>>>> f8b0e860
        return visitNode(node, data);
    }

    @Override
    protected Object visit(final ASTNumberLiteral node, final Object data) {
        return visitNode(node, data);
    }

    @Override
    protected Object visit(final ASTStringLiteral node, final Object data) {
        return visitNode(node, data);
    }

    @Override
    protected Object visit(final ASTRegexLiteral node, final Object data) {
        return visitNode(node, data);
    }

    @Override
<<<<<<< HEAD
    protected Object visit(ASTTextBlockLiteral node, Object data) {
        return visitNode(node, data);
    }

    @Override
    protected Object visit(ASTStringBuilderLiteral node, Object data) {
        return visitNode(node, data);
    }

    @Override
    protected Object visit(ASTClassLiteral node, Object data) {
        return visitNode(node, data);
    }

    @Override
    protected Object visit(ASTTypeLiteral node, Object data) {
        return visitNode(node, data);
    }

    @Override
    protected Object visit(ASTSetLiteral node, Object data) {
=======
    protected Object visit(final ASTSetLiteral node, final Object data) {
>>>>>>> f8b0e860
        return visitNode(node, data);
    }

    @Override
<<<<<<< HEAD
    protected Object visit(ASTSetOperand node, Object data) {
=======
    protected Object visit(final ASTExtendedLiteral node, final Object data) {
>>>>>>> f8b0e860
        return visitNode(node, data);
    }

    @Override
    protected Object visit(final ASTArrayLiteral node, final Object data) {
        return visitNode(node, data);
    }

    @Override
    protected Object visit(final ASTRangeNode node, final Object data) {
        return visitNode(node, data);
    }

    @Override
    protected Object visit(final ASTMapLiteral node, final Object data) {
        return visitNode(node, data);
    }

    @Override
    protected Object visit(final ASTMapEntry node, final Object data) {
        return visitNode(node, data);
    }

    @Override
<<<<<<< HEAD
    protected Object visit(ASTMapEntryLiteral node, Object data) {
        return visitNode(node, data);
    }

    @Override
    protected Object visit(ASTMapEnumerationNode node, Object data) {
        return visitNode(node, data);
    }

    @Override
    protected Object visit(ASTInlinePropertyAssignment node, Object data) {
        return visitNode(node, data);
    }

    @Override
    protected Object visit(ASTInlinePropertyArrayEntry node, Object data) {
        return visitNode(node, data);
    }

    @Override
    protected Object visit(ASTInlinePropertyArrayNullEntry node, Object data) {
        return visitNode(node, data);
    }

    @Override
    protected Object visit(ASTInlinePropertyArrayNEEntry node, Object data) {
        return visitNode(node, data);
    }

    @Override
    protected Object visit(ASTInlinePropertyEntry node, Object data) {
        return visitNode(node, data);
    }

    @Override
    protected Object visit(ASTInlinePropertyNullEntry node, Object data) {
        return visitNode(node, data);
    }

    @Override
    protected Object visit(ASTInlinePropertyNEEntry node, Object data) {
        return visitNode(node, data);
    }

    @Override
    protected Object visit(ASTEmptyFunction node, Object data) {
=======
    protected Object visit(final ASTEmptyFunction node, final Object data) {
>>>>>>> f8b0e860
        return visitNode(node, data);
    }

    @Override
    protected Object visit(final ASTSizeFunction node, final Object data) {
        return visitNode(node, data);
    }

    @Override
    protected Object visit(final ASTFunctionNode node, final Object data) {
        return visitNode(node, data);
    }

    @Override
    protected Object visit(final ASTMethodNode node, final Object data) {
        return visitNode(node, data);
    }

    @Override
<<<<<<< HEAD
    protected Object visit(ASTMethodReference node, Object data) {
        return visitNode(node, data);
    }

    @Override
    protected Object visit(ASTInnerConstructorNode node, Object data) {
        return visitNode(node, data);
    }

    @Override
    protected Object visit(ASTConstructorNode node, Object data) {
=======
    protected Object visit(final ASTConstructorNode node, final Object data) {
>>>>>>> f8b0e860
        return visitNode(node, data);
    }

    @Override
<<<<<<< HEAD
    protected Object visit(ASTQualifiedConstructorNode node, Object data) {
        return visitNode(node, data);
    }

    @Override
    protected Object visit(ASTArrayConstructorNode node, Object data) {
        return visitNode(node, data);
    }

    @Override
    protected Object visit(ASTArrayOpenDimension node, Object data) {
        return visitNode(node, data);
    }

    @Override
    protected Object visit(ASTInitializedArrayConstructorNode node, Object data) {
        return visitNode(node, data);
    }

    @Override
    protected Object visit(ASTInitializedCollectionConstructorNode node, Object data) {
        return visitNode(node, data);
    }

    @Override
    protected Object visit(ASTInitializedMapConstructorNode node, Object data) {
        return visitNode(node, data);
    }

    @Override
    protected Object visit(ASTSwitchExpression node, Object data) {
        return visitNode(node, data);
    }

    @Override
    protected Object visit(ASTSwitchExpressionCase node, Object data) {
        return visitNode(node, data);
    }

    @Override
    protected Object visit(ASTSwitchCaseLabel node, Object data) {
        return visitNode(node, data);
    }

    @Override
    protected Object visit(ASTSwitchExpressionDefault node, Object data) {
        return visitNode(node, data);
    }

    @Override
    protected Object visit(ASTArrayAccess node, Object data) {
=======
    protected Object visit(final ASTArrayAccess node, final Object data) {
>>>>>>> f8b0e860
        return visitNode(node, data);
    }

    @Override
<<<<<<< HEAD
    protected Object visit(ASTArrayAccessSafe node, Object data) {
        return visitNode(node, data);
    }

    @Override
    protected Object visit(ASTIdentifierAccess node, Object data) {
=======
    protected Object visit(final ASTIdentifierAccess node, final Object data) {
>>>>>>> f8b0e860
        return visitNode(node, data);
    }

    @Override
    protected Object visit(final ASTArguments node, final Object data) {
        return visitNode(node, data);
    }

    @Override
<<<<<<< HEAD
    protected Object visit(ASTEnclosedExpression node, Object data) {
=======
    protected Object visit(final ASTReferenceExpression node, final Object data) {
>>>>>>> f8b0e860
        return visitNode(node, data);
    }

    @Override
    protected Object visit(final ASTSetAddNode node, final Object data) {
        return visitNode(node, data);
    }

    @Override
    protected Object visit(final ASTSetSubNode node, final Object data) {
        return visitNode(node, data);
    }

    @Override
    protected Object visit(final ASTSetMultNode node, final Object data) {
        return visitNode(node, data);
    }

    @Override
    protected Object visit(final ASTSetDivNode node, final Object data) {
        return visitNode(node, data);
    }

    @Override
    protected Object visit(final ASTSetModNode node, final Object data) {
        return visitNode(node, data);
    }

    @Override
    protected Object visit(final ASTSetAndNode node, final Object data) {
        return visitNode(node, data);
    }

    @Override
    protected Object visit(final ASTSetOrNode node, final Object data) {
        return visitNode(node, data);
    }

    @Override
    protected Object visit(final ASTSetXorNode node, final Object data) {
        return visitNode(node, data);
    }

    @Override
<<<<<<< HEAD
    protected Object visit(ASTSetShlNode node, Object data) {
        return visitNode(node, data);
    }

    @Override
    protected Object visit(ASTSetSarNode node, Object data) {
        return visitNode(node, data);
    }

    @Override
    protected Object visit(ASTSetShrNode node, Object data) {
        return visitNode(node, data);
    }

    @Override
    protected Object visit(ASTJxltLiteral node, Object data) {
=======
    protected Object visit(final ASTJxltLiteral node, final Object data) {
>>>>>>> f8b0e860
        return visitNode(node, data);
    }

    @Override
    protected Object visit(final ASTAnnotation node, final Object data) {
        return visitNode(node, data);
    }

    @Override
    protected Object visit(final ASTAnnotatedStatement node, final Object data) {
        return visitNode(node, data);
    }

    @Override
    protected Object visit(ASTProjectionNode node, Object data) {
        return visitNode(node, data);
    }

    @Override
    protected Object visit(ASTMapProjectionNode node, Object data) {
        return visitNode(node, data);
    }

    @Override
    protected Object visit(ASTSelectionNode node, Object data) {
        return visitNode(node, data);
    }

    @Override
    protected Object visit(ASTStartCountNode node, Object data) {
        return visitNode(node, data);
    }

    @Override
    protected Object visit(ASTStopCountNode node, Object data) {
        return visitNode(node, data);
    }

    @Override
    protected Object visit(ASTPipeNode node, Object data) {
        return visitNode(node, data);
    }

}<|MERGE_RESOLUTION|>--- conflicted
+++ resolved
@@ -230,21 +230,17 @@
     }
 
     @Override
-<<<<<<< HEAD
-    protected Object visit(ASTExpressionStatement node, Object data) {
-        return visitNode(node, data);
-    }
-
-    @Override
-    protected Object visit(ASTFunctionStatement node, Object data) {
-        return visitNode(node, data);
-    }
-
-    @Override
-    protected Object visit(ASTIfStatement node, Object data) {
-=======
+    protected Object visit(final ASTExpressionStatement node, final Object data) {
+        return visitNode(node, data);
+    }
+
+    @Override
+    protected Object visit(final ASTFunctionStatement node, final Object data) {
+        return visitNode(node, data);
+    }
+
+    @Override
     protected Object visit(final ASTIfStatement node, final Object data) {
->>>>>>> f8b0e860
         return visitNode(node, data);
     }
 
@@ -264,100 +260,87 @@
     }
 
     @Override
-<<<<<<< HEAD
-    protected Object visit(ASTRemove node, Object data) {
-        return visitNode(node, data);
-    }
-
-    @Override
-    protected Object visit(ASTBreak node, Object data) {
-=======
+    protected Object visit(final ASTRemove node, final Object data) {
+        return visitNode(node, data);
+    }
+
+    @Override
     protected Object visit(final ASTBreak node, final Object data) {
->>>>>>> f8b0e860
-        return visitNode(node, data);
-    }
-
-    @Override
-<<<<<<< HEAD
-    protected Object visit(ASTForStatement node, Object data) {
-        return visitNode(node, data);
-    }
-
-    @Override
-    protected Object visit(ASTForInitializationNode node, Object data) {
-        return visitNode(node, data);
-    }
-
-    @Override
-    protected Object visit(ASTForTerminationNode node, Object data) {
-        return visitNode(node, data);
-    }
-
-    @Override
-    protected Object visit(ASTForIncrementNode node, Object data) {
-        return visitNode(node, data);
-    }
-
-    @Override
-    protected Object visit(ASTForeachStatement node, Object data) {
-=======
+        return visitNode(node, data);
+    }
+
+    @Override
+    protected Object visit(final ASTForStatement node, final Object data) {
+        return visitNode(node, data);
+    }
+
+    @Override
+    protected Object visit(final ASTForInitializationNode node, final Object data) {
+        return visitNode(node, data);
+    }
+
+    @Override
+    protected Object visit(final ASTForTerminationNode node, final Object data) {
+        return visitNode(node, data);
+    }
+
+    @Override
+    protected Object visit(final ASTForIncrementNode node, final Object data) {
+        return visitNode(node, data);
+    }
+
+    @Override
     protected Object visit(final ASTForeachStatement node, final Object data) {
->>>>>>> f8b0e860
-        return visitNode(node, data);
-    }
-
-    @Override
-<<<<<<< HEAD
-    protected Object visit(ASTForeachVar node, Object data) {
-        return visitNode(node, data);
-    }
-
-    @Override
-    protected Object visit(ASTReturnStatement node, Object data) {
-=======
+        return visitNode(node, data);
+    }
+
+    @Override
+    protected Object visit(final ASTForeachVar node, final Object data) {
+        return visitNode(node, data);
+    }
+
+    @Override
     protected Object visit(final ASTReturnStatement node, final Object data) {
->>>>>>> f8b0e860
-        return visitNode(node, data);
-    }
-
-    @Override
-<<<<<<< HEAD
-    protected Object visit(ASTYieldStatement node, Object data) {
-        return visitNode(node, data);
-    }
-
-    @Override
-    protected Object visit(ASTTryStatement node, Object data) {
-        return visitNode(node, data);
-    }
-
-    @Override
-    protected Object visit(ASTTryVar node, Object data) {
-        return visitNode(node, data);
-    }
-
-    @Override
-    protected Object visit(ASTCatchBlock node, Object data) {
-        return visitNode(node, data);
-    }
-
-    @Override
-    protected Object visit(ASTTryWithResourceStatement node, Object data) {
-        return visitNode(node, data);
-    }
-
-    @Override
-    protected Object visit(ASTTryResource node, Object data) {
-        return visitNode(node, data);
-    }
-
-    @Override
-    protected Object visit(ASTThrowStatement node, Object data) {
-        return visitNode(node, data);
-    }
-
-    @Override
-    protected Object visit(ASTAssertStatement node, Object data) {
+        return visitNode(node, data);
+    }
+
+    @Override
+    protected Object visit(final ASTYieldStatement node, final Object data) {
+        return visitNode(node, data);
+    }
+
+    @Override
+    protected Object visit(final ASTTryStatement node, final Object data) {
+        return visitNode(node, data);
+    }
+
+    @Override
+    protected Object visit(final ASTTryVar node, final Object data) {
+        return visitNode(node, data);
+    }
+
+    @Override
+    protected Object visit(final ASTCatchBlock node, final Object data) {
+        return visitNode(node, data);
+    }
+
+    @Override
+    protected Object visit(final ASTTryWithResourceStatement node, final Object data) {
+        return visitNode(node, data);
+    }
+
+    @Override
+    protected Object visit(final ASTTryResource node, final Object data) {
+        return visitNode(node, data);
+    }
+
+    @Override
+    protected Object visit(final ASTThrowStatement node, final Object data) {
+        return visitNode(node, data);
+    }
+
+    @Override
+    protected Object visit(final ASTAssertStatement node, final Object data) {
         return visitNode(node, data);
     }
 
@@ -367,88 +350,77 @@
     }
 
     @Override
-    protected Object visit(ASTSwitchStatement node, Object data) {
-        return visitNode(node, data);
-    }
-
-    @Override
-    protected Object visit(ASTSwitchStatementCase node, Object data) {
-        return visitNode(node, data);
-    }
-
-    @Override
-    protected Object visit(ASTSwitchStatementDefault node, Object data) {
-        return visitNode(node, data);
-    }
-
-    @Override
-    protected Object visit(ASTMultipleAssignment node, Object data) {
-        return visitNode(node, data);
-    }
-
-    @Override
-    protected Object visit(ASTMultipleVarStatement node, Object data) {
-        return visitNode(node, data);
-    }
-
-    @Override
-    protected Object visit(ASTVarStatement node, Object data) {
-        return visitNode(node, data);
-    }
-
-    @Override
-    protected Object visit(ASTAssignment node, Object data) {
-=======
+    protected Object visit(final ASTSwitchStatement node, final Object data) {
+        return visitNode(node, data);
+    }
+
+    @Override
+    protected Object visit(final ASTSwitchStatementCase node, final Object data) {
+        return visitNode(node, data);
+    }
+
+    @Override
+    protected Object visit(final ASTSwitchStatementDefault node, final Object data) {
+        return visitNode(node, data);
+    }
+
+    @Override
+    protected Object visit(final ASTMultipleAssignment node, final Object data) {
+        return visitNode(node, data);
+    }
+
+    @Override
+    protected Object visit(final ASTMultipleVarStatement node, final Object data) {
+        return visitNode(node, data);
+    }
+
+    @Override
+    protected Object visit(final ASTVarStatement node, final Object data) {
+        return visitNode(node, data);
+    }
+
+    @Override
     protected Object visit(final ASTAssignment node, final Object data) {
->>>>>>> f8b0e860
-        return visitNode(node, data);
-    }
-
-    @Override
-<<<<<<< HEAD
-    protected Object visit(ASTNullAssignment node, Object data) {
-        return visitNode(node, data);
-    }
-
-    @Override
-    protected Object visit(ASTNEAssignment node, Object data) {
-        return visitNode(node, data);
-    }
-
-    @Override
-    protected Object visit(ASTInitialization node, Object data) {
-        return visitNode(node, data);
-    }
-
-    @Override
-    protected Object visit(ASTVar node, Object data) {
-=======
+        return visitNode(node, data);
+    }
+
+    @Override
+    protected Object visit(final ASTNullAssignment node, final Object data) {
+        return visitNode(node, data);
+    }
+
+    @Override
+    protected Object visit(final ASTNEAssignment node, final Object data) {
+        return visitNode(node, data);
+    }
+
+    @Override
+    protected Object visit(final ASTInitialization node, final Object data) {
+        return visitNode(node, data);
+    }
+
+    @Override
     protected Object visit(final ASTVar node, final Object data) {
->>>>>>> f8b0e860
-        return visitNode(node, data);
-    }
-
-    @Override
-<<<<<<< HEAD
-    protected Object visit(ASTExtVar node, Object data) {
-        return visitNode(node, data);
-    }
-
-    @Override
-    protected Object visit(ASTMultiVar node, Object data) {
-        return visitNode(node, data);
-    }
-
-    @Override
-    protected Object visit(ASTAttributeReference node, Object data) {
-        return visitNode(node, data);
-    }
-
-    @Override
-    protected Object visit(ASTReference node, Object data) {
-=======
+        return visitNode(node, data);
+    }
+
+    @Override
+    protected Object visit(final ASTExtVar node, final Object data) {
+        return visitNode(node, data);
+    }
+
+    @Override
+    protected Object visit(final ASTMultiVar node, final Object data) {
+        return visitNode(node, data);
+    }
+
+    @Override
+    protected Object visit(final ASTAttributeReference node, final Object data) {
+        return visitNode(node, data);
+    }
+
+    @Override
     protected Object visit(final ASTReference node, final Object data) {
->>>>>>> f8b0e860
         return visitNode(node, data);
     }
 
@@ -458,16 +430,12 @@
     }
 
     @Override
-<<<<<<< HEAD
-    protected Object visit(ASTElvisNode node, Object data) {
-        return visitNode(node, data);
-    }
-
-    @Override
-    protected Object visit(ASTNullpNode node, Object data) {
-=======
+    protected Object visit(final ASTElvisNode node, final Object data) {
+        return visitNode(node, data);
+    }
+
+    @Override
     protected Object visit(final ASTNullpNode node, final Object data) {
->>>>>>> f8b0e860
         return visitNode(node, data);
     }
 
@@ -497,21 +465,17 @@
     }
 
     @Override
-<<<<<<< HEAD
-    protected Object visit(ASTISNode node, Object data) {
-        return visitNode(node, data);
-    }
-
-    @Override
-    protected Object visit(ASTNINode node, Object data) {
-        return visitNode(node, data);
-    }
-
-    @Override
-    protected Object visit(ASTEQNode node, Object data) {
-=======
+    protected Object visit(final ASTISNode node, final Object data) {
+        return visitNode(node, data);
+    }
+
+    @Override
+    protected Object visit(final ASTNINode node, final Object data) {
+        return visitNode(node, data);
+    }
+
+    @Override
     protected Object visit(final ASTEQNode node, final Object data) {
->>>>>>> f8b0e860
         return visitNode(node, data);
     }
 
@@ -571,21 +535,17 @@
     }
 
     @Override
-<<<<<<< HEAD
-    protected Object visit(ASTIOFNode node, Object data) {
-        return visitNode(node, data);
-    }
-
-    @Override
-    protected Object visit(ASTNIOFNode node, Object data) {
-        return visitNode(node, data);
-    }
-
-    @Override
-    protected Object visit(ASTAddNode node, Object data) {
-=======
+    protected Object visit(final ASTIOFNode node, final Object data) {
+        return visitNode(node, data);
+    }
+
+    @Override
+    protected Object visit(final ASTNIOFNode node, final Object data) {
+        return visitNode(node, data);
+    }
+
+    @Override
     protected Object visit(final ASTAddNode node, final Object data) {
->>>>>>> f8b0e860
         return visitNode(node, data);
     }
 
@@ -610,26 +570,22 @@
     }
 
     @Override
-<<<<<<< HEAD
-    protected Object visit(ASTShiftLeftNode node, Object data) {
-        return visitNode(node, data);
-    }
-
-    @Override
-    protected Object visit(ASTShiftRightNode node, Object data) {
-        return visitNode(node, data);
-    }
-
-    @Override
-    protected Object visit(ASTShiftRightUnsignedNode node, Object data) {
-        return visitNode(node, data);
-    }
-
-    @Override
-    protected Object visit(ASTUnaryMinusNode node, Object data) {
-=======
+    protected Object visit(final ASTShiftLeftNode node, final Object data) {
+        return visitNode(node, data);
+    }
+
+    @Override
+    protected Object visit(final ASTShiftRightNode node, final Object data) {
+        return visitNode(node, data);
+    }
+
+    @Override
+    protected Object visit(final ASTShiftRightUnsignedNode node, final Object data) {
+        return visitNode(node, data);
+    }
+
+    @Override
     protected Object visit(final ASTUnaryMinusNode node, final Object data) {
->>>>>>> f8b0e860
         return visitNode(node, data);
     }
 
@@ -639,41 +595,37 @@
     }
 
     @Override
-<<<<<<< HEAD
-    protected Object visit(ASTIncrementNode node, Object data) {
-        return visitNode(node, data);
-    }
-
-    @Override
-    protected Object visit(ASTDecrementNode node, Object data) {
-        return visitNode(node, data);
-    }
-
-    @Override
-    protected Object visit(ASTIncrementPostfixNode node, Object data) {
-        return visitNode(node, data);
-    }
-
-    @Override
-    protected Object visit(ASTDecrementPostfixNode node, Object data) {
-        return visitNode(node, data);
-    }
-
-    @Override
-    protected Object visit(ASTIndirectNode node, Object data) {
-        return visitNode(node, data);
-    }
-
-    @Override
-    protected Object visit(ASTPointerNode node, Object data) {
-        return visitNode(node, data);
-    }
-
-    @Override
-    protected Object visit(ASTBitwiseComplNode node, Object data) {
-=======
+    protected Object visit(final ASTIncrementNode node, final Object data) {
+        return visitNode(node, data);
+    }
+
+    @Override
+    protected Object visit(final ASTDecrementNode node, final Object data) {
+        return visitNode(node, data);
+    }
+
+    @Override
+    protected Object visit(final ASTIncrementPostfixNode node, final Object data) {
+        return visitNode(node, data);
+    }
+
+    @Override
+    protected Object visit(final ASTDecrementPostfixNode node, final Object data) {
+        return visitNode(node, data);
+    }
+
+    @Override
+    protected Object visit(final ASTIndirectNode node, final Object data) {
+        return visitNode(node, data);
+    }
+
+    @Override
+    protected Object visit(final ASTPointerNode node, final Object data) {
+        return visitNode(node, data);
+    }
+
+    @Override
     protected Object visit(final ASTBitwiseComplNode node, final Object data) {
->>>>>>> f8b0e860
         return visitNode(node, data);
     }
 
@@ -683,68 +635,52 @@
     }
 
     @Override
-<<<<<<< HEAD
-    protected Object visit(ASTCastNode node, Object data) {
-        return visitNode(node, data);
-    }
-
-    @Override
-    protected Object visit(ASTEnumerationNode node, Object data) {
-        return visitNode(node, data);
-    }
-
-    @Override
-    protected Object visit(ASTEnumerationReference node, Object data) {
-        return visitNode(node, data);
-    }
-
-    @Override
-    protected Object visit(ASTIdentifier node, Object data) {
-=======
+    protected Object visit(final ASTCastNode node, final Object data) {
+        return visitNode(node, data);
+    }
+
+    @Override
+    protected Object visit(final ASTEnumerationNode node, final Object data) {
+        return visitNode(node, data);
+    }
+
+    @Override
+    protected Object visit(final ASTEnumerationReference node, final Object data) {
+        return visitNode(node, data);
+    }
+
+    @Override
     protected Object visit(final ASTIdentifier node, final Object data) {
->>>>>>> f8b0e860
-        return visitNode(node, data);
-    }
-
-    @Override
-<<<<<<< HEAD
-    protected Object visit(ASTMultipleIdentifier node, Object data) {
-        return visitNode(node, data);
-    }
-
-    @Override
-    protected Object visit(ASTUnderscoreLiteral node, Object data) {
-        return visitNode(node, data);
-    }
-
-    @Override
-    protected Object visit(ASTNullLiteral node, Object data) {
-=======
+        return visitNode(node, data);
+    }
+
+    @Override
+    protected Object visit(final ASTMultipleIdentifier node, final Object data) {
+        return visitNode(node, data);
+    }
+
+    @Override
+    protected Object visit(final ASTUnderscoreLiteral node, final Object data) {
+        return visitNode(node, data);
+    }
+
+    @Override
     protected Object visit(final ASTNullLiteral node, final Object data) {
->>>>>>> f8b0e860
-        return visitNode(node, data);
-    }
-
-    @Override
-<<<<<<< HEAD
-    protected Object visit(ASTThisNode node, Object data) {
-        return visitNode(node, data);
-    }
-
-    @Override
-    protected Object visit(ASTCurrentNode node, Object data) {
-=======
-    protected Object visit(final ASTTrueNode node, final Object data) {
->>>>>>> f8b0e860
-        return visitNode(node, data);
-    }
-
-    @Override
-<<<<<<< HEAD
-    protected Object visit(ASTBooleanLiteral node, Object data) {
-=======
-    protected Object visit(final ASTFalseNode node, final Object data) {
->>>>>>> f8b0e860
+        return visitNode(node, data);
+    }
+
+    @Override
+    protected Object visit(final ASTThisNode node, final Object data) {
+        return visitNode(node, data);
+    }
+
+    @Override
+    protected Object visit(final ASTCurrentNode node, final Object data) {
+        return visitNode(node, data);
+    }
+
+    @Override
+    protected Object visit(final ASTBooleanLiteral node, final Object data) {
         return visitNode(node, data);
     }
 
@@ -764,40 +700,32 @@
     }
 
     @Override
-<<<<<<< HEAD
-    protected Object visit(ASTTextBlockLiteral node, Object data) {
-        return visitNode(node, data);
-    }
-
-    @Override
-    protected Object visit(ASTStringBuilderLiteral node, Object data) {
-        return visitNode(node, data);
-    }
-
-    @Override
-    protected Object visit(ASTClassLiteral node, Object data) {
-        return visitNode(node, data);
-    }
-
-    @Override
-    protected Object visit(ASTTypeLiteral node, Object data) {
-        return visitNode(node, data);
-    }
-
-    @Override
-    protected Object visit(ASTSetLiteral node, Object data) {
-=======
+    protected Object visit(final ASTTextBlockLiteral node, final Object data) {
+        return visitNode(node, data);
+    }
+
+    @Override
+    protected Object visit(final ASTStringBuilderLiteral node, final Object data) {
+        return visitNode(node, data);
+    }
+
+    @Override
+    protected Object visit(final ASTClassLiteral node, final Object data) {
+        return visitNode(node, data);
+    }
+
+    @Override
+    protected Object visit(final ASTTypeLiteral node, final Object data) {
+        return visitNode(node, data);
+    }
+
+    @Override
     protected Object visit(final ASTSetLiteral node, final Object data) {
->>>>>>> f8b0e860
-        return visitNode(node, data);
-    }
-
-    @Override
-<<<<<<< HEAD
-    protected Object visit(ASTSetOperand node, Object data) {
-=======
-    protected Object visit(final ASTExtendedLiteral node, final Object data) {
->>>>>>> f8b0e860
+        return visitNode(node, data);
+    }
+
+    @Override
+    protected Object visit(final ASTSetOperand node, final Object data) {
         return visitNode(node, data);
     }
 
@@ -822,56 +750,52 @@
     }
 
     @Override
-<<<<<<< HEAD
-    protected Object visit(ASTMapEntryLiteral node, Object data) {
-        return visitNode(node, data);
-    }
-
-    @Override
-    protected Object visit(ASTMapEnumerationNode node, Object data) {
-        return visitNode(node, data);
-    }
-
-    @Override
-    protected Object visit(ASTInlinePropertyAssignment node, Object data) {
-        return visitNode(node, data);
-    }
-
-    @Override
-    protected Object visit(ASTInlinePropertyArrayEntry node, Object data) {
-        return visitNode(node, data);
-    }
-
-    @Override
-    protected Object visit(ASTInlinePropertyArrayNullEntry node, Object data) {
-        return visitNode(node, data);
-    }
-
-    @Override
-    protected Object visit(ASTInlinePropertyArrayNEEntry node, Object data) {
-        return visitNode(node, data);
-    }
-
-    @Override
-    protected Object visit(ASTInlinePropertyEntry node, Object data) {
-        return visitNode(node, data);
-    }
-
-    @Override
-    protected Object visit(ASTInlinePropertyNullEntry node, Object data) {
-        return visitNode(node, data);
-    }
-
-    @Override
-    protected Object visit(ASTInlinePropertyNEEntry node, Object data) {
-        return visitNode(node, data);
-    }
-
-    @Override
-    protected Object visit(ASTEmptyFunction node, Object data) {
-=======
-    protected Object visit(final ASTEmptyFunction node, final Object data) {
->>>>>>> f8b0e860
+    protected Object visit(final ASTMapEntryLiteral node, final Object data) {
+        return visitNode(node, data);
+    }
+
+    @Override
+    protected Object visit(final ASTMapEnumerationNode node, final Object data) {
+        return visitNode(node, data);
+    }
+
+    @Override
+    protected Object visit(final ASTInlinePropertyAssignment node, final Object data) {
+        return visitNode(node, data);
+    }
+
+    @Override
+    protected Object visit(final ASTInlinePropertyArrayEntry node, final Object data) {
+        return visitNode(node, data);
+    }
+
+    @Override
+    protected Object visit(final ASTInlinePropertyArrayNullEntry node, final Object data) {
+        return visitNode(node, data);
+    }
+
+    @Override
+    protected Object visit(final ASTInlinePropertyArrayNEEntry node, final Object data) {
+        return visitNode(node, data);
+    }
+
+    @Override
+    protected Object visit(final ASTInlinePropertyEntry node, final Object data) {
+        return visitNode(node, data);
+    }
+
+    @Override
+    protected Object visit(final ASTInlinePropertyNullEntry node, final Object data) {
+        return visitNode(node, data);
+    }
+
+    @Override
+    protected Object visit(final ASTInlinePropertyNEEntry node, final Object data) {
+        return visitNode(node, data);
+    }
+
+    @Override
+    protected Object visit(final ASTEmptyFunction node, Object data) {
         return visitNode(node, data);
     }
 
@@ -891,94 +815,82 @@
     }
 
     @Override
-<<<<<<< HEAD
-    protected Object visit(ASTMethodReference node, Object data) {
-        return visitNode(node, data);
-    }
-
-    @Override
-    protected Object visit(ASTInnerConstructorNode node, Object data) {
-        return visitNode(node, data);
-    }
-
-    @Override
-    protected Object visit(ASTConstructorNode node, Object data) {
-=======
+    protected Object visit(final ASTMethodReference node, final Object data) {
+        return visitNode(node, data);
+    }
+
+    @Override
+    protected Object visit(final ASTInnerConstructorNode node, final Object data) {
+        return visitNode(node, data);
+    }
+
+    @Override
     protected Object visit(final ASTConstructorNode node, final Object data) {
->>>>>>> f8b0e860
-        return visitNode(node, data);
-    }
-
-    @Override
-<<<<<<< HEAD
-    protected Object visit(ASTQualifiedConstructorNode node, Object data) {
-        return visitNode(node, data);
-    }
-
-    @Override
-    protected Object visit(ASTArrayConstructorNode node, Object data) {
-        return visitNode(node, data);
-    }
-
-    @Override
-    protected Object visit(ASTArrayOpenDimension node, Object data) {
-        return visitNode(node, data);
-    }
-
-    @Override
-    protected Object visit(ASTInitializedArrayConstructorNode node, Object data) {
-        return visitNode(node, data);
-    }
-
-    @Override
-    protected Object visit(ASTInitializedCollectionConstructorNode node, Object data) {
-        return visitNode(node, data);
-    }
-
-    @Override
-    protected Object visit(ASTInitializedMapConstructorNode node, Object data) {
-        return visitNode(node, data);
-    }
-
-    @Override
-    protected Object visit(ASTSwitchExpression node, Object data) {
-        return visitNode(node, data);
-    }
-
-    @Override
-    protected Object visit(ASTSwitchExpressionCase node, Object data) {
-        return visitNode(node, data);
-    }
-
-    @Override
-    protected Object visit(ASTSwitchCaseLabel node, Object data) {
-        return visitNode(node, data);
-    }
-
-    @Override
-    protected Object visit(ASTSwitchExpressionDefault node, Object data) {
-        return visitNode(node, data);
-    }
-
-    @Override
-    protected Object visit(ASTArrayAccess node, Object data) {
-=======
+        return visitNode(node, data);
+    }
+
+    @Override
+    protected Object visit(final ASTQualifiedConstructorNode node, final Object data) {
+        return visitNode(node, data);
+    }
+
+    @Override
+    protected Object visit(final ASTArrayConstructorNode node, final Object data) {
+        return visitNode(node, data);
+    }
+
+    @Override
+    protected Object visit(final ASTArrayOpenDimension node, final Object data) {
+        return visitNode(node, data);
+    }
+
+    @Override
+    protected Object visit(final ASTInitializedArrayConstructorNode node, final Object data) {
+        return visitNode(node, data);
+    }
+
+    @Override
+    protected Object visit(final ASTInitializedCollectionConstructorNode node, final Object data) {
+        return visitNode(node, data);
+    }
+
+    @Override
+    protected Object visit(final ASTInitializedMapConstructorNode node, final Object data) {
+        return visitNode(node, data);
+    }
+
+    @Override
+    protected Object visit(final ASTSwitchExpression node, final Object data) {
+        return visitNode(node, data);
+    }
+
+    @Override
+    protected Object visit(final ASTSwitchExpressionCase node, final Object data) {
+        return visitNode(node, data);
+    }
+
+    @Override
+    protected Object visit(final ASTSwitchCaseLabel node, final Object data) {
+        return visitNode(node, data);
+    }
+
+    @Override
+    protected Object visit(final ASTSwitchExpressionDefault node, final Object data) {
+        return visitNode(node, data);
+    }
+
+    @Override
     protected Object visit(final ASTArrayAccess node, final Object data) {
->>>>>>> f8b0e860
-        return visitNode(node, data);
-    }
-
-    @Override
-<<<<<<< HEAD
-    protected Object visit(ASTArrayAccessSafe node, Object data) {
-        return visitNode(node, data);
-    }
-
-    @Override
-    protected Object visit(ASTIdentifierAccess node, Object data) {
-=======
+        return visitNode(node, data);
+    }
+
+    @Override
+    protected Object visit(final ASTArrayAccessSafe node, final Object data) {
+        return visitNode(node, data);
+    }
+
+    @Override
     protected Object visit(final ASTIdentifierAccess node, final Object data) {
->>>>>>> f8b0e860
         return visitNode(node, data);
     }
 
@@ -988,11 +900,7 @@
     }
 
     @Override
-<<<<<<< HEAD
-    protected Object visit(ASTEnclosedExpression node, Object data) {
-=======
-    protected Object visit(final ASTReferenceExpression node, final Object data) {
->>>>>>> f8b0e860
+    protected Object visit(final ASTEnclosedExpression node, final Object data) {
         return visitNode(node, data);
     }
 
@@ -1037,26 +945,22 @@
     }
 
     @Override
-<<<<<<< HEAD
-    protected Object visit(ASTSetShlNode node, Object data) {
-        return visitNode(node, data);
-    }
-
-    @Override
-    protected Object visit(ASTSetSarNode node, Object data) {
-        return visitNode(node, data);
-    }
-
-    @Override
-    protected Object visit(ASTSetShrNode node, Object data) {
-        return visitNode(node, data);
-    }
-
-    @Override
-    protected Object visit(ASTJxltLiteral node, Object data) {
-=======
+    protected Object visit(final ASTSetShlNode node, final Object data) {
+        return visitNode(node, data);
+    }
+
+    @Override
+    protected Object visit(final ASTSetSarNode node, final Object data) {
+        return visitNode(node, data);
+    }
+
+    @Override
+    protected Object visit(final ASTSetShrNode node, final Object data) {
+        return visitNode(node, data);
+    }
+
+    @Override
     protected Object visit(final ASTJxltLiteral node, final Object data) {
->>>>>>> f8b0e860
         return visitNode(node, data);
     }
 
@@ -1071,32 +975,32 @@
     }
 
     @Override
-    protected Object visit(ASTProjectionNode node, Object data) {
-        return visitNode(node, data);
-    }
-
-    @Override
-    protected Object visit(ASTMapProjectionNode node, Object data) {
-        return visitNode(node, data);
-    }
-
-    @Override
-    protected Object visit(ASTSelectionNode node, Object data) {
-        return visitNode(node, data);
-    }
-
-    @Override
-    protected Object visit(ASTStartCountNode node, Object data) {
-        return visitNode(node, data);
-    }
-
-    @Override
-    protected Object visit(ASTStopCountNode node, Object data) {
-        return visitNode(node, data);
-    }
-
-    @Override
-    protected Object visit(ASTPipeNode node, Object data) {
+    protected Object visit(final ASTProjectionNode node, final Object data) {
+        return visitNode(node, data);
+    }
+
+    @Override
+    protected Object visit(final ASTMapProjectionNode node, final Object data) {
+        return visitNode(node, data);
+    }
+
+    @Override
+    protected Object visit(final ASTSelectionNode node, final Object data) {
+        return visitNode(node, data);
+    }
+
+    @Override
+    protected Object visit(final ASTStartCountNode node, final Object data) {
+        return visitNode(node, data);
+    }
+
+    @Override
+    protected Object visit(final ASTStopCountNode node, final Object data) {
+        return visitNode(node, data);
+    }
+
+    @Override
+    protected Object visit(final ASTPipeNode node, final Object data) {
         return visitNode(node, data);
     }
 
