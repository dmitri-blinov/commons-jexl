/*
 * Licensed to the Apache Software Foundation (ASF) under one or more
 * contributor license agreements.  See the NOTICE file distributed with
 * this work for additional information regarding copyright ownership.
 * The ASF licenses this file to You under the Apache License, Version 2.0
 * (the "License"); you may not use this file except in compliance with
 * the License.  You may obtain a copy of the License at
 *
 *      http://www.apache.org/licenses/LICENSE-2.0
 *
 * Unless required by applicable law or agreed to in writing, software
 * distributed under the License is distributed on an "AS IS" BASIS,
 * WITHOUT WARRANTIES OR CONDITIONS OF ANY KIND, either express or implied.
 * See the License for the specific language governing permissions and
 * limitations under the License.
 */
//CSOFF: FileLength
package org.apache.commons.jexl3.internal;


import org.apache.commons.jexl3.JexlArithmetic;
import org.apache.commons.jexl3.JexlContext;
import org.apache.commons.jexl3.JexlEngine;
import org.apache.commons.jexl3.JexlException;
import org.apache.commons.jexl3.JexlOperator;
import org.apache.commons.jexl3.JexlScript;
import org.apache.commons.jexl3.JxltEngine;
import org.apache.commons.jexl3.introspection.JexlMethod;
import org.apache.commons.jexl3.introspection.JexlPropertyGet;
import org.apache.commons.jexl3.introspection.JexlPropertySet;
import org.apache.commons.jexl3.introspection.JexlUberspect.PropertyResolver;
import org.apache.commons.jexl3.parser.ASTAddNode;
import org.apache.commons.jexl3.parser.ASTAndNode;
import org.apache.commons.jexl3.parser.ASTAnnotatedStatement;
import org.apache.commons.jexl3.parser.ASTAnnotation;
import org.apache.commons.jexl3.parser.ASTArguments;
import org.apache.commons.jexl3.parser.ASTArrayAccess;
import org.apache.commons.jexl3.parser.ASTArrayConstructorNode;
import org.apache.commons.jexl3.parser.ASTArrayLiteral;
import org.apache.commons.jexl3.parser.ASTAssertStatement;
import org.apache.commons.jexl3.parser.ASTAssignment;
import org.apache.commons.jexl3.parser.ASTBitwiseAndNode;
import org.apache.commons.jexl3.parser.ASTBitwiseComplNode;
import org.apache.commons.jexl3.parser.ASTBitwiseOrNode;
import org.apache.commons.jexl3.parser.ASTBitwiseXorNode;
import org.apache.commons.jexl3.parser.ASTBlock;
import org.apache.commons.jexl3.parser.ASTBreak;
import org.apache.commons.jexl3.parser.ASTCastNode;
import org.apache.commons.jexl3.parser.ASTClassLiteral;
import org.apache.commons.jexl3.parser.ASTConstructorNode;
import org.apache.commons.jexl3.parser.ASTContinue;
import org.apache.commons.jexl3.parser.ASTDecrementNode;
import org.apache.commons.jexl3.parser.ASTDecrementPostfixNode;
import org.apache.commons.jexl3.parser.ASTDivNode;
import org.apache.commons.jexl3.parser.ASTDoWhileStatement;
import org.apache.commons.jexl3.parser.ASTEQNode;
import org.apache.commons.jexl3.parser.ASTERNode;
import org.apache.commons.jexl3.parser.ASTEWNode;
import org.apache.commons.jexl3.parser.ASTElvisNode;
import org.apache.commons.jexl3.parser.ASTEmptyFunction;
import org.apache.commons.jexl3.parser.ASTEmptyMethod;
import org.apache.commons.jexl3.parser.ASTEnumerationNode;
import org.apache.commons.jexl3.parser.ASTEnumerationReference;
import org.apache.commons.jexl3.parser.ASTExpressionStatement;
import org.apache.commons.jexl3.parser.ASTExtVar;
import org.apache.commons.jexl3.parser.ASTFalseNode;
import org.apache.commons.jexl3.parser.ASTForStatement;
import org.apache.commons.jexl3.parser.ASTForInitializationNode;
import org.apache.commons.jexl3.parser.ASTForTerminationNode;
import org.apache.commons.jexl3.parser.ASTForIncrementNode;
import org.apache.commons.jexl3.parser.ASTForeachStatement;
import org.apache.commons.jexl3.parser.ASTForeachVar;
import org.apache.commons.jexl3.parser.ASTFunctionNode;
import org.apache.commons.jexl3.parser.ASTGENode;
import org.apache.commons.jexl3.parser.ASTGTNode;
import org.apache.commons.jexl3.parser.ASTIdentifier;
import org.apache.commons.jexl3.parser.ASTIdentifierAccess;
import org.apache.commons.jexl3.parser.ASTIdentifierAccessJxlt;
import org.apache.commons.jexl3.parser.ASTIncrementNode;
import org.apache.commons.jexl3.parser.ASTIncrementPostfixNode;
import org.apache.commons.jexl3.parser.ASTIndirectNode;
import org.apache.commons.jexl3.parser.ASTInitialization;
import org.apache.commons.jexl3.parser.ASTInitializedArrayConstructorNode;
import org.apache.commons.jexl3.parser.ASTInlinePropertyAssignment;
import org.apache.commons.jexl3.parser.ASTInlinePropertyArrayEntry;
import org.apache.commons.jexl3.parser.ASTInlinePropertyEntry;
import org.apache.commons.jexl3.parser.ASTIfStatement;
import org.apache.commons.jexl3.parser.ASTIOFNode;
import org.apache.commons.jexl3.parser.ASTISNode;
import org.apache.commons.jexl3.parser.ASTJexlLambda;
import org.apache.commons.jexl3.parser.ASTJexlScript;
import org.apache.commons.jexl3.parser.ASTJxltLiteral;
import org.apache.commons.jexl3.parser.ASTLENode;
import org.apache.commons.jexl3.parser.ASTLTNode;
import org.apache.commons.jexl3.parser.ASTMapEntry;
import org.apache.commons.jexl3.parser.ASTMapEntryLiteral;
import org.apache.commons.jexl3.parser.ASTMapEnumerationNode;
import org.apache.commons.jexl3.parser.ASTMapLiteral;
import org.apache.commons.jexl3.parser.ASTMapProjectionNode;
import org.apache.commons.jexl3.parser.ASTMethodNode;
import org.apache.commons.jexl3.parser.ASTModNode;
import org.apache.commons.jexl3.parser.ASTMulNode;
import org.apache.commons.jexl3.parser.ASTMultipleAssignment;
import org.apache.commons.jexl3.parser.ASTMultipleIdentifier;
import org.apache.commons.jexl3.parser.ASTMultipleInitialization;
import org.apache.commons.jexl3.parser.ASTNENode;
import org.apache.commons.jexl3.parser.ASTNEWNode;
import org.apache.commons.jexl3.parser.ASTNINode;
import org.apache.commons.jexl3.parser.ASTNRNode;
import org.apache.commons.jexl3.parser.ASTNSWNode;
import org.apache.commons.jexl3.parser.ASTNotNode;
import org.apache.commons.jexl3.parser.ASTNullLiteral;
import org.apache.commons.jexl3.parser.ASTNullpNode;
import org.apache.commons.jexl3.parser.ASTNumberLiteral;
import org.apache.commons.jexl3.parser.ASTOrNode;
import org.apache.commons.jexl3.parser.ASTPointerNode;
import org.apache.commons.jexl3.parser.ASTProjectionNode;
import org.apache.commons.jexl3.parser.ASTQualifiedConstructorNode;
import org.apache.commons.jexl3.parser.ASTRangeNode;
import org.apache.commons.jexl3.parser.ASTReductionNode;
import org.apache.commons.jexl3.parser.ASTReference;
import org.apache.commons.jexl3.parser.ASTReferenceExpression;
import org.apache.commons.jexl3.parser.ASTRegexLiteral;
import org.apache.commons.jexl3.parser.ASTRemove;
import org.apache.commons.jexl3.parser.ASTReturnStatement;
import org.apache.commons.jexl3.parser.ASTSWNode;
import org.apache.commons.jexl3.parser.ASTSelectionNode;
import org.apache.commons.jexl3.parser.ASTSetAddNode;
import org.apache.commons.jexl3.parser.ASTSetAndNode;
import org.apache.commons.jexl3.parser.ASTSetDivNode;
import org.apache.commons.jexl3.parser.ASTSetLiteral;
import org.apache.commons.jexl3.parser.ASTSetModNode;
import org.apache.commons.jexl3.parser.ASTSetMultNode;
import org.apache.commons.jexl3.parser.ASTSetOrNode;
import org.apache.commons.jexl3.parser.ASTSetSubNode;
import org.apache.commons.jexl3.parser.ASTSetShlNode;
import org.apache.commons.jexl3.parser.ASTSetSarNode;
import org.apache.commons.jexl3.parser.ASTSetShrNode;
import org.apache.commons.jexl3.parser.ASTSetXorNode;
import org.apache.commons.jexl3.parser.ASTShiftLeftNode;
import org.apache.commons.jexl3.parser.ASTShiftRightNode;
import org.apache.commons.jexl3.parser.ASTShiftRightUnsignedNode;
import org.apache.commons.jexl3.parser.ASTSizeFunction;
import org.apache.commons.jexl3.parser.ASTSizeMethod;
import org.apache.commons.jexl3.parser.ASTStartCountNode;
import org.apache.commons.jexl3.parser.ASTStopCountNode;
import org.apache.commons.jexl3.parser.ASTStringLiteral;
import org.apache.commons.jexl3.parser.ASTSubNode;
import org.apache.commons.jexl3.parser.ASTSwitchStatement;
import org.apache.commons.jexl3.parser.ASTSwitchStatementCase;
import org.apache.commons.jexl3.parser.ASTSwitchStatementDefault;
import org.apache.commons.jexl3.parser.ASTSynchronizedStatement;
import org.apache.commons.jexl3.parser.ASTTernaryNode;
import org.apache.commons.jexl3.parser.ASTThisNode;
import org.apache.commons.jexl3.parser.ASTThrowStatement;
import org.apache.commons.jexl3.parser.ASTTrueNode;
import org.apache.commons.jexl3.parser.ASTTryStatement;
import org.apache.commons.jexl3.parser.ASTTryVar;
import org.apache.commons.jexl3.parser.ASTTryWithResourceStatement;
import org.apache.commons.jexl3.parser.ASTTryResource;
import org.apache.commons.jexl3.parser.ASTUnaryMinusNode;
import org.apache.commons.jexl3.parser.ASTUnaryPlusNode;
import org.apache.commons.jexl3.parser.ASTVar;
import org.apache.commons.jexl3.parser.ASTWhileStatement;
import org.apache.commons.jexl3.parser.JexlNode;
import org.apache.commons.jexl3.parser.Node;

import java.util.Collections;
import java.util.HashMap;
import java.util.Iterator;
import java.util.List;
import java.util.ArrayList;
import java.util.Set;
import java.util.Map;
import java.util.AbstractMap;
import java.util.NoSuchElementException;
import java.util.concurrent.Callable;

import java.lang.reflect.Array;

import org.apache.commons.jexl3.JxltEngine;


/**
 * An interpreter of JEXL syntax.
 *
 * @since 2.0
 */
public class Interpreter extends InterpreterBase {
    /** The operators evaluation delegate. */
    protected final Operators operators;
    /** Cache executors. */
    protected final boolean cache;
    /** Frame height. */
    protected int fp = 0;
    /** Symbol values. */
    protected final Scope.Frame frame;
    /** The context to store/retrieve variables. */
    protected final JexlContext.NamespaceResolver ns;
    /** The map of 'prefix:function' to object resolving as namespaces. */
    protected final Map<String, Object> functions;
    /** The map of dynamically creates namespaces, NamespaceFunctor or duck-types of those. */
    protected Map<String, Object> functors;

    /**
     * The thread local interpreter.
     */
    protected static final java.lang.ThreadLocal<Interpreter> INTER =
                       new java.lang.ThreadLocal<Interpreter>();

    /**
     * Creates an interpreter.
     * @param engine   the engine creating this interpreter
     * @param aContext the context to evaluate expression
     * @param eFrame   the interpreter evaluation frame
     */
    protected Interpreter(Engine engine, JexlContext aContext, Scope.Frame eFrame) {
        super(engine, aContext);
        this.operators = new Operators(this);
        this.cache = jexl.cache != null;
        this.frame = eFrame;
        if (this.context instanceof JexlContext.NamespaceResolver) {
            ns = ((JexlContext.NamespaceResolver) context);
        } else {
            ns = Engine.EMPTY_NS;
        }
        this.functions = jexl.functions;
        this.functors = null;
    }

    /**
     * Copy constructor.
     * @param ii  the interpreter to copy
     * @param jexla the arithmetic instance to use (or null)
     */
    protected Interpreter(Interpreter ii, JexlArithmetic jexla) {
        super(ii, jexla);
        operators = ii.operators;
        cache = ii.cache;
        frame = ii.frame;
        ns = ii.ns;
        functions = ii.functions;
        functors = ii.functors;
    }

    /**
     * Swaps the current thread local interpreter.
     * @param inter the interpreter or null
     * @return the previous thread local interpreter
     */
    protected Interpreter putThreadInterpreter(Interpreter inter) {
        Interpreter pinter = INTER.get();
        INTER.set(inter);
        return pinter;
    }

    /**
     * Interpret the given script/expression.
     * <p>
     * If the underlying JEXL engine is silent, errors will be logged through
     * its logger as warning.
     * @param node the script or expression to interpret.
     * @return the result of the interpretation.
     * @throws JexlException if any error occurs during interpretation.
     */
    public Object interpret(JexlNode node) {
        JexlContext.ThreadLocal tcontext = null;
        JexlEngine tjexl = null;
        Interpreter tinter = null;
        try {
            tinter = putThreadInterpreter(this);
            if (tinter != null) {
                fp = tinter.fp + 1;
            }
            if (context instanceof JexlContext.ThreadLocal) {
                tcontext = jexl.putThreadLocal((JexlContext.ThreadLocal) context);
            }
            tjexl = jexl.putThreadEngine(jexl);
            if (fp > jexl.stackOverflow) {
                throw new JexlException.StackOverflow(node.jexlInfo(), "jexl (" + jexl.stackOverflow + ")", null);
            }
            cancelCheck(node);
            return node.jjtAccept(this, null);
        } catch(StackOverflowError xstack) {
            JexlException xjexl = new JexlException.StackOverflow(node.jexlInfo(), "jvm", xstack);
            if (!isSilent()) {
                throw xjexl.clean();
            }
            if (logger.isWarnEnabled()) {
                logger.warn(xjexl.getMessage(), xjexl.getCause());
            }
        } catch (JexlException.Return xreturn) {
            return xreturn.getValue();
        } catch (JexlException.Cancel xcancel) {
            cancelled |= Thread.interrupted();
            if (isCancellable()) {
                throw xcancel.clean();
            }
        } catch (JexlException xjexl) {
            if (!isSilent()) {
                throw xjexl.clean();
            }
            if (logger.isWarnEnabled()) {
                logger.warn(xjexl.getMessage(), xjexl.getCause());
            }
        } finally {
            synchronized(this) {
                if (functors != null) {
                    for (Object functor : functors.values()) {
                        closeIfSupported(functor);
                    }
                    functors.clear();
                    functors = null;
                }
            }
            jexl.putThreadEngine(tjexl);
            if (context instanceof JexlContext.ThreadLocal) {
                jexl.putThreadLocal(tcontext);
            }
            if (tinter != null) {
                fp = tinter.fp - 1;
            }
            putThreadInterpreter(tinter);
        }
        return null;
    }

    /**
     * Resolves a namespace, eventually allocating an instance using context as constructor argument.
     * <p>
     * The lifetime of such instances span the current expression or script evaluation.</p>
     * @param prefix the prefix name (may be null for global namespace)
     * @param node   the AST node
     * @return the namespace instance
     */
    protected Object resolveNamespace(String prefix, JexlNode node) {
        Object namespace;
        // check whether this namespace is a functor
        synchronized (this) {
            if (functors != null) {
                namespace = functors.get(prefix);
                if (namespace != null) {
                    return namespace;
                }
            }
        }
        // check if namespace is a resolver
        namespace = ns.resolveNamespace(prefix);
        if (namespace == null) {
            namespace = functions.get(prefix);
            if (prefix != null && namespace == null) {
                throw new JexlException(node, "no such function namespace " + prefix, null);
            }
        }
        // shortcut if ns is known to be not-a-functor
        final boolean cacheable = cache;
        Object cached = cacheable ? node.jjtGetValue() : null;
        if (cached != JexlContext.NamespaceFunctor.class) {
            // allow namespace to instantiate a functor with context if possible, not an error otherwise
            Object functor = null;
            if (namespace instanceof JexlContext.NamespaceFunctor) {
                functor = ((JexlContext.NamespaceFunctor) namespace).createFunctor(context);
            } else if (namespace instanceof Class<?> || namespace instanceof String) {
                try {
                    // attempt to reuse last ctor cached in volatile JexlNode.value
                    if (cached instanceof JexlMethod) {
                        Object eval = ((JexlMethod) cached).tryInvoke(null, context);
                        if (JexlEngine.TRY_FAILED != eval) {
                            functor = eval;
                        }
                    }
                    if (functor == null) {
                        JexlMethod ctor = uberspect.getConstructor(namespace, context);
                        if (ctor != null) {
                            functor = ctor.invoke(namespace, context);
                            if (cacheable && ctor.isCacheable()) {
                                node.jjtSetValue(ctor);
                            }
                        }
                    }
                } catch (Exception xinst) {
                    throw new JexlException(node, "unable to instantiate namespace " + prefix, xinst);
                }

            }
            // got a functor, store it and return it
            if (functor != null) {
                synchronized (this) {
                    if (functors == null) {
                        functors = new HashMap<String, Object>();
                    }
                    functors.put(prefix, functor);
                }
                return functor;
            } else {
                // use the NamespaceFunctor class to tag this node as not-a-functor
                node.jjtSetValue(JexlContext.NamespaceFunctor.class);
            }
        }
        return namespace;
    }

    @Override
    protected Object visit(ASTAddNode node, Object data) {
        Object left = node.jjtGetChild(0).jjtAccept(this, data);
        Object right = node.jjtGetChild(1).jjtAccept(this, data);
        try {
            Object result = operators.tryOverload(node, JexlOperator.ADD, left, right);
            return result != JexlEngine.TRY_FAILED ? result : arithmetic.add(left, right);
        } catch (ArithmeticException xrt) {
            throw new JexlException(node, "+ error", xrt);
        }
    }

    @Override
    protected Object visit(ASTSubNode node, Object data) {
        Object left = node.jjtGetChild(0).jjtAccept(this, data);
        Object right = node.jjtGetChild(1).jjtAccept(this, data);
        try {
            Object result = operators.tryOverload(node, JexlOperator.SUBTRACT, left, right);
            return result != JexlEngine.TRY_FAILED ? result : arithmetic.subtract(left, right);
        } catch (ArithmeticException xrt) {
            throw new JexlException(node, "- error", xrt);
        }
    }

    @Override
    protected Object visit(ASTMulNode node, Object data) {
        Object left = node.jjtGetChild(0).jjtAccept(this, data);
        Object right = node.jjtGetChild(1).jjtAccept(this, data);
        try {
            Object result = operators.tryOverload(node, JexlOperator.MULTIPLY, left, right);
            return result != JexlEngine.TRY_FAILED ? result : arithmetic.multiply(left, right);
        } catch (ArithmeticException xrt) {
            JexlNode xnode = findNullOperand(xrt, node, left, right);
            throw new JexlException(xnode, "* error", xrt);
        }
    }

    @Override
    protected Object visit(ASTDivNode node, Object data) {
        Object left = node.jjtGetChild(0).jjtAccept(this, data);
        Object right = node.jjtGetChild(1).jjtAccept(this, data);
        try {
            Object result = operators.tryOverload(node, JexlOperator.DIVIDE, left, right);
            return result != JexlEngine.TRY_FAILED ? result : arithmetic.divide(left, right);
        } catch (ArithmeticException xrt) {
            if (!arithmetic.isStrict()) {
                return 0.0d;
            }
            JexlNode xnode = findNullOperand(xrt, node, left, right);
            throw new JexlException(xnode, "/ error", xrt);
        }
    }

    @Override
    protected Object visit(ASTModNode node, Object data) {
        Object left = node.jjtGetChild(0).jjtAccept(this, data);
        Object right = node.jjtGetChild(1).jjtAccept(this, data);
        try {
            Object result = operators.tryOverload(node, JexlOperator.MOD, left, right);
            return result != JexlEngine.TRY_FAILED ? result : arithmetic.mod(left, right);
        } catch (ArithmeticException xrt) {
            if (!arithmetic.isStrict()) {
                return 0.0d;
            }
            JexlNode xnode = findNullOperand(xrt, node, left, right);
            throw new JexlException(xnode, "% error", xrt);
        }
    }

    @Override
    protected Object visit(ASTShiftLeftNode node, Object data) {
        Object left = node.jjtGetChild(0).jjtAccept(this, data);
        Object right = node.jjtGetChild(1).jjtAccept(this, data);
        try {
            Object result = operators.tryOverload(node, JexlOperator.SHL, left, right);
            return result != JexlEngine.TRY_FAILED ? result : arithmetic.leftShift(left, right);
        } catch (ArithmeticException xrt) {
            JexlNode xnode = findNullOperand(xrt, node, left, right);
            throw new JexlException(xnode, "<< error", xrt);
        }
    }

    @Override
    protected Object visit(ASTShiftRightNode node, Object data) {
        Object left = node.jjtGetChild(0).jjtAccept(this, data);
        Object right = node.jjtGetChild(1).jjtAccept(this, data);
        try {
            Object result = operators.tryOverload(node, JexlOperator.SAR, left, right);
            return result != JexlEngine.TRY_FAILED ? result : arithmetic.rightShift(left, right);
        } catch (ArithmeticException xrt) {
            JexlNode xnode = findNullOperand(xrt, node, left, right);
            throw new JexlException(xnode, ">> error", xrt);
        }
    }

    @Override
    protected Object visit(ASTShiftRightUnsignedNode node, Object data) {
        Object left = node.jjtGetChild(0).jjtAccept(this, data);
        Object right = node.jjtGetChild(1).jjtAccept(this, data);
        try {
            Object result = operators.tryOverload(node, JexlOperator.SHR, left, right);
            return result != JexlEngine.TRY_FAILED ? result : arithmetic.rightShiftUnsigned(left, right);
        } catch (ArithmeticException xrt) {
            JexlNode xnode = findNullOperand(xrt, node, left, right);
            throw new JexlException(xnode, ">>> error", xrt);
        }
    }

    @Override
    protected Object visit(ASTBitwiseAndNode node, Object data) {
        Object left = node.jjtGetChild(0).jjtAccept(this, data);
        Object right = node.jjtGetChild(1).jjtAccept(this, data);
        try {
            Object result = operators.tryOverload(node, JexlOperator.AND, left, right);
            return result != JexlEngine.TRY_FAILED ? result : arithmetic.and(left, right);
        } catch (ArithmeticException xrt) {
            throw new JexlException(node, "& error", xrt);
        }
    }

    @Override
    protected Object visit(ASTBitwiseOrNode node, Object data) {
        Object left = node.jjtGetChild(0).jjtAccept(this, data);
        Object right = node.jjtGetChild(1).jjtAccept(this, data);
        try {
            Object result = operators.tryOverload(node, JexlOperator.OR, left, right);
            return result != JexlEngine.TRY_FAILED ? result : arithmetic.or(left, right);
        } catch (ArithmeticException xrt) {
            throw new JexlException(node, "| error", xrt);
        }
    }

    @Override
    protected Object visit(ASTBitwiseXorNode node, Object data) {
        Object left = node.jjtGetChild(0).jjtAccept(this, data);
        Object right = node.jjtGetChild(1).jjtAccept(this, data);
        try {
            Object result = operators.tryOverload(node, JexlOperator.XOR, left, right);
            return result != JexlEngine.TRY_FAILED ? result : arithmetic.xor(left, right);
        } catch (ArithmeticException xrt) {
            throw new JexlException(node, "^ error", xrt);
        }
    }

    @Override
    protected Object visit(ASTISNode node, Object data) {
        Object left = node.jjtGetChild(0).jjtAccept(this, data);
        Object right = node.jjtGetChild(1).jjtAccept(this, data);
        return left == right;
    }

    @Override
    protected Object visit(ASTNINode node, Object data) {
        Object left = node.jjtGetChild(0).jjtAccept(this, data);
        Object right = node.jjtGetChild(1).jjtAccept(this, data);
        return left != right;
    }

    @Override
    protected Object visit(ASTEQNode node, Object data) {
        Object left = node.jjtGetChild(0).jjtAccept(this, data);
        Object right = node.jjtGetChild(1).jjtAccept(this, data);
        try {
            Object result = operators.tryOverload(node, JexlOperator.EQ, left, right);
            return result != JexlEngine.TRY_FAILED
                   ? result
                   : arithmetic.equals(left, right) ? Boolean.TRUE : Boolean.FALSE;
        } catch (ArithmeticException xrt) {
            throw new JexlException(node, "== error", xrt);
        }
    }

    @Override
    protected Object visit(ASTNENode node, Object data) {
        Object left = node.jjtGetChild(0).jjtAccept(this, data);
        Object right = node.jjtGetChild(1).jjtAccept(this, data);
        try {
            Object result = operators.tryOverload(node, JexlOperator.EQ, left, right);
            return result != JexlEngine.TRY_FAILED
                   ? arithmetic.toBoolean(result) ? Boolean.FALSE : Boolean.TRUE
                   : arithmetic.equals(left, right) ? Boolean.FALSE : Boolean.TRUE;
        } catch (ArithmeticException xrt) {
            JexlNode xnode = findNullOperand(xrt, node, left, right);
            throw new JexlException(xnode, "!= error", xrt);
        }
    }

    @Override
    protected Object visit(ASTGENode node, Object data) {
        Object left = node.jjtGetChild(0).jjtAccept(this, data);
        Object right = node.jjtGetChild(1).jjtAccept(this, data);
        try {
            Object result = operators.tryOverload(node, JexlOperator.GTE, left, right);
            return result != JexlEngine.TRY_FAILED
                   ? result
                   : arithmetic.greaterThanOrEqual(left, right) ? Boolean.TRUE : Boolean.FALSE;
        } catch (ArithmeticException xrt) {
            throw new JexlException(node, ">= error", xrt);
        }
    }

    @Override
    protected Object visit(ASTGTNode node, Object data) {
        Object left = node.jjtGetChild(0).jjtAccept(this, data);
        Object right = node.jjtGetChild(1).jjtAccept(this, data);
        try {
            Object result = operators.tryOverload(node, JexlOperator.GT, left, right);
            return result != JexlEngine.TRY_FAILED
                   ? result
                   : arithmetic.greaterThan(left, right) ? Boolean.TRUE : Boolean.FALSE;
        } catch (ArithmeticException xrt) {
            throw new JexlException(node, "> error", xrt);
        }
    }

    @Override
    protected Object visit(ASTLENode node, Object data) {
        Object left = node.jjtGetChild(0).jjtAccept(this, data);
        Object right = node.jjtGetChild(1).jjtAccept(this, data);
        try {
            Object result = operators.tryOverload(node, JexlOperator.LTE, left, right);
            return result != JexlEngine.TRY_FAILED
                   ? result
                   : arithmetic.lessThanOrEqual(left, right) ? Boolean.TRUE : Boolean.FALSE;
        } catch (ArithmeticException xrt) {
            throw new JexlException(node, "<= error", xrt);
        }
    }

    @Override
    protected Object visit(ASTLTNode node, Object data) {
        Object left = node.jjtGetChild(0).jjtAccept(this, data);
        Object right = node.jjtGetChild(1).jjtAccept(this, data);
        try {
            Object result = operators.tryOverload(node, JexlOperator.LT, left, right);
            return result != JexlEngine.TRY_FAILED
                   ? result
                   : arithmetic.lessThan(left, right) ? Boolean.TRUE : Boolean.FALSE;
        } catch (ArithmeticException xrt) {
            throw new JexlException(node, "< error", xrt);
        }
    }

    @Override
    protected Object visit(ASTSWNode node, Object data) {
        Object left = node.jjtGetChild(0).jjtAccept(this, data);
        Object right = node.jjtGetChild(1).jjtAccept(this, data);
        return operators.startsWith(node, "^=", left, right) ? Boolean.TRUE : Boolean.FALSE;
    }

    @Override
    protected Object visit(ASTNSWNode node, Object data) {
        Object left = node.jjtGetChild(0).jjtAccept(this, data);
        Object right = node.jjtGetChild(1).jjtAccept(this, data);
        return operators.startsWith(node, "^!", left, right) ? Boolean.FALSE : Boolean.TRUE;
    }

    @Override
    protected Object visit(ASTEWNode node, Object data) {
        Object left = node.jjtGetChild(0).jjtAccept(this, data);
        Object right = node.jjtGetChild(1).jjtAccept(this, data);
        return operators.endsWith(node, "$=", left, right) ? Boolean.TRUE : Boolean.FALSE;
    }

    @Override
    protected Object visit(ASTNEWNode node, Object data) {
        Object left = node.jjtGetChild(0).jjtAccept(this, data);
        Object right = node.jjtGetChild(1).jjtAccept(this, data);
        return operators.endsWith(node, "$!", left, right) ? Boolean.FALSE : Boolean.TRUE;
    }

    @Override
    protected Object visit(ASTERNode node, Object data) {
        Object left = node.jjtGetChild(0).jjtAccept(this, data);
        Object right = node.jjtGetChild(1).jjtAccept(this, data);
        return operators.contains(node, "=~", right, left) ? Boolean.TRUE : Boolean.FALSE;
    }

    @Override
    protected Object visit(ASTNRNode node, Object data) {
        Object left = node.jjtGetChild(0).jjtAccept(this, data);
        Object right = node.jjtGetChild(1).jjtAccept(this, data);
        return operators.contains(node, "!~", right, left) ? Boolean.FALSE : Boolean.TRUE;
    }

    @Override
    protected Object visit(ASTIOFNode node, Object data) {
        Object left = node.jjtGetChild(0).jjtAccept(this, data);
        if (left != null) {
            ASTClassLiteral right = (ASTClassLiteral) node.jjtGetChild(1);
            Class k = left.getClass();
            Class type = right.getLiteral();
            int i = right.getArray();
            while (i-- > 0) {
                if (k.isArray()) {
                    k = k.getComponentType();
                } else {
                    return false;
                }
            }
            return type != null ? type.isAssignableFrom(k) : true;
        }
        return false;
    }

    @Override
    protected Object visit(ASTRangeNode node, Object data) {
        Object left = node.jjtGetChild(0).jjtAccept(this, data);
        Object right = node.jjtGetChild(1).jjtAccept(this, data);
        try {
            return arithmetic.createRange(left, right);
        } catch (ArithmeticException xrt) {
            JexlNode xnode = findNullOperand(xrt, node, left, right);
            throw new JexlException(xnode, ".. error", xrt);
        }
    }

    @Override
    protected Object visit(ASTUnaryMinusNode node, Object data) {
        JexlNode valNode = node.jjtGetChild(0);
        Object val = valNode.jjtAccept(this, data);
        try {
            Object result = operators.tryOverload(node, JexlOperator.NEGATE, val);
            if (result != JexlEngine.TRY_FAILED) {
                return result;
            }
            Object number = arithmetic.negate(val);
            // attempt to recoerce to literal class
            if (valNode instanceof ASTNumberLiteral && number instanceof Number) {
                number = arithmetic.narrowNumber((Number) number, ((ASTNumberLiteral) valNode).getLiteralClass());
            }
            return number;
        } catch (ArithmeticException xrt) {
            throw new JexlException(valNode, "- error", xrt);
        }
    }

    @Override
    protected Object visit(ASTUnaryPlusNode node, Object data) {
        JexlNode valNode = node.jjtGetChild(0);
        Object val = valNode.jjtAccept(this, data);
        try {
            Object result = operators.tryOverload(node, JexlOperator.CONFIRM, val);
            if (result != JexlEngine.TRY_FAILED) {
                return result;
            }
            Object number = arithmetic.confirm(val);
            // attempt to recoerce to literal class
            if (valNode instanceof ASTNumberLiteral && number instanceof Number) {
                number = arithmetic.narrowNumber((Number) number, ((ASTNumberLiteral) valNode).getLiteralClass());
            }
            return number;
        } catch (ArithmeticException xrt) {
            throw new JexlException(valNode, "+ error", xrt);
        }
    }

    @Override
    protected Object visit(ASTIndirectNode node, Object data) {
        Object val = node.jjtGetChild(0).jjtAccept(this, data);
        if (val == null) {
            if (isStrictEngine()) {
                throw new JexlException(node, "Null dereference", null);
            } else {
                return null;
            }
        }
        if (val instanceof GetPointer)
            return ((GetPointer) val).get();

        return operators.indirect(node, val);
    }


    /**
     * Declares pointer dereference operator
     */
    public interface GetPointer {
        public Object get();
    }

    /**
     * Declares pointer dereference assignment operator
     */
    public interface SetPointer {
        public void set(Object right);
    }

    /**
     * Pointer to a final local variable.
     *
     */
    public class FinalVarPointer implements GetPointer {

        protected ASTIdentifier node;

        protected FinalVarPointer(ASTIdentifier node) {
            this.node = node;
        }

        @Override
        public Object get() {
            return frame.get(node.getSymbol());
        }
    }

    /**
     * Pointer to a local variable.
     *
     */
    public class VarPointer extends FinalVarPointer implements SetPointer {

        protected VarPointer(ASTIdentifier node) {
            super(node);
        }

        @Override
        public void set(Object value) {
            int symbol = node.getSymbol();
            boolean isFinal = frame.getScope().isVariableFinal(symbol);
            if (!isFinal) {
                executeAssign(node, node, value, null, null);
            } else {
                throw new JexlException(node, "can not assign a value to the final variable", null);
            }
        }
    }

    /**
     * Pointer to a context variable.
     *
     */
    public class ContextVarPointer implements GetPointer, SetPointer {

        protected String name;

        protected ContextVarPointer(String name) {
            this.name = name;
        }

        @Override
        public Object get() {
            return context.get(name);
        }

        @Override
        public void set(Object value) {
            context.set(name, value);
        }
    }

    /**
     * Pointer to a bean property.
     *
     */
    public class PropertyPointer implements GetPointer, SetPointer {

        protected JexlNode propertyNode;
        protected Object object;
        protected String property;

        protected PropertyPointer(JexlNode node, Object object, String property) {
            this.propertyNode = node;
            this.object = object;
            this.property = property;
        }

        @Override
        public Object get() {
            return getAttribute(object, property, propertyNode);
        }

        @Override
        public void set(Object value) {
            setAttribute(object, property, value, propertyNode, JexlOperator.PROPERTY_SET);
        }
    }

    /**
     * Pointer to an indexed element.
     *
     */
    public class ArrayPointer implements GetPointer, SetPointer {

        protected JexlNode propertyNode;
        protected Object object;
        protected Object index;

        protected ArrayPointer(JexlNode node, Object object, Object index) {
            this.propertyNode = node;
            this.object = object;
            this.index = index;
        }

        @Override
        public Object get() {
            return getAttribute(object, index, propertyNode);
        }

        @Override
        public void set(Object value) {
            setAttribute(object, index, value, propertyNode, JexlOperator.ARRAY_SET);
        }
    }

    @Override
    protected Object visit(ASTPointerNode node, Object data) {
        JexlNode left = node.jjtGetChild(0);
        if (left instanceof ASTIdentifier) {
            ASTIdentifier var = (ASTIdentifier) left;
            if (data != null) {
                return new PropertyPointer(var, data, var.getName());
            } else {
                int symbol = var.getSymbol();
                if (symbol >= 0) {
                    return var.isFinal() ? new FinalVarPointer(var) : new VarPointer(var);
                } else {
                    return new ContextVarPointer(var.getName());
                }
            }
        } else {
            Object object = data;
            int last = left.jjtGetNumChildren() - 1;
            boolean antish = true;
            // 1: follow children till penultimate, resolve dot/array
            JexlNode objectNode = null;
            StringBuilder ant = null;
            int v = 1;
            // start at 1 if symbol
            for (int c = 0; c < last; ++c) {
                objectNode = left.jjtGetChild(c);
                object = objectNode.jjtAccept(this, object);
                if (object != null) {
                    // disallow mixing antish variable & bean with same root; avoid ambiguity
                    antish = false;
                } else if (antish) {
                    if (ant == null) {
                        JexlNode first = left.jjtGetChild(0);
                        if (first instanceof ASTIdentifier && ((ASTIdentifier) first).getSymbol() < 0) {
                            ant = new StringBuilder(((ASTIdentifier) first).getName());
                        } else {
                            break;
                        }
                    }
                    for (; v <= c; ++v) {
                        JexlNode child = left.jjtGetChild(v);
                        if (child instanceof ASTIdentifierAccess) {
                            ant.append('.');
                            ant.append(((ASTIdentifierAccess) objectNode).getName());
                        } else {
                            break;
                        }
                    }
                    object = context.get(ant.toString());
                } else {
                    throw new JexlException(objectNode, "illegal address");
                }
            }
            // 2: last objectNode will perform assignement in all cases
            JexlNode propertyNode = left.jjtGetChild(last);
            if (propertyNode instanceof ASTIdentifierAccess) {
                String property = String.valueOf(evalIdentifier((ASTIdentifierAccess) propertyNode));
                if (object == null) {
                    // deal with antish variable
                    if (ant != null) {
                        if (last > 0) {
                            ant.append('.');
                        }
                        ant.append(property);
                        return new ContextVarPointer(ant.toString());
                    } else {
                        return new ContextVarPointer(property);
                    }
                }
                return new PropertyPointer(propertyNode, object, property);
            } else if (propertyNode instanceof ASTArrayAccess) {
                // can have multiple nodes - either an expression, integer literal or reference
                int numChildren = propertyNode.jjtGetNumChildren() - 1;
                for (int i = 0; i < numChildren; i++) {
                    JexlNode nindex = propertyNode.jjtGetChild(i);
                    Object index = nindex.jjtAccept(this, null);
                    object = getAttribute(object, index, nindex);
                }
                propertyNode = propertyNode.jjtGetChild(numChildren);
                Object property = propertyNode.jjtAccept(this, null);
                return new ArrayPointer(propertyNode, object, property);
            } else {
                throw new JexlException(objectNode, "illegal pointer form");
            }
        }
    }

    @Override
    protected Object visit(ASTBitwiseComplNode node, Object data) {
        Object arg = node.jjtGetChild(0).jjtAccept(this, data);
        try {
            Object result = operators.tryOverload(node, JexlOperator.COMPLEMENT, arg);
            return result != JexlEngine.TRY_FAILED ? result : arithmetic.complement(arg);
        } catch (ArithmeticException xrt) {
            throw new JexlException(node, "~ error", xrt);
        }
    }

    @Override
    protected Object visit(ASTNotNode node, Object data) {
        Object val = node.jjtGetChild(0).jjtAccept(this, data);
        try {
            Object result = operators.tryOverload(node, JexlOperator.NOT, val);
            return result != JexlEngine.TRY_FAILED ? result : arithmetic.not(val);
        } catch (ArithmeticException xrt) {
            throw new JexlException(node, "! error", xrt);
        }
    }

    @Override
    protected Object visit(ASTCastNode node, Object data) {
        // Type
        ASTClassLiteral type = (ASTClassLiteral) node.jjtGetChild(0);
        Class c = type.getLiteral();
        // Value
        Object val = node.jjtGetChild(1).jjtAccept(this, data);
        try {
            return arithmetic.cast(c, val);
        } catch (ArithmeticException xrt) {
            throw new JexlException(node, "cast error", xrt);
        }
    }

    @Override
    protected Object visit(ASTEnumerationReference node, Object data) {
        cancelCheck(node);
        final int numChildren = node.jjtGetNumChildren();
        // pass first piece of data in and loop through children
        Object object = data;
        JexlNode objectNode = null;
        for (int c = 0; c < numChildren; c++) {
            objectNode = node.jjtGetChild(c);
            // attempt to evaluate the property within the object)
            object = objectNode.jjtAccept(this, object);
            cancelCheck(node);
        }
        return object;
    }

    @Override
    protected Object visit(ASTEnumerationNode node, Object data) {
        final int numChildren = node.jjtGetNumChildren();
        if (numChildren == 1) {
            JexlNode valNode = node.jjtGetChild(0);
            Object iterableValue = valNode.jjtAccept(this, data);

            if (iterableValue != null) {
                Object forEach = operators.tryOverload(node, JexlOperator.FOR_EACH_INDEXED, iterableValue);
                Iterator<?> itemsIterator = forEach instanceof Iterator
                                      ? (Iterator<?>) forEach
                                      : uberspect.getIndexedIterator(iterableValue);
                return itemsIterator;
            } else {
                return null;
            }
        } else {
            Object initialValue = node.jjtGetChild(0).jjtAccept(this, data);

            ASTJexlLambda generator = (ASTJexlLambda) node.jjtGetChild(1);
            return new GeneratorIterator(initialValue, generator);
        }
    }

    public class GeneratorIterator implements Iterator<Object> {

        protected final ASTJexlLambda node;
        protected final Closure generator;

        protected int i;

        protected Object value;

        protected GeneratorIterator(Object initialValue, ASTJexlLambda node) {
            this.node = node;
            generator = new Closure(Interpreter.this, node);

            i = 0;
            value = initialValue;
        }

        protected void nextValue() {

            i += 1;

            int argCount = node.getArgCount();

            Object[] argv = null;

            if (argCount == 0) {
                argv = EMPTY_PARAMS;
            } else if (argCount == 1) {
                argv = new Object[] {value};
            } else if (argCount == 2) {
                argv = new Object[] {i, value};
            }

            value = generator.execute(null, argv);
        }

        @Override
        public boolean hasNext() {
            return value != null;
        }

        @Override
        public Object next() {
            cancelCheck(node);

            if (value == null)
                throw new NoSuchElementException();

            Object result = value;

            nextValue();

            return result;
        }

        @Override
        public void remove() throws UnsupportedOperationException {
            throw new UnsupportedOperationException();
        }

    }


    @Override
    protected Object visit(ASTExpressionStatement node, Object data) {
        cancelCheck(node);
        Object result = node.jjtGetChild(0).jjtAccept(this, data);
        return result;
    }

    @Override
    protected Object visit(ASTIfStatement node, Object data) {
        final int numChildren = node.jjtGetNumChildren();
        try {
            Object condition = node.jjtGetChild(0).jjtAccept(this, null);
            if (arithmetic.toBoolean(condition)) {
                // first objectNode is true statement
                return node.jjtGetChild(1).jjtAccept(this, null);
            }
            if (numChildren > 2) {
                // if there is an else, execute it.
                return node.jjtGetChild(2).jjtAccept(this, null);
            }
            return null;
        } catch (JexlException.Break stmtBreak) {
            String target = stmtBreak.getLabel();
            if (target == null || !target.equals(node.getLabel())) {
                throw stmtBreak;
            }
            // break
            return null;
        } catch (ArithmeticException xrt) {
            throw new JexlException(node.jjtGetChild(0), "if error", xrt);
        }
    }

    @Override
    protected Object visit(ASTBlock node, Object data) {
        int numChildren = node.jjtGetNumChildren();
        Object result = null;
        for (int i = 0; i < numChildren; i++) {
            try {
                cancelCheck(node);
                result = node.jjtGetChild(i).jjtAccept(this, data);
            } catch (JexlException.Break stmtBreak) {
                String target = stmtBreak.getLabel();
                if (target != null && target.equals(node.getLabel())) {
                    break;
                } else {
                    throw stmtBreak;
                }
            }
        }
        return result;
    }

    @Override
    protected Object visit(ASTReturnStatement node, Object data) {
        Object val = node.jjtGetChild(0).jjtAccept(this, data);
        cancelCheck(node);
        throw new JexlException.Return(node, null, val);
    }

    @Override
    protected Object visit(ASTContinue node, Object data) {
        throw new JexlException.Continue(node, node.getLabel());
    }

    @Override
    protected Object visit(ASTRemove node, Object data) {
        throw new JexlException.Remove(node, node.getLabel());
    }

    @Override
    protected Object visit(ASTBreak node, Object data) {
        throw new JexlException.Break(node, node.getLabel());
    }

    @Override
    protected Object visit(ASTForStatement node, Object data) {
        // Initialize for-loop
        Object result = node.jjtGetChild(0).jjtAccept(this, data);
        boolean when = false;
        while (when = (Boolean) node.jjtGetChild(1).jjtAccept(this, data)) {
            try {
                // Execute loop body
                if (node.jjtGetNumChildren() > 3)
                    result = node.jjtGetChild(3).jjtAccept(this, data);
            } catch (JexlException.Break stmtBreak) {
                String target = stmtBreak.getLabel();
                if (target == null || target.equals(node.getLabel())) {
                    break;
                } else {
                    throw stmtBreak;
                }
            } catch (JexlException.Continue stmtContinue) {
                String target = stmtContinue.getLabel();
                if (target != null && !target.equals(node.getLabel())) {
                    throw stmtContinue;
                }
                // continue;
            }
            // for-increment node
            result = node.jjtGetChild(2).jjtAccept(this, data);
        }
        return result;
    }

    @Override
    protected Object visit(ASTForInitializationNode node, Object data) {
        Object result = null;
        if (node.jjtGetNumChildren() > 0)
            result = node.jjtGetChild(0).jjtAccept(this, data);
        return result;
    }

    @Override
    protected Object visit(ASTForTerminationNode node, Object data) {
        Boolean result = Boolean.TRUE;
        if (node.jjtGetNumChildren() > 0)
            result = arithmetic.toBoolean(node.jjtGetChild(0).jjtAccept(this, data));
        return result;
    }

    @Override
    protected Object visit(ASTForIncrementNode node, Object data) {
        Object result = null;
        if (node.jjtGetNumChildren() > 0)
            result = node.jjtGetChild(0).jjtAccept(this, data);
        return result;
    }

    @Override
    protected Object visit(ASTForeachStatement node, Object data) {
        Object result = null;
        /* first objectNode is the loop variable */
        ASTForeachVar loopReference = (ASTForeachVar) node.jjtGetChild(0);

        ASTIdentifier loopVariable = (ASTIdentifier) loopReference.jjtGetChild(0);

        /* second objectNode is the variable to iterate */
        Object iterableValue = node.jjtGetChild(1).jjtAccept(this, data);

        // make sure there is a value to iterate on
        if (iterableValue != null) {
            if (loopReference.jjtGetNumChildren() > 1) {

                ASTIdentifier loopValueVariable = (ASTIdentifier) loopReference.jjtGetChild(1);

                // get an iterator for the collection/array etc via the introspector.
                Object forEach = operators.tryOverload(node, JexlOperator.FOR_EACH_INDEXED, iterableValue);
                Iterator<?> itemsIterator = forEach instanceof Iterator
                                        ? (Iterator<?>) forEach
                                        : uberspect.getIndexedIterator(iterableValue);

                int i = -1;
                if (itemsIterator != null) {
                    try {
                        /* third objectNode is the statement to execute */
                        JexlNode statement = node.jjtGetNumChildren() >= 3 ? node.jjtGetChild(2) : null;

                        while (itemsIterator.hasNext()) {
                            cancelCheck(node);
                            i += 1;
                            // set loopVariable to value of iterator
                            Object value = itemsIterator.next();
                            if (value instanceof Map.Entry<?,?>) {
                                Map.Entry<?,?> entry = (Map.Entry<?,?>) value;
                                executeAssign(node, loopVariable, entry.getKey(), null, data);
                                executeAssign(node, loopValueVariable, entry.getValue(), null, data);
                            } else {
                                executeAssign(node, loopVariable, i, null, data);
                                executeAssign(node, loopValueVariable, value, null, data);
                            }
                            if (statement != null) {
                                try {
                                    // execute statement
                                    result = statement.jjtAccept(this, data);
                                } catch (JexlException.Break stmtBreak) {
                                    String target = stmtBreak.getLabel();
                                    if (target == null || target.equals(node.getLabel())) {
                                        break;
                                    } else {
                                        throw stmtBreak;
                                    }
                                } catch (JexlException.Continue stmtContinue) {
                                    String target = stmtContinue.getLabel();
                                    if (target != null && !target.equals(node.getLabel())) {
                                        throw stmtContinue;
                                    }
                                    // continue
                                } catch (JexlException.Remove stmtRemove) {
                                    String target = stmtRemove.getLabel();
                                    if (target != null && !target.equals(node.getLabel())) {
                                        throw stmtRemove;
                                    }
                                    itemsIterator.remove();
                                    i -= 1;
                                    // and continue
                                }
                            }
                        }
                    } finally {
                        // closeable iterator handling
                        closeIfSupported(itemsIterator);
                    }
                }

            } else {
                // get an iterator for the collection/array etc via the introspector.
                Object forEach = operators.tryOverload(node, JexlOperator.FOR_EACH, iterableValue);
                Iterator<?> itemsIterator = forEach instanceof Iterator
                                        ? (Iterator<?>) forEach
                                        : uberspect.getIterator(iterableValue);
                if (itemsIterator != null) {
                    try {

                        /* third objectNode is the statement to execute */
                        JexlNode statement = node.jjtGetNumChildren() >= 3 ? node.jjtGetChild(2) : null;

                        while (itemsIterator.hasNext()) {
                            cancelCheck(node);
                            // set loopVariable to value of iterator
                            Object value = itemsIterator.next();
                            executeAssign(node, loopVariable, value, null, data);

                            if (statement != null) {
                                try {
                                    // execute statement
                                    result = statement.jjtAccept(this, data);
                                } catch (JexlException.Break stmtBreak) {
                                    String target = stmtBreak.getLabel();
                                    if (target == null || target.equals(node.getLabel())) {
                                        break;
                                    } else {
                                        throw stmtBreak;
                                    }
                                } catch (JexlException.Continue stmtContinue) {
                                    String target = stmtContinue.getLabel();
                                    if (target != null && !target.equals(node.getLabel())) {
                                        throw stmtContinue;
                                    }
                                    // continue
                                } catch (JexlException.Remove stmtRemove) {
                                    String target = stmtRemove.getLabel();
                                    if (target != null && !target.equals(node.getLabel())) {
                                        throw stmtRemove;
                                    }
                                    itemsIterator.remove();
                                    // and continue
                                }
                            }
                        }
                    } finally {
                        // closeable iterator handling
                        closeIfSupported(itemsIterator);
                    }
                }
            }
        }
        return result;
    }

    @Override
    protected Object visit(ASTForeachVar node, Object data) {
        return null;
    }

    @Override
    protected Object visit(ASTTryStatement node, Object data) {
        Object result = null;
        int num = node.jjtGetNumChildren();
        try {
            // execute try block
            result = node.jjtGetChild(0).jjtAccept(this, data);
        } catch (JexlException.Break stmtBreak) {
            String target = stmtBreak.getLabel();
            if (target == null || !target.equals(node.getLabel())) {
                throw stmtBreak;
            }
            // break
        } catch (JexlException.Continue e) {
            throw e;
        } catch (JexlException.Remove e) {
            throw e;
        } catch (JexlException.Return e) {
            throw e;
        } catch(JexlException.Cancel e) {
            throw e;
        } catch (Throwable t) {
            // if there is no catch block just rethrow
            if (num < 3)
                throw t;
            // Set catch variable
            node.jjtGetChild(1).jjtAccept(this, t);
            // execute catch block
            node.jjtGetChild(2).jjtAccept(this, data);
        } finally {
            // execute finally block if any
            if (num == 2) {
                node.jjtGetChild(1).jjtAccept(this, data);
            } else if (num == 4) {
                node.jjtGetChild(3).jjtAccept(this, data);
            }
        }
        return result;
    }

    @Override
    protected Object visit(ASTTryWithResourceStatement node, Object data) {
        Object result = null;
        int num = node.jjtGetNumChildren();
        try {
            ASTTryResource resReference = (ASTTryResource) node.jjtGetChild(0);
            // Last child is expression that returns the resource
            Object r = resReference.jjtGetChild(resReference.jjtGetNumChildren() - 1).jjtAccept(this, data);
            // get a resource manager for the resource via the introspector
            Object rman = operators.tryOverload(node, JexlOperator.TRY_WITH, r);
            if (JexlEngine.TRY_FAILED != rman)
                r = rman;
            if (resReference.jjtGetNumChildren() == 2) {
               // Set variable
               resReference.jjtGetChild(0).jjtAccept(this, r);
            }
            try (ResourceManager rm = new ResourceManager(r)) {
                // execute try block
                result = node.jjtGetChild(1).jjtAccept(this, data);
            }
        } catch (JexlException.Break stmtBreak) {
            String target = stmtBreak.getLabel();
            if (target == null || !target.equals(node.getLabel())) {
                throw stmtBreak;
            }
            // break
        } catch (JexlException.Continue e) {
            throw e;
        } catch (JexlException.Remove e) {
            throw e;
        } catch (JexlException.Return e) {
            throw e;
        } catch(JexlException.Cancel e) {
            throw e;
        } catch (Throwable t) {
            // if there is no catch block just rethrow
            if (num < 4)
                InterpreterBase.<RuntimeException>doThrow(t);
            // set catch variable
            node.jjtGetChild(2).jjtAccept(this, t);
            // execute catch block
            node.jjtGetChild(3).jjtAccept(this, data);
        } finally {
            // execute finally block if any
            if (num == 3) {
                node.jjtGetChild(2).jjtAccept(this, data);
            } else if (num == 5) {
                node.jjtGetChild(4).jjtAccept(this, data);
            }
        }
        return result;
    }

    @Override
    protected Object visit(ASTTryVar node, Object data) {
        ASTIdentifier variable = (ASTIdentifier) node.jjtGetChild(0);
        executeAssign(node, variable, data, null, null);
        return null;
    }

    @Override
    protected Object visit(ASTTryResource node, Object data) {
        return null;
    }

    @Override
    protected Object visit(ASTThrowStatement node, Object data) {
        cancelCheck(node);
        Object val = node.jjtGetChild(0).jjtAccept(this, data);
        if (val instanceof Throwable)
            InterpreterBase.<RuntimeException>doThrow((Throwable) val);
        String message = arithmetic.toString(val);
        if (message != null) {
            throw new RuntimeException(message);
        } else {
            throw new RuntimeException();
        }
    }

    @Override
    protected Object visit(ASTAssertStatement node, Object data) {
        if (isAssertions()) {
            cancelCheck(node);
            boolean test = arithmetic.toBoolean(node.jjtGetChild(0).jjtAccept(this, data));
            if (!test) {
                if (node.jjtGetNumChildren() > 1) {
                    Object val = node.jjtGetChild(1).jjtAccept(this, data);
                    throw new AssertionError(val);
                } else {
                    throw new AssertionError();
                }
            }
        }
        return null;
    }

    @Override
    protected Object visit(ASTWhileStatement node, Object data) {
        Object result = null;
        /* first objectNode is the expression */
        Node expressionNode = node.jjtGetChild(0);
        while (arithmetic.toBoolean(expressionNode.jjtAccept(this, data))) {
            cancelCheck(node);
            if (node.jjtGetNumChildren() > 1) {
                try {
                    // execute statement
                    result = node.jjtGetChild(1).jjtAccept(this, data);
                } catch (JexlException.Break stmtBreak) {
                    String target = stmtBreak.getLabel();
                    if (target == null || target.equals(node.getLabel())) {
                        break;
                    } else {
                        throw stmtBreak;
                    }
                } catch (JexlException.Continue stmtContinue) {
                    String target = stmtContinue.getLabel();
                    if (target != null && !target.equals(node.getLabel())) {
                        throw stmtContinue;
                    }
                    // continue
                }
            }
        }
        return result;
    }

    @Override
    protected Object visit(ASTDoWhileStatement node, Object data) {
        Object result = null;
        /* last objectNode is the expression */
        Node expressionNode = node.jjtGetChild(1);
        do {
            cancelCheck(node);

            try {
                // execute statement
                result = node.jjtGetChild(0).jjtAccept(this, data);
            } catch (JexlException.Break stmtBreak) {
                String target = stmtBreak.getLabel();
                if (target == null || target.equals(node.getLabel())) {
                    break;
                } else {
                    throw stmtBreak;
                }
            } catch (JexlException.Continue stmtContinue) {
                String target = stmtContinue.getLabel();
                if (target != null && !target.equals(node.getLabel())) {
                    throw stmtContinue;
                }
                // continue
            }
        } while (arithmetic.toBoolean(expressionNode.jjtAccept(this, data)));

        return result;
    }

    @Override
    protected Object visit(ASTSynchronizedStatement node, Object data) {
        Object result = null;
        /* first objectNode is the synchronization expression */
        Node expressionNode = node.jjtGetChild(0);
        try {
            synchronized (expressionNode.jjtAccept(this, data)) {
                cancelCheck(node);
                if (node.jjtGetNumChildren() > 1) {
                    // execute statement
                    result = node.jjtGetChild(1).jjtAccept(this, data);
                }
            }
        } catch (JexlException.Break stmtBreak) {
            String target = stmtBreak.getLabel();
            if (target == null || !target.equals(node.getLabel())) {
                throw stmtBreak;
            }
            // break
        }
        return result;
    }

    @Override
    protected Object visit(ASTSwitchStatement node, Object data) {
        Object result = null;
        /* first objectNode is the switch expression */
        Object left = node.jjtGetChild(0).jjtAccept(this, data);
        try {
            int childCount = node.jjtGetNumChildren();
            boolean matched = false;
            // check all cases first
            for (int i = 0; i < childCount; i++) {
                JexlNode child = node.jjtGetChild(i);
                if (!matched && child instanceof ASTSwitchStatementCase) {
                    Object right = child.jjtGetChild(0).jjtAccept(this, data);
                    try {
                        Object caseMatched = operators.tryOverload(child, JexlOperator.EQ, left, right);
                        if (caseMatched == JexlEngine.TRY_FAILED)
                            caseMatched = arithmetic.equals(left, right) ? Boolean.TRUE : Boolean.FALSE;
                        matched = arithmetic.toBoolean(caseMatched);
                    } catch (ArithmeticException xrt) {
                        throw new JexlException(node, "== error", xrt);
                    }
                }
                if (matched)
                    result = child.jjtAccept(this, data);
            }
            // otherwise jump to default case
            if (!matched) {
                for (int i = 0; i < childCount; i++) {
                    JexlNode child = node.jjtGetChild(i);
                    if (child instanceof ASTSwitchStatementDefault)
                        matched = true;
                    if (matched)
                        result = child.jjtAccept(this, data);
                }
            }
        } catch (JexlException.Break stmtBreak) {
            String target = stmtBreak.getLabel();
            if (target != null && !target.equals(node.getLabel())) {
                throw stmtBreak;
            }
            // break
        }
        return result;
    }

    @Override
    protected Object visit(ASTSwitchStatementCase node, Object data) {
        Object result = null;
        int childCount = node.jjtGetNumChildren();
        for (int i = 1; i < childCount; i++) {
            cancelCheck(node);
            result = node.jjtGetChild(i).jjtAccept(this, data);
        }
        return result;
    }

    @Override
    protected Object visit(ASTSwitchStatementDefault node, Object data) {
        Object result = null;
        int childCount = node.jjtGetNumChildren();
        for (int i = 0; i < childCount; i++) {
            cancelCheck(node);
            result = node.jjtGetChild(i).jjtAccept(this, data);
        }
        return result;
    }

    @Override
    protected Object visit(ASTAndNode node, Object data) {
        /**
         * The pattern for exception mgmt is to let the child*.jjtAccept out of the try/catch loop so that if one fails,
         * the ex will traverse up to the interpreter. In cases where this is not convenient/possible, JexlException
         * must be caught explicitly and rethrown.
         */
        Object left = node.jjtGetChild(0).jjtAccept(this, data);
        try {
            boolean leftValue = arithmetic.toBoolean(left);
            if (!leftValue) {
                return Boolean.FALSE;
            }
        } catch (ArithmeticException xrt) {
            throw new JexlException(node.jjtGetChild(0), "boolean coercion error", xrt);
        }
        Object right = node.jjtGetChild(1).jjtAccept(this, data);
        try {
            boolean rightValue = arithmetic.toBoolean(right);
            if (!rightValue) {
                return Boolean.FALSE;
            }
        } catch (ArithmeticException xrt) {
            throw new JexlException(node.jjtGetChild(1), "boolean coercion error", xrt);
        }
        return Boolean.TRUE;
    }

    @Override
    protected Object visit(ASTOrNode node, Object data) {
        Object left = node.jjtGetChild(0).jjtAccept(this, data);
        try {
            boolean leftValue = arithmetic.toBoolean(left);
            if (leftValue) {
                return Boolean.TRUE;
            }
        } catch (ArithmeticException xrt) {
            throw new JexlException(node.jjtGetChild(0), "boolean coercion error", xrt);
        }
        Object right = node.jjtGetChild(1).jjtAccept(this, data);
        try {
            boolean rightValue = arithmetic.toBoolean(right);
            if (rightValue) {
                return Boolean.TRUE;
            }
        } catch (ArithmeticException xrt) {
            throw new JexlException(node.jjtGetChild(1), "boolean coercion error", xrt);
        }
        return Boolean.FALSE;
    }

    @Override
    protected Object visit(ASTNullLiteral node, Object data) {
        return null;
    }

    @Override
    protected Object visit(ASTThisNode node, Object data) {
        return context;
    }

    @Override
    protected Object visit(ASTTrueNode node, Object data) {
        return Boolean.TRUE;
    }

    @Override
    protected Object visit(ASTFalseNode node, Object data) {
        return Boolean.FALSE;
    }

    @Override
    protected Object visit(ASTNumberLiteral node, Object data) {
        if (data != null && node.isInteger()) {
            return getAttribute(data, node.getLiteral(), node);
        }
        return node.getLiteral();
    }

    @Override
    protected Object visit(ASTStringLiteral node, Object data) {
        if (data != null) {
            return getAttribute(data, node.getLiteral(), node);
        }
        return node.getLiteral();
    }

    @Override
    protected Object visit(ASTRegexLiteral node, Object data) {
        return node.getLiteral();
    }

    @Override
    protected Object visit(ASTClassLiteral node, Object data) {
        return node.getLiteral();
    }

    @Override
    protected Object visit(ASTArrayLiteral node, Object data) {
        int childCount = node.jjtGetNumChildren();
        JexlArithmetic.ArrayBuilder ab = arithmetic.arrayBuilder(childCount);
        boolean extended = node.isExtended();
        boolean immutable = node.isImmutable();
        final boolean cacheable = cache && immutable && node.isConstant();
        Object cached = cacheable ? node.jjtGetValue() : null;
        if (cached != null)
            return cached;

        for (int i = 0; i < childCount; i++) {
            cancelCheck(node);
            JexlNode child = node.jjtGetChild(i);
            if (child instanceof ASTEnumerationNode || child instanceof ASTEnumerationReference) {
                Iterator<?> it = (Iterator<?>) child.jjtAccept(this, data);
                if (it != null) {
                    try {
                        while (it.hasNext()) {
                            Object entry = it.next();
                            ab.add(entry);
                        }
                    } finally {
                        closeIfSupported(it);
                    }
                }
            } else {
                Object entry = child.jjtAccept(this, data);
                ab.add(entry);
            }
        }
        if (immutable) {
            Object result = ab.create(true);
            if (result instanceof List<?>)
                result = Collections.unmodifiableList((List<?>) result);
            if (cacheable)
                node.jjtSetValue(result);
            return result;
        } else {
            return ab.create(extended);
        }
    }

    @Override
    protected Object visit(ASTSetLiteral node, Object data) {
        boolean immutable = node.isImmutable();
        final boolean cacheable = cache && immutable && node.isConstant();
        Object cached = cacheable ? node.jjtGetValue() : null;
        if (cached != null)
            return cached;
        int childCount = node.jjtGetNumChildren();
        JexlArithmetic.SetBuilder mb = arithmetic.setBuilder(childCount);
        for (int i = 0; i < childCount; i++) {
            cancelCheck(node);
            JexlNode child = node.jjtGetChild(i);
            if (child instanceof ASTEnumerationNode || child instanceof ASTEnumerationReference) {
                Iterator<?> it = (Iterator<?>) child.jjtAccept(this, data);
                if (it != null) {
                    try {
                        while (it.hasNext()) {
                            Object entry = it.next();
                            mb.add(entry);
                        }
                    } finally {
                        closeIfSupported(it);
                    }
                }
            } else {
                Object entry = child.jjtAccept(this, data);
                mb.add(entry);
            }
        }
        if (immutable) {
            Object result = mb.create();
            if (result instanceof Set<?>)
                result = Collections.unmodifiableSet((Set<?>) result);
            if (cacheable)
                node.jjtSetValue(result);
            return result;
        } else {
            return mb.create();
        }
    }

    @Override
    protected Object visit(ASTMapLiteral node, Object data) {
        boolean immutable = node.isImmutable();
        final boolean cacheable = cache && immutable && node.isConstant();
        Object cached = cacheable ? node.jjtGetValue() : null;
        if (cached != null)
            return cached;
        int childCount = node.jjtGetNumChildren();
        JexlArithmetic.MapBuilder mb = arithmetic.mapBuilder(childCount);
        for (int i = 0; i < childCount; i++) {
            cancelCheck(node);
            JexlNode child = node.jjtGetChild(i);
            if (child instanceof ASTMapEntry) {
                Object[] entry = (Object[]) (child).jjtAccept(this, data);
                mb.put(entry[0], entry[1]);
            } else {
                Iterator<Object> it = (Iterator<Object>) (child).jjtAccept(this, data);
                int j = 0;
                if (it != null) {
                    try {
                        while (it.hasNext()) {
                            Object value = it.next();
                            if (value instanceof Map.Entry<?,?>) {
                                Map.Entry<?,?> entry = (Map.Entry<?,?>) value;
                                mb.put(entry.getKey(), entry.getValue());
                            } else {
                                mb.put(i, value);
                            }
                            i++;
                        }
                    } finally {
                        closeIfSupported(it);
                    }
                }
            }
        }
        if (immutable) {
            Object result = mb.create();
            if (result instanceof Map<?,?>)
                result = Collections.unmodifiableMap((Map<?,?>) result);
            if (cacheable)
                node.jjtSetValue(result);
            return result;
        } else {
            return mb.create();
        }
    }

    @Override
    protected Object visit(ASTMapEntry node, Object data) {
        Object key = node.jjtGetChild(0).jjtAccept(this, data);
        Object value = node.jjtGetChild(1).jjtAccept(this, data);
        return new Object[]{key, value};
    }

    @Override
    protected Object visit(ASTMapEntryLiteral node, Object data) {
        Object key = node.jjtGetChild(0).jjtAccept(this, data);
        Object value = node.jjtGetChild(1).jjtAccept(this, data);

        return arithmetic.createMapEntry(key, value);
    }

    @Override
    protected Object visit(ASTMapEnumerationNode node, Object data) {
        JexlNode valNode = node.jjtGetChild(0);
        Object iterableValue = valNode.jjtAccept(this, data);

        if (iterableValue != null) {
            Object forEach = operators.tryOverload(node, JexlOperator.FOR_EACH_INDEXED, iterableValue);
            Iterator<?> itemsIterator = forEach instanceof Iterator
                                   ? (Iterator<?>) forEach
                                   : uberspect.getIndexedIterator(iterableValue);
            return itemsIterator;
        } else {
            return null;
        }
    }

    @Override
    protected Object visit(ASTInlinePropertyAssignment node, Object data) {

        int childCount = node.jjtGetNumChildren();

        for (int i = 0; i < childCount; i++) {
            cancelCheck(node);

            JexlNode p = node.jjtGetChild(i);

            if (p instanceof ASTInlinePropertyEntry) {

               Object[] entry = (Object[]) p.jjtAccept(this, null);

               String name = String.valueOf(entry[0]);
               Object value = entry[1];

               setAttribute(data, name, value, p, JexlOperator.PROPERTY_SET);

            } else if (p instanceof ASTInlinePropertyArrayEntry) {

               Object[] entry = (Object[]) p.jjtAccept(this, null);

               Object key = entry[0];
               Object value = entry[1];

               setAttribute(data, key, value, p, JexlOperator.ARRAY_SET);

            } else {

               // ASTReference
               p.jjtAccept(this, data);
            }
        }
        return data;
    }

    @Override
    protected Object visit(ASTInlinePropertyArrayEntry node, Object data) {

        Object key = node.jjtGetChild(0).jjtAccept(this, data);
        Object value = node.jjtGetChild(1).jjtAccept(this, data);

        return new Object[] {key, value};
    }

    @Override
    protected Object visit(ASTInlinePropertyEntry node, Object data) {
        JexlNode name = node.jjtGetChild(0);

        Object key = name instanceof ASTIdentifier ? ((ASTIdentifier) name).getName() : name.jjtAccept(this, data);
        Object value = node.jjtGetChild(1).jjtAccept(this, data);

        return new Object[] {key, value};
    }

    @Override
    protected Object visit(ASTTernaryNode node, Object data) {
        Object condition = node.jjtGetChild(0).jjtAccept(this, data);
        if (condition != null && arithmetic.toBoolean(condition))
            return node.jjtGetChild(1).jjtAccept(this, data);
        if (node.jjtGetNumChildren() == 3) {
            return node.jjtGetChild(2).jjtAccept(this, data);
        }
        return null;
    }

    @Override
    protected Object visit(ASTElvisNode node, Object data) {
        Object condition = node.jjtGetChild(0).jjtAccept(this, data);
        if (condition != null && arithmetic.toBoolean(condition)) {
            return condition;
        } else {
            return node.jjtGetChild(1).jjtAccept(this, data);
        }
    }

    @Override
    protected Object visit(ASTNullpNode node, Object data) {
        Object lhs = node.jjtGetChild(0).jjtAccept(this, data);
        return lhs != null? lhs : node.jjtGetChild(1).jjtAccept(this, data);
    }

    @Override
    protected Object visit(ASTSizeFunction node, Object data) {
        try {
            Object val = node.jjtGetChild(0).jjtAccept(this, data);
            return operators.size(node, val);
        } catch(JexlException xany) {
            return 0;
        }
    }

    @Override
    protected Object visit(ASTSizeMethod node, Object data) {
        Object val = node.jjtGetChild(0).jjtAccept(this, data);
        return operators.size(node, val);
    }

    @Override
    protected Object visit(ASTEmptyFunction node, Object data) {
        try {
            Object value = node.jjtGetChild(0).jjtAccept(this, data);
            return operators.empty(node, value);
        } catch(JexlException xany) {
            return true;
        }
    }

    @Override
    protected Object visit(ASTEmptyMethod node, Object data) {
        Object val = node.jjtGetChild(0).jjtAccept(this, data);
        return operators.empty(node, val);
    }

    @Override
    protected Object visit(ASTJexlScript node, Object data) {
        if (node instanceof ASTJexlLambda && !((ASTJexlLambda) node).isTopLevel()) {
            return Closure.create(this, (ASTJexlLambda) node);
        } else {
            final int numChildren = node.jjtGetNumChildren();
            Object result = null;
            for (int i = 0; i < numChildren; i++) {
                JexlNode child = node.jjtGetChild(i);
                result = child.jjtAccept(this, data);
                cancelCheck(child);
            }
            return result;
        }
    }

    @Override
<<<<<<< HEAD
    protected Object visit(ASTVar node, Object data) {
        return visit((ASTIdentifier) node, data);
    }

    @Override
    protected Object visit(ASTExtVar node, Object data) {
        return visit((ASTIdentifier) node, data);
    }

    @Override
=======
>>>>>>> d23fc99a
    protected Object visit(ASTReferenceExpression node, Object data) {
        return node.jjtGetChild(0).jjtAccept(this, data);
    }

    @Override
    protected Object visit(ASTVar node, Object data) {
        int symbol = node.getSymbol();
        // if we have a var, we have a scope thus a frame
        if (frame.has(symbol)) {
            return frame.get(symbol);
        } else {
            frame.set(symbol, null);
            return null;
        }
    }
    
    @Override
    protected Object visit(ASTIdentifier node, Object data) {
        cancelCheck(node);
        String name = node.getName();
        if (data == null) {
            int symbol = node.getSymbol();
            // if we have a symbol, we have a scope thus a frame
            if (symbol >= 0 && frame.has(symbol)) {
                return frame.get(symbol);
            }
            Object value = context.get(name);

            if (value == null && node.jjtGetParent() instanceof ASTExpressionStatement) {

               JexlMethod vm = uberspect.getMethod(arithmetic, name, EMPTY_PARAMS);

               if (vm != null) {

                   try {
                      Object eval = vm.invoke(arithmetic, EMPTY_PARAMS);

                      if (cache && vm.isCacheable()) {
                          Funcall funcall = new ArithmeticFuncall(vm, false);
                          node.jjtSetValue(funcall);
                      }

                      return eval;

                   } catch (JexlException xthru) {
                       throw xthru;
                   } catch (Exception xany) {
                       throw invocationException(node, name, xany);
                   }
               }
            }

            if (value == null
                && !(node.jjtGetParent() instanceof ASTReference)
                && !(context.has(name))
                && !node.isTernaryProtected()) {
                return jexl.safe
                        ? null 
                        : unsolvableVariable(node, name, !(node.getSymbol() >= 0 || context.has(name)));
            }
            return value;
        } else {
            return getAttribute(data, name, node);
        }
    }

    @Override
    protected Object visit(ASTArrayAccess node, Object data) {
        // first objectNode is the identifier
        Object object = data;
        // can have multiple nodes - either an expression, integer literal or reference
        int numChildren = node.jjtGetNumChildren();
        for (int i = 0; i < numChildren; i++) {
            JexlNode nindex = node.jjtGetChild(i);
            if (object == null) {
                return unsolvableProperty(nindex, stringifyProperty(nindex), false, null);
            }
            Object index = nindex.jjtAccept(this, null);
            cancelCheck(node);
            object = getAttribute(object, index, nindex);
        }
        return object;
    }

    /**
     * Checks whether a reference child node holds a local variable reference.
     * @param node  the reference node
     * @param which the child we are checking
     * @return true if child is local variable, false otherwise
     */
    protected boolean isLocalVariable(ASTReference node, int which) {
        return (node.jjtGetNumChildren() > which
                && node.jjtGetChild(which) instanceof ASTIdentifier
                && ((ASTIdentifier) node.jjtGetChild(which)).getSymbol() >= 0);
    }

    /**
     * Checks whether a reference child node holds a function call.
     * @param node  the reference node
     * @return true if child is function call, false otherwise
     */
    protected boolean isFunctionCall(ASTReference node) {
        return (node.jjtGetNumChildren() > 0
                && node.jjtGetChild(0) instanceof ASTFunctionNode);
    }

    /**
     * Evaluates an access identifier based on the 2 main implementations;
     * static (name or numbered identifier) or dynamic (jxlt).
     * @param node the identifier access node
     * @return the evaluated identifier
     */
    private Object evalIdentifier(ASTIdentifierAccess node) {
        if (node instanceof ASTIdentifierAccessJxlt) {
            final ASTIdentifierAccessJxlt accessJxlt = (ASTIdentifierAccessJxlt) node;
            final String src = node.getName();
            Throwable cause = null;
            TemplateEngine.TemplateExpression expr = (TemplateEngine.TemplateExpression) accessJxlt.getExpression();
            try {
                if (expr == null) {
                    TemplateEngine jxlt = jexl.jxlt();
                    expr = jxlt.parseExpression(node.jexlInfo(), src, frame != null ? frame.getScope() : null);
                    accessJxlt.setExpression(expr);
                }
                if (expr != null) {
                    Object name = expr.evaluate(frame, context);
                    if (name != null) {
                        Integer id = ASTIdentifierAccess.parseIdentifier(name.toString());
                        return id != null ? id : name;
                    }
                }
            } catch (JxltEngine.Exception xjxlt) {
                cause = xjxlt;
            }
            return node.isSafe() ? null : unsolvableProperty(node, src, true, cause);
        } else {
            return node.getIdentifier();
        }
    }

    @Override
    protected Object visit(ASTIdentifierAccess node, Object data) {
        if (data == null) {
            return null;
        }
        Object id = evalIdentifier(node);
        return getAttribute(data, id, node);
    }

    @Override
    protected Object visit(ASTReference node, Object data) {
        cancelCheck(node);
        final int numChildren = node.jjtGetNumChildren();
        final JexlNode parent = node.jjtGetParent();
        // pass first piece of data in and loop through children
        Object object = data;
        JexlNode objectNode = null;
        JexlNode ptyNode = null;
        StringBuilder ant = null;
        boolean antish = !(parent instanceof ASTReference);
        int v = 1;
        main:
        for (int c = 0; c < numChildren; c++) {
            objectNode = node.jjtGetChild(c);
            if (objectNode instanceof ASTMethodNode) {
                if (object == null) {
                    // we may be performing a method call on an antish var
                    if (ant != null) {
                        JexlNode child = objectNode.jjtGetChild(0);
                        if (child instanceof ASTIdentifierAccess) {
                            int alen = ant.length();
                            ant.append('.');
                            ant.append(((ASTIdentifierAccess) child).getName());
                            object = context.get(ant.toString());
                            if (object != null) {
                                object = visit((ASTMethodNode) objectNode, object, context);
                                continue;
                            } else {
                                // remove method name from antish
                                ant.delete(alen, ant.length());
                            }
                        }
                    }
                    break;
                } else {
                    antish = false;
                }
            } else if (objectNode instanceof ASTArrayAccess) {
                if (object == null) {
                    break;
                } else {
                    antish = false;
                }
            }
            // attempt to evaluate the property within the object (visit(ASTIdentifierAccess node))
            object = objectNode.jjtAccept(this, object);
            cancelCheck(node);
            if (object != null) {
                // disallow mixing antish variable & bean with same root; avoid ambiguity
                antish = false;
            } else if (antish) {
                // skip the first node case since it was trialed in jjtAccept above and returned null
                if (c > 0) {
                    // create first from first node
                    if (ant == null) {
                        // if we still have a null object, check for an antish variable
                        JexlNode first = node.jjtGetChild(0);
                        if (first instanceof ASTIdentifier) {
                            ASTIdentifier afirst = (ASTIdentifier) first;
                            ant = new StringBuilder(afirst.getName());
                        } else {
                            // not an identifier, not antish
                            ptyNode = objectNode;
                            break main;
                        }
                    }
                    // catch up
                    for (; v <= c; ++v) {
                        JexlNode child = node.jjtGetChild(v);
                        if (child instanceof ASTIdentifierAccess) {
                            ASTIdentifierAccess achild = (ASTIdentifierAccess) child;
                            if (achild.isSafe() || achild.isExpression()) {
                                break main;
                            }
                            ant.append('.');
                            ant.append(((ASTIdentifierAccess) objectNode).getName());
                        } else {
                            // not an identifier, not antish
                            ptyNode = objectNode;
                            break main;
                        }
                    }
                    object = context.get(ant.toString());
                }
            } else if (c != numChildren - 1) {
                // only the last one may be null
                ptyNode = objectNode;
                break; //
            }
        }
        if (object == null && !node.isTernaryProtected()) {
            if (ptyNode != null) {
                // am I the left-hand side of a safe op ?
                return ptyNode.isSafeLhs(jexl.safe)
                       ? null
                       : unsolvableProperty(node, stringifyProperty(ptyNode), ptyNode == objectNode, null);
            }
            if (antish) {
                String pstr = stringifyProperty(node);
                String aname = ant != null? ant.toString() : pstr;
                boolean undefined = !(context.has(aname) || isLocalVariable(node, 0) || isFunctionCall(node));
                // variable unknown in context and not a local
                return node.isSafeLhs(jexl.safe)
                        ? null
                        : unsolvableVariable(node, undefined? pstr : aname, undefined);
            }
        }
        return object;
    }

    @Override
    protected Object visit(ASTMultipleIdentifier node, Object data) {
        return null;
    }

    @Override
    protected Object visit(ASTMultipleAssignment node, Object data) {
        cancelCheck(node);
        // Vector of identifiers to assign values to
        JexlNode identifiers = node.jjtGetChild(0);
        // Assignable values
        Object assignableValue = node.jjtGetChild(1).jjtAccept(this, data);
        return executeMultipleAssign(node, identifiers, assignableValue, data);
    }

    @Override
    protected Object visit(ASTMultipleInitialization node, Object data) {
        cancelCheck(node);
        // Vector of identifiers to assign values to
        JexlNode identifiers = node.jjtGetChild(0);
        // Assignable values
        Object assignableValue = node.jjtGetChild(1).jjtAccept(this, data);
        return executeMultipleAssign(node, identifiers, assignableValue, data);
    }

    /**
     * Executes a multiple assignment.
     * @param node        the node
     * @param identifiers the reference to assign to
     * @param value       the value expression to assign
     * @param data        the data
     * @return the left hand side
     */
    protected Object executeMultipleAssign(JexlNode node, JexlNode identifiers, Object value, Object data) { // CSOFF: MethodLength
        Object result = null;
        final int num = identifiers.jjtGetNumChildren();
        // Use separate logic for maps and non-iterable objects for destructuring
        if (value instanceof Map<?,?>) {
            Map<?,?> assignableMap = (Map<?,?>) value;
            for (int i = 0; i < num; i++) {
                cancelCheck(node);
                JexlNode left = identifiers.jjtGetChild(i);
                ASTIdentifier var = (ASTIdentifier) left;
                Object right = assignableMap.get(var.getName());
                result = executeAssign(left, left, right, null, data);
            }
        } else if (value != null) {
            Object forEach = operators.tryOverload(node, JexlOperator.FOR_EACH, value);
            Iterator<?> itemsIterator = forEach instanceof Iterator
                                    ? (Iterator<?>) forEach
                                    : uberspect.getIterator(value);
            if (itemsIterator != null) {
                try {
                    int i = -1;
                    while (itemsIterator.hasNext()) {
                        cancelCheck(node);
                        i += 1;
                        // Stop if we are out of variables to assign to
                        if (i == num)
                            break;
                        // The value to assign
                        Object right = itemsIterator.next();
                        // The identifier to assign to
                        JexlNode left = identifiers.jjtGetChild(i);
                        result = executeAssign(left, left, right, null, data);
                    }
                    while (i + 1 < num) {
                        JexlNode left = identifiers.jjtGetChild(++i);
                        ASTIdentifier var = (ASTIdentifier) left;
                        result = executeAssign(left, left, null, null, data);
                    }
                } finally {
                    //  closeable iterator handling
                    closeIfSupported(itemsIterator);
                }
            } else {
                for (int i = 0; i < num; i++) {
                    cancelCheck(node);
                    JexlNode left = identifiers.jjtGetChild(i);
                    ASTIdentifier var = (ASTIdentifier) left;
                    Object right = getAttribute(value, var.getName(), node);
                    result = executeAssign(left, left, right, null, data);
                }
            }
        } else {
            for (int i = 0; i < num; i++) {
                cancelCheck(node);
                JexlNode left = identifiers.jjtGetChild(i);
                ASTIdentifier var = (ASTIdentifier) left;
                result = executeAssign(left, left, null, null, data);
            }
        }
        return result;
    }

    @Override
    protected Object visit(ASTInitialization node, Object data) {
        JexlNode left = node.jjtGetChild(0);
        Object right = node.jjtGetChild(1).jjtAccept(this, data);
        return executeAssign(node, left, right, null, data);
    }

    @Override
    protected Object visit(ASTAssignment node, Object data) {
        JexlNode left = node.jjtGetChild(0);
        Object right = node.jjtGetChild(1).jjtAccept(this, data);
        return executeAssign(node, left, right, null, data);
    }

    @Override
    protected Object visit(ASTSetAddNode node, Object data) {
        JexlNode left = node.jjtGetChild(0);
        Object right = node.jjtGetChild(1).jjtAccept(this, data);
        return executeAssign(node, left, right, JexlOperator.SELF_ADD, data);
    }

    @Override
    protected Object visit(ASTSetSubNode node, Object data) {
        JexlNode left = node.jjtGetChild(0);
        Object right = node.jjtGetChild(1).jjtAccept(this, data);
        return executeAssign(node, left, right, JexlOperator.SELF_SUBTRACT, data);
    }

    @Override
    protected Object visit(ASTSetMultNode node, Object data) {
        JexlNode left = node.jjtGetChild(0);
        Object right = node.jjtGetChild(1).jjtAccept(this, data);
        return executeAssign(node, left, right, JexlOperator.SELF_MULTIPLY, data);
    }

    @Override
    protected Object visit(ASTSetDivNode node, Object data) {
        JexlNode left = node.jjtGetChild(0);
        Object right = node.jjtGetChild(1).jjtAccept(this, data);
        return executeAssign(node, left, right, JexlOperator.SELF_DIVIDE, data);
    }

    @Override
    protected Object visit(ASTSetModNode node, Object data) {
        JexlNode left = node.jjtGetChild(0);
        Object right = node.jjtGetChild(1).jjtAccept(this, data);
        return executeAssign(node, left, right, JexlOperator.SELF_MOD, data);
    }

    @Override
    protected Object visit(ASTSetAndNode node, Object data) {
        JexlNode left = node.jjtGetChild(0);
        Object right = node.jjtGetChild(1).jjtAccept(this, data);
        return executeAssign(node, left, right, JexlOperator.SELF_AND, data);
    }

    @Override
    protected Object visit(ASTSetOrNode node, Object data) {
        JexlNode left = node.jjtGetChild(0);
        Object right = node.jjtGetChild(1).jjtAccept(this, data);
        return executeAssign(node, left, right, JexlOperator.SELF_OR, data);
    }

    @Override
    protected Object visit(ASTSetXorNode node, Object data) {
        JexlNode left = node.jjtGetChild(0);
        Object right = node.jjtGetChild(1).jjtAccept(this, data);
        return executeAssign(node, left, right, JexlOperator.SELF_XOR, data);
    }

    @Override
    protected Object visit(ASTSetShlNode node, Object data) {
        JexlNode left = node.jjtGetChild(0);
        Object right = node.jjtGetChild(1).jjtAccept(this, data);
        return executeAssign(node, left, right, JexlOperator.SELF_SHL, data);
    }

    @Override
    protected Object visit(ASTSetSarNode node, Object data) {
        JexlNode left = node.jjtGetChild(0);
        Object right = node.jjtGetChild(1).jjtAccept(this, data);
        return executeAssign(node, left, right, JexlOperator.SELF_SAR, data);
    }

    @Override
    protected Object visit(ASTSetShrNode node, Object data) {
        JexlNode left = node.jjtGetChild(0);
        Object right = node.jjtGetChild(1).jjtAccept(this, data);
        return executeAssign(node, left, right, JexlOperator.SELF_SHR, data);
    }

    @Override
    protected Object visit(ASTIncrementNode node, Object data) {
        JexlNode left = node.jjtGetChild(0);
        return executeAssign(node, left, 1, JexlOperator.INCREMENT, data);
    }

    @Override
    protected Object visit(ASTDecrementNode node, Object data) {
        JexlNode left = node.jjtGetChild(0);
        return executeAssign(node, left, 1, JexlOperator.DECREMENT, data);
    }

    @Override
    protected Object visit(ASTIncrementPostfixNode node, Object data) {
        JexlNode left = node.jjtGetChild(0);
        Object value = left.jjtAccept(this, data);
        executeAssign(node, left, 1, JexlOperator.INCREMENT, data);
        return value;
    }

    @Override
    protected Object visit(ASTDecrementPostfixNode node, Object data) {
        JexlNode left = node.jjtGetChild(0);
        Object value = left.jjtAccept(this, data);
        executeAssign(node, left, 1, JexlOperator.DECREMENT, data);
        return value;
    }

    /**
     * Executes an assignment with an optional side-effect operator.
     * @param node     the node
     * @param left     the reference to assign to
     * @param right    the value expression to assign
     * @param assignop the assignment operator or null if simply assignment
     * @param data     the data
     * @return the left hand side
     */
    protected Object executeAssign(JexlNode node, JexlNode left, Object right, JexlOperator assignop, Object data) { // CSOFF: MethodLength
        cancelCheck(node);
        Object object = null;
        int symbol = -1;
        boolean antish = true;
        // 0: determine initial object & property:
        final int last = left.jjtGetNumChildren() - 1;
        if (left instanceof ASTIdentifier) {
            ASTIdentifier var = (ASTIdentifier) left;
            symbol = var.getSymbol();
            if (symbol >= 0) {
                // check we are not assigning a symbol itself
                if (last < 0) {
                    if (assignop != null) {
<<<<<<< HEAD
                        Object self = frame.get(symbol);
                        right = assignop.getArity() == 1 ? operators.tryAssignOverload(node, assignop, self) :
                            operators.tryAssignOverload(node, assignop, self, right);
=======
                        Object self = getVariable(frame, var);
                        right = operators.tryAssignOverload(node, assignop, self, right);
>>>>>>> d23fc99a
                        if (right == JexlOperator.ASSIGN) {
                            return self;
                        }
                    }
                    // check if we need to typecast result
                    Class type = frame.typeof(symbol);
                    if (type != null) {
                        if (arithmetic.isStrict()) {
                            right = arithmetic.implicitCast(type, right);
                        } else {
                            right = arithmetic.cast(type, right);
                        }
                        if (type.isPrimitive() && right == null)
                            throw new JexlException(node, "not null value required for: " + var.getName());
                    }
                    boolean isRequired = frame.getScope().isVariableRequired(symbol);
                    if (isRequired && right == null)
                        throw new JexlException(node, "not null value required for: " + var.getName());

                    frame.set(symbol, right);
                    // make the closure accessible to itself, ie hoist the currently set variable after frame creation
                    if (right instanceof Closure) {
                        ((Closure) right).setHoisted(symbol, right);
                    }
                    return right; // 1
                }
                object = getVariable(frame, var);
                // top level is a symbol, can not be an antish var
                antish = false;
            } else {
                // check we are not assigning direct global
                if (last < 0) {
                    if (assignop != null) {
                        Object self = context.get(var.getName());
                        right = assignop.getArity() == 1 ? operators.tryAssignOverload(node, assignop, self) :
                            operators.tryAssignOverload(node, assignop, self, right);
                        if (right == JexlOperator.ASSIGN) {
                            return self;
                        }
                    }
                    try {
                        context.set(var.getName(), right);
                    } catch (UnsupportedOperationException xsupport) {
                        throw new JexlException(node, "context is readonly", xsupport);
                    }
                    return right; // 2
                }
                object = context.get(var.getName());
                // top level accesses object, can not be an antish var
                if (object != null) {
                    antish = false;
                }
            }
        } else if (left instanceof ASTIndirectNode) {
            if (assignop == null) {
                Object self = left.jjtGetChild(0).jjtAccept(this, data);
                if (self == null)
                    throw new JexlException(left, "illegal assignment form *0");
                if (self instanceof SetPointer) {
                    ((SetPointer) self).set(right);
                } else {
                    Object result = operators.indirectAssign(node, self, right);
                    if (result == JexlEngine.TRY_FAILED)
                        throw new JexlException(left, "illegal dereferenced assignment");
                }
                return right;
            } else {
                Object self = left.jjtAccept(this, data);
                if (self == null)
                    throw new JexlException(left, "illegal assignment form *0");
                Object result = operators.tryAssignOverload(node, assignop, self, right);
                if (result == JexlOperator.ASSIGN) {
                    return self;
                } else if (result != JexlEngine.TRY_FAILED) {
                    self = left.jjtGetChild(0).jjtAccept(this, data);
                    if (self == null)
                        throw new JexlException(left, "illegal assignment form *0");
                    if (self instanceof SetPointer) {
                        ((SetPointer) self).set(result);
                    } else {
                        result = operators.indirectAssign(node, self, result);
                        if (result == JexlEngine.TRY_FAILED)
                            throw new JexlException(left, "illegal dereferenced assignment");
                    }
                }
                return right;
            }
        } else if (!(left instanceof ASTReference)) {
            throw new JexlException(left, "illegal assignment form 0");
        }
        // 1: follow children till penultimate, resolve dot/array
        JexlNode objectNode = null;
        StringBuilder ant = null;
        int v = 1;
        // start at 1 if symbol
        for (int c = symbol >= 0 ? 1 : 0; c < last; ++c) {
            objectNode = left.jjtGetChild(c);
            object = objectNode.jjtAccept(this, object);
            if (object != null) {
                // disallow mixing antish variable & bean with same root; avoid ambiguity
                antish = false;
            } else if (antish) {
                if (ant == null) {
                    JexlNode first = left.jjtGetChild(0);
                    if (first instanceof ASTIdentifier && ((ASTIdentifier) first).getSymbol() < 0) {
                        ant = new StringBuilder(((ASTIdentifier) first).getName());
                    } else {
                        break;
                    }
                }
                for (; v <= c; ++v) {
                    JexlNode child = left.jjtGetChild(v);
                    if (child instanceof ASTIdentifierAccess) {
                        ant.append('.');
                        ant.append(((ASTIdentifierAccess) objectNode).getName());
                    } else {
                        break;
                    }
                }
                object = context.get(ant.toString());
            } else {
                throw new JexlException(objectNode, "illegal assignment form");
            }
        }
        // 2: last objectNode will perform assignement in all cases
        Object property = null;
        JexlNode propertyNode = left.jjtGetChild(last);
        if (propertyNode instanceof ASTIdentifierAccess) {
            property = evalIdentifier((ASTIdentifierAccess) propertyNode);
            // deal with antish variable
            if (ant != null && object == null) {
                if (last > 0) {
                    ant.append('.');
                }
                ant.append(String.valueOf(property));
                if (assignop != null) {
                    Object self = context.get(ant.toString());
                    right = assignop.getArity() == 1 ? operators.tryAssignOverload(node, assignop, self) :
                        operators.tryAssignOverload(node, assignop, self, right);
                    if (right == JexlOperator.ASSIGN) {
                        return self;
                    }
                }
                try {
                    context.set(ant.toString(), right);
                } catch (UnsupportedOperationException xsupport) {
                    throw new JexlException(node, "context is readonly", xsupport);
                }
                return right; // 3
            }
        } else if (propertyNode instanceof ASTArrayAccess) {
            // can have multiple nodes - either an expression, integer literal or reference
            int numChildren = propertyNode.jjtGetNumChildren() - 1;
            for (int i = 0; i < numChildren; i++) {
                JexlNode nindex = propertyNode.jjtGetChild(i);
                Object index = nindex.jjtAccept(this, null);
                object = getAttribute(object, index, nindex);
            }
            propertyNode = propertyNode.jjtGetChild(numChildren);
            property = propertyNode.jjtAccept(this, null);
        } else {
            throw new JexlException(objectNode, "illegal assignment form");
        }
        if (property == null) {
            // no property, we fail
            return unsolvableProperty(propertyNode, "<?>.<null>", true, null);
        }
        if (object == null) {
            // no object, we fail
            return unsolvableProperty(objectNode, "<null>.<?>", true, null);
        }
        // 3: one before last, assign
        if (assignop != null) {
            Object self = getAttribute(object, property, propertyNode);
            right = assignop.getArity() == 1 ? operators.tryAssignOverload(node, assignop, self) :
                operators.tryAssignOverload(node, assignop, self, right);
            if (right == JexlOperator.ASSIGN) {
                return self;
            }
        }

        final JexlOperator operator = propertyNode != null && propertyNode.jjtGetParent() instanceof ASTArrayAccess
                                      ? JexlOperator.ARRAY_SET : JexlOperator.PROPERTY_SET;

        setAttribute(object, property, right, propertyNode, operator);
        return right; // 4
    }

    @Override
    protected Object[] visit(ASTArguments node, Object data) {
        int childCount = node.jjtGetNumChildren();
        if (childCount > 0) {
            List<Object> av = new ArrayList<Object> (childCount);
            for (int i = 0; i < childCount; i++) {
                JexlNode child = node.jjtGetChild(i);
                if (child instanceof ASTEnumerationNode || child instanceof ASTEnumerationReference) {
                    Iterator<?> it = (Iterator<?>) child.jjtAccept(this, data);
                    if (it != null) {
                       try {
                           while (it.hasNext()) {
                               Object entry = it.next();
                               av.add(entry);
                           }
                       } finally {
                           closeIfSupported(it);
                       }
                    }
                } else {
                    Object entry = child.jjtAccept(this, data);
                    av.add(entry);
                }
            }
            return av.toArray();
        } else {
            return EMPTY_PARAMS;
        }
    }

    @Override
    protected Object visit(final ASTMethodNode node, Object data) {
        return visit(node, null, data);
    }

    /**
     * Execute a method call, ie syntactically written as name.call(...).
     * @param node the actual method call node
     * @param object non null when name.call is an antish variable
     * @param data the context
     * @return the method call result
     */
    private Object visit(final ASTMethodNode node, Object object, Object data) {
        // left contains the reference to the method
        final JexlNode methodNode = node.jjtGetChild(0);
        Object method;
        // 1: determine object and method or functor
        if (methodNode instanceof ASTIdentifierAccess) {
            method = methodNode;
            if (object == null) {
                object = data;
                if (object == null) {
                    // no object, we fail
                    return node.isSafeLhs(jexl.safe)
                        ? null
                        : unsolvableMethod(methodNode, "<null>.<?>(...)");
                }
            } else {
                // edge case of antish var used as functor
                method = object;
            }
        } else {
            method = methodNode.jjtAccept(this, data);
        }
        Object result = method;
        for (int a = 1; a < node.jjtGetNumChildren(); ++a) {
            if (result == null) {
                // no method, we fail// variable unknown in context and not a local
                return node.isSafeLhs(jexl.safe)
                        ? null
                        : unsolvableMethod(methodNode, "<?>.<null>(...)");
            }
            ASTArguments argNode = (ASTArguments) node.jjtGetChild(a);
            result = call(node, object, result, argNode);
            object = result;
        }
        return result;
    }

    @Override
    protected Object visit(ASTFunctionNode node, Object data) {
        ASTIdentifier functionNode = (ASTIdentifier) node.jjtGetChild(0);
        String nsid = functionNode.getNamespace();
        Object namespace = (nsid != null)? resolveNamespace(nsid, node) : context;
        ASTArguments argNode = (ASTArguments) node.jjtGetChild(1);
        return call(node, namespace, functionNode, argNode);
    }

    /**
     * Calls a method (or function).
     * <p>
     * Method resolution is a follows:
     * 1 - attempt to find a method in the target passed as parameter;
     * 2 - if this fails, seeks a JexlScript or JexlMethod or a duck-callable* as a property of that target;
     * 3 - if this fails, narrow the arguments and try again 1
     * 4 - if this fails, seeks a context or arithmetic method with the proper name taking the target as first argument;
     * </p>
     * *duck-callable: an object where a "call" function exists
     *
     * @param node    the method node
     * @param target  the target of the method, what it should be invoked upon
     * @param functor the object carrying the method or function or the method identifier
     * @param argNode the node carrying the arguments
     * @return the result of the method invocation
     */
    protected Object call(final JexlNode node, Object target, Object functor, final ASTArguments argNode) {
        cancelCheck(node);
        // evaluate the arguments
        final Object[] argv = visit(argNode, null);
        // get the method name if identifier
        final int symbol;
        final String methodName;
        boolean cacheable = cache;
        boolean isavar = false;
        if (functor instanceof ASTIdentifier) {
            // function call, target is context or namespace (if there was one)
            ASTIdentifier methodIdentifier = (ASTIdentifier) functor;
            symbol = methodIdentifier.getSymbol();
            methodName = methodIdentifier.getName();
            functor = null;
            // is it a global or local variable ?
            if (target == context) {
                if (symbol >= 0 && frame.has(symbol)) {
                    functor = frame.get(symbol);
                    isavar = functor != null;
                } else if (context.has(methodName)) {
                    functor = context.get(methodName);
                    isavar = functor != null;
                }
                // name is a variable, cant be cached
                cacheable &= !isavar;
            }
        } else if (functor instanceof ASTIdentifierAccess) {
            // a method call on target
            methodName = ((ASTIdentifierAccess) functor).getName();
            symbol = -1;
            functor = null;
            cacheable = true;
        } else if (functor != null) {
            // ...(x)(y)
            symbol = -1 - 1; // -2;
            methodName = null;
            cacheable = false;
        } else if (!node.isSafeLhs(jexl.safe)) {
            return unsolvableMethod(node, "?(...)");
        } else {
            // safe lhs
            return null;
        }

        // solving the call site
        CallDispatcher call = new CallDispatcher(node, cacheable);
        try {
            // do we have a  cached version method/function name ?
            Object eval = call.tryEval(target, methodName, argv);
            if (JexlEngine.TRY_FAILED != eval) {
                return eval;
            }
            boolean functorp = false;
            boolean narrow = false;
            // pseudo loop to try acquiring methods without and with argument narrowing
            while (true) {
                call.narrow = narrow;
                // direct function or method call
                if (functor == null || functorp) {
                    // try a method or function from context
                    if (call.isTargetMethod(target, methodName, argv)) {
                        return call.eval(methodName);
                    }
                    if (target == context) {
                        // solve 'null' namespace
                        Object namespace = resolveNamespace(null, node);
                        if (namespace != null
                            && namespace != context
                            && call.isTargetMethod(namespace, methodName, argv)) {
                            return call.eval(methodName);
                        }
                        // do not try context function since this was attempted
                        // 10 lines above...; solve as an arithmetic function
                        if (call.isArithmeticMethod(methodName, argv)) {
                            return call.eval(methodName);
                        }
                        // could not find a method, try as a property of a non-context target (performed once)
                    } else {
                        // try prepending target to arguments and look for
                        // applicable method in context...
                        Object[] pargv = functionArguments(target, narrow, argv);
                        if (call.isContextMethod(methodName, pargv)) {
                            return call.eval(methodName);
                        }
                        // ...or arithmetic
                        if (call.isArithmeticMethod(methodName, pargv)) {
                            return call.eval(methodName);
                        }
                        // the method may also be a functor stored in a property of the target
                        if (!narrow) {
                            JexlPropertyGet get = uberspect.getPropertyGet(target, methodName);
                            if (get != null) {
                                functor = get.tryInvoke(target, methodName);
                                functorp = functor != null;
                            }
                        }
                    }
                }
                // this may happen without the above when we are chaining call like x(a)(b)
                // or when a var/symbol or antish var is used as a "function" name
                if (functor != null) {
                    // lambda, script or jexl method will do
                    if (functor instanceof JexlScript) {
                        JexlScript s = (JexlScript) functor;
                        boolean varArgs = s.isVarArgs();
                        if (!varArgs) {
                            String[] params = s.getUnboundParameters();
                            int paramCount = params != null ? params.length : 0;
                            int argCount = argv != null ? argv.length : 0;
                            if (argCount > paramCount)
                                return unsolvableMethod(node, "(...)");
                        }
                        return s.execute(context, argv);
                    }
                    if (functor instanceof JexlMethod) {
                        return ((JexlMethod) functor).invoke(target, argv);
                    }
                    final String mCALL = "call";
                    // may be a generic callable, try a 'call' method
                    if (call.isTargetMethod(functor, mCALL, argv)) {
                        return call.eval(mCALL);
                    }
                    // functor is a var, may be method is a global one ?
                    if (isavar && target == context) {
                        if (call.isContextMethod(methodName, argv)) {
                            return call.eval(methodName);
                        }
                        if (call.isArithmeticMethod(methodName, argv)) {
                            return call.eval(methodName);
                        }
                    }
                    // try prepending functor to arguments and look for
                    // context or arithmetic function called 'call'
                    Object[] pargv = functionArguments(functor, narrow, argv);
                    if (call.isContextMethod(mCALL, pargv)) {
                        return call.eval(mCALL);
                    }
                    if (call.isArithmeticMethod(mCALL, pargv)) {
                        return call.eval(mCALL);
                    }
                }
                // if we did not find an exact method by name and we haven't tried yet,
                // attempt to narrow the parameters and if this succeeds, try again in next loop
                if (!narrow && arithmetic.narrowArguments(argv)) {
                    narrow = true;
                    continue;
                } else {
                    break;
                }
            }
            // we have either evaluated and returned or no method was found
            return node.isSafeLhs(jexl.safe)
                    ? null
                    : unsolvableMethod(node, methodName);
        } catch (JexlException xthru) {
            throw xthru;
        } catch (Exception xany) {
            throw invocationException(node, methodName, xany);
        }
    }

    @Override
    protected Object visit(ASTConstructorNode node, Object data) {
        if (isCancelled()) {
            throw new JexlException.Cancel(node);
        }
        // first child is class or class name
        final Object target = node.jjtGetChild(0).jjtAccept(this, data);
        // get the ctor args
        int argc = node.jjtGetNumChildren() - 1;
        Object[] argv = argc > 0 ? new Object[argc] : EMPTY_PARAMS;
        for (int i = 0; i < argc; i++) {
            argv[i] = node.jjtGetChild(i + 1).jjtAccept(this, data);
        }

        try {
            boolean cacheable = cache;
            // attempt to reuse last funcall cached in volatile JexlNode.value
            if (cacheable) {
                Object cached = node.jjtGetValue();
                if (cached instanceof Funcall) {
                    Object eval = ((Funcall) cached).tryInvoke(this, null, target, argv);
                    if (JexlEngine.TRY_FAILED != eval) {
                        return eval;
                    }
                }
            }
            boolean narrow = false;
            JexlMethod ctor = null;
            Funcall funcall = null;
            while (true) {
                // try as stated
                ctor = uberspect.getConstructor(target, argv);
                if (ctor != null) {
                    if (cacheable && ctor.isCacheable()) {
                        funcall = new Funcall(ctor, narrow);
                    }
                    break;
                }
                // try with prepending context as first argument
                Object[] nargv = callArguments(context, narrow, argv);
                ctor = uberspect.getConstructor(target, nargv);
                if (ctor != null) {
                    if (cacheable && ctor.isCacheable()) {
                        funcall = new ContextualCtor(ctor, narrow);
                    }
                    argv = nargv;
                    break;
                }
                // if we did not find an exact method by name and we haven't tried yet,
                // attempt to narrow the parameters and if this succeeds, try again in next loop
                if (!narrow && arithmetic.narrowArguments(argv)) {
                    narrow = true;
                    continue;
                }
                // we are done trying
                break;
            }
            // we have either evaluated and returned or might have found a ctor
            if (ctor != null) {
                Object eval = ctor.invoke(target, argv);
                // cache executor in volatile JexlNode.value
                if (funcall != null) {
                    node.jjtSetValue(funcall);
                }
                return eval;
            }
            String tstr = target != null ? target.toString() : "?";
            return unsolvableMethod(node, tstr);
        } catch (JexlException xthru) {
            throw xthru;
        } catch (Exception xany) {
            String tstr = target != null ? target.toString() : "?";
            throw invocationException(node, tstr, xany);
        }
    }

    @Override
    protected Object visit(ASTQualifiedConstructorNode node, Object data) {
        if (isCancelled()) {
            throw new JexlException.Cancel(node);
        }
        // first child is class or class name
        final Class target = (Class) node.jjtGetChild(0).jjtAccept(this, data);
        // get the ctor args
        int argc = node.jjtGetNumChildren() - 1;
        Object[] argv = argc > 0 ? new Object[argc] : EMPTY_PARAMS;
        for (int i = 0; i < argc; i++) {
            argv[i] = node.jjtGetChild(i + 1).jjtAccept(this, data);
        }

        try {
            boolean cacheable = cache;
            // attempt to reuse last funcall cached in volatile JexlNode.value
            if (cacheable) {
                Object cached = node.jjtGetValue();
                if (cached instanceof Funcall) {
                    Object eval = ((Funcall) cached).tryInvoke(this, null, target, argv);
                    if (JexlEngine.TRY_FAILED != eval) {
                        return eval;
                    }
                }
            }
            boolean narrow = false;
            JexlMethod ctor = null;
            Funcall funcall = null;
            while (true) {
                // try as stated
                ctor = uberspect.getConstructor(target, argv);
                if (ctor != null) {
                    if (cacheable && ctor.isCacheable()) {
                        funcall = new Funcall(ctor, narrow);
                    }
                    break;
                }
                // try with prepending context as first argument
                Object[] nargv = callArguments(context, narrow, argv);
                ctor = uberspect.getConstructor(target, nargv);
                if (ctor != null) {
                    if (cacheable && ctor.isCacheable()) {
                        funcall = new ContextualCtor(ctor, narrow);
                    }
                    argv = nargv;
                    break;
                }
                // if we did not find an exact method by name and we haven't tried yet,
                // attempt to narrow the parameters and if this succeeds, try again in next loop
                if (!narrow && arithmetic.narrowArguments(argv)) {
                    narrow = true;
                    continue;
                }
                // we are done trying
                break;
            }
            // we have either evaluated and returned or might have found a ctor
            if (ctor != null) {
                Object eval = ctor.invoke(target, argv);
                // cache executor in volatile JexlNode.value
                if (funcall != null) {
                    node.jjtSetValue(funcall);
                }
                return eval;
            }
            String tstr = target != null ? target.toString() : "?";
            return unsolvableMethod(node, tstr);
        } catch (JexlException.Method xmethod) {
            throw xmethod;
        } catch (Exception xany) {
            String tstr = target != null ? target.toString() : "?";
            throw invocationException(node, tstr, xany);
        }
    }

    @Override
    protected Object visit(ASTArrayConstructorNode node, Object data) {
        if (isCancelled()) {
            throw new JexlException.Cancel(node);
        }
        // first child is class or class name
        final Class target = (Class) node.jjtGetChild(0).jjtAccept(this, data);
        // get the dimensions
        int argc = node.jjtGetNumChildren() - 1;
        int[] argv = new int[argc];
        for (int i = 0; i < argc; i++) {
            argv[i] = arithmetic.toInteger(node.jjtGetChild(i + 1).jjtAccept(this, data));
        }
        try {
            return Array.newInstance(target, argv);
        } catch (Exception xany) {
            String tstr = target != null ? target.toString() : "?";
            throw invocationException(node, tstr, xany);
        }
    }

    @Override
    protected Object visit(ASTInitializedArrayConstructorNode node, Object data) {
        if (isCancelled()) {
            throw new JexlException.Cancel(node);
        }
        // first child is class or class name
        final Class target = (Class) node.jjtGetChild(0).jjtAccept(this, data);
        // get the length of the array
        int argc = node.jjtGetNumChildren() - 1;
        try {
            Object result = Array.newInstance(target, argc);
            for (int i = 0; i < argc; i++) {
                Array.set(result, i, node.jjtGetChild(i + 1).jjtAccept(this, data));
            }
            return result;
        } catch (Exception xany) {
            String tstr = target != null ? target.toString() : "?";
            throw invocationException(node, tstr, xany);
        }
    }

    /**
     * Gets an attribute of an object.
     *
     * @param object    to retrieve value from
     * @param attribute the attribute of the object, e.g. an index (1, 0, 2) or key for a map
     * @return the attribute value
     */
    public Object getAttribute(Object object, Object attribute) {
        return getAttribute(object, attribute, null);
    }

    /**
     * Gets an attribute of an object.
     *
     * @param object    to retrieve value from
     * @param attribute the attribute of the object, e.g. an index (1, 0, 2) or key for a map
     * @param node      the node that evaluated as the object
     * @return the attribute value
     */
    protected Object getAttribute(Object object, Object attribute, JexlNode node) {
        if (object == null) {
            throw new JexlException(node, "object is null");
        }
        cancelCheck(node);
        final JexlOperator operator = node != null && node.jjtGetParent() instanceof ASTArrayAccess
                ? JexlOperator.ARRAY_GET : JexlOperator.PROPERTY_GET;
        Object result = operators.tryOverload(node, operator, object, attribute);
        if (result != JexlEngine.TRY_FAILED) {
            return result;
        }
        Exception xcause = null;
        try {
            // attempt to reuse last executor cached in volatile JexlNode.value
            if (node != null && cache) {
                Object cached = node.jjtGetValue();
                if (cached instanceof JexlPropertyGet) {
                    JexlPropertyGet vg = (JexlPropertyGet) cached;
                    Object value = vg.tryInvoke(object, attribute);
                    if (!vg.tryFailed(value)) {
                        return value;
                    }
                }
            }
            // resolve that property
            List<PropertyResolver> resolvers = uberspect.getResolvers(operator, object);
            JexlPropertyGet vg = uberspect.getPropertyGet(resolvers, object, attribute);
            if (vg != null) {
                Object value = vg.invoke(object);
                // cache executor in volatile JexlNode.value
                if (node != null && cache && vg.isCacheable()) {
                    node.jjtSetValue(vg);
                }
                return value;
            }
        } catch (Exception xany) {
            xcause = xany;
        }
        // lets fail
        if (node != null) {
            boolean safe = (node instanceof ASTIdentifierAccess) && ((ASTIdentifierAccess) node).isSafe();
            if (safe) {
                return null;
            } else {
                String attrStr = attribute != null ? attribute.toString() : null;
                return unsolvableProperty(node, attrStr, true, xcause);
            }
        } else {
            // direct call
            String error = "unable to get object property"
                    + ", class: " + object.getClass().getName()
                    + ", property: " + attribute;
            throw new UnsupportedOperationException(error, xcause);
        }
    }

    /**
     * Sets an attribute of an object.
     *
     * @param object    to set the value to
     * @param attribute the attribute of the object, e.g. an index (1, 0, 2) or key for a map
     * @param value     the value to assign to the object's attribute
     */
    public void setAttribute(Object object, Object attribute, Object value) {
        setAttribute(object, attribute, value, null, JexlOperator.PROPERTY_SET);
    }

    /**
     * Sets an attribute of an object.
     *
     * @param object    to set the value to
     * @param attribute the attribute of the object, e.g. an index (1, 0, 2) or key for a map
     * @param value     the value to assign to the object's attribute
     * @param node      the node that evaluated as the object
     */
    protected void setAttribute(Object object, Object attribute, Object value, JexlNode node, JexlOperator operator) {
        cancelCheck(node);
        Object result = operators.tryOverload(node, operator, object, attribute, value);
        if (result != JexlEngine.TRY_FAILED) {
            return;
        }
        Exception xcause = null;
        try {
            // check if we need to typecast value first
            Class type = object != null ? object.getClass() : null;
            if (type != null && type.isArray()) {
                type = arithmetic.getWrapperClass(type.getComponentType());
                if (!type.isInstance(value)) {
                    if (arithmetic.isStrict()) {
                        value = arithmetic.implicitCast(type, value);
                    } else {
                        value = arithmetic.cast(type, value);
                    }
                }
            }
            // attempt to reuse last executor cached in volatile JexlNode.value
            if (node != null && cache) {
                Object cached = node.jjtGetValue();
                if (cached instanceof JexlPropertySet) {
                    JexlPropertySet setter = (JexlPropertySet) cached;
                    Object eval = setter.tryInvoke(object, attribute, value);
                    if (!setter.tryFailed(eval)) {
                        return;
                    }
                }
            }
            List<PropertyResolver> resolvers = uberspect.getResolvers(operator, object);
            JexlPropertySet vs = uberspect.getPropertySet(resolvers, object, attribute, value);
            // if we can't find an exact match, narrow the value argument and try again
            if (vs == null) {
                // replace all numbers with the smallest type that will fit
                Object[] narrow = {value};
                if (arithmetic.narrowArguments(narrow)) {
                    vs = uberspect.getPropertySet(resolvers, object, attribute, narrow[0]);
                }
            }
            if (vs != null) {
                // cache executor in volatile JexlNode.value
                vs.invoke(object, value);
                if (node != null && cache && vs.isCacheable()) {
                    node.jjtSetValue(vs);
                }
                return;
            }
        } catch (Exception xany) {
            xcause = xany;
        }
        // lets fail
        if (node != null) {
            String attrStr = attribute != null ? attribute.toString() : null;
            unsolvableProperty(node, attrStr, true, xcause);
        } else {
            // direct call
            String error = "unable to set object property"
                    + ", class: " + object.getClass().getName()
                    + ", property: " + attribute
                    + ", argument: " + value.getClass().getSimpleName();
            throw new UnsupportedOperationException(error, xcause);
        }
    }

    @Override
    protected Object visit(ASTJxltLiteral node, Object data) {
        TemplateEngine.TemplateExpression tp = (TemplateEngine.TemplateExpression) node.jjtGetValue();
        if (tp == null) {
            TemplateEngine jxlt = jexl.jxlt();
            tp = jxlt.parseExpression(node.jexlInfo(), node.getLiteral(), frame != null ? frame.getScope() : null);
            node.jjtSetValue(tp);
        }
        if (tp != null) {
            return tp.evaluate(frame, context);
        }
        return null;
    }

    @Override
    protected Object visit(ASTAnnotation node, Object data) {
        throw new UnsupportedOperationException(ASTAnnotation.class.getName() + ": Not supported.");
    }

    @Override
    protected Object visit(ASTAnnotatedStatement node, Object data) {
        return processAnnotation(node, 0, data);
    }

    /**
     * Processes an annotated statement.
     * @param stmt the statement
     * @param index the index of the current annotation being processed
     * @param data the contextual data
     * @return  the result of the statement block evaluation
     */
    protected Object processAnnotation(final ASTAnnotatedStatement stmt, final int index, final Object data) {
        // are we evaluating the block ?
        final int last = stmt.jjtGetNumChildren() - 1;
        if (index == last) {
            JexlNode block = stmt.jjtGetChild(last);
            // if the context has changed, might need a new interpreter
            final JexlArithmetic jexla = arithmetic.options(context);
            if (jexla != arithmetic) {
                if (!arithmetic.getClass().equals(jexla.getClass())) {
                    logger.warn("expected arithmetic to be " + arithmetic.getClass().getSimpleName()
                            + ", got " + jexla.getClass().getSimpleName()
                    );
                }
                Interpreter ii = new Interpreter(Interpreter.this, jexla);
                Object r = block.jjtAccept(ii, data);
                if (ii.isCancelled()) {
                    Interpreter.this.cancel();
                }
                return r;
            } else {
                return block.jjtAccept(Interpreter.this, data);
            }
        }
        // tracking whether we processed the annotation
        final boolean[] processed = new boolean[]{false};
        final Callable<Object> jstmt = new Callable<Object>() {
            @Override
            public Object call() throws Exception {
                processed[0] = true;
                try {
                    return processAnnotation(stmt, index + 1, data);
                } catch (JexlException.Return xreturn) {
                    return xreturn;
                } catch (JexlException.Break xbreak) {
                    return xbreak;
                } catch (JexlException.Continue xcontinue) {
                    return xcontinue;
                } catch (JexlException.Remove xremove) {
                    return xremove;
                }
            }
        };
        // the annotation node and name
        final ASTAnnotation anode = (ASTAnnotation) stmt.jjtGetChild(index);
        final String aname = anode.getName();
        // evaluate the arguments
        Object[] argv = anode.jjtGetNumChildren() > 0
                        ? visit((ASTArguments) anode.jjtGetChild(0), null) : null;
        // wrap the future, will recurse through annotation processor
        Object result;
        try {
            result = processAnnotation(aname, argv, jstmt);
            // not processing an annotation is an error
            if (!processed[0]) {
                return annotationError(anode, aname, null);
            }
        } catch (JexlException xany) {
            throw xany;
        } catch (Exception xany) {
            return annotationError(anode, aname, xany);
        }
        // the caller may return a return, break or continue
        if (result instanceof JexlException) {
            throw (JexlException) result;
        }
        return result;
    }

    /**
     * Delegates the annotation processing to the JexlContext if it is an AnnotationProcessor.
     * @param annotation    the annotation name
     * @param args          the annotation arguments
     * @param stmt          the statement / block that was annotated
     * @return the result of statement.call()
     * @throws Exception if anything goes wrong
     */
    protected Object processAnnotation(String annotation, Object[] args, Callable<Object> stmt) throws Exception {
        return context instanceof JexlContext.AnnotationProcessor
                ? ((JexlContext.AnnotationProcessor) context).processAnnotation(annotation, args, stmt)
                : stmt.call();
    }

    protected Iterator<?> prepareIndexedIterator(JexlNode node, Object iterableValue) {

        if (iterableValue != null) {
            Object forEach = operators.tryOverload(node, JexlOperator.FOR_EACH_INDEXED, iterableValue);
            Iterator<?> itemsIterator = forEach instanceof Iterator
                                    ? (Iterator<?>) forEach
                                    : uberspect.getIndexedIterator(iterableValue);
            return itemsIterator;
        }

        return null;
    }

    protected abstract class IteratorBase implements Iterator<Object>, AutoCloseable {

        protected final Iterator<?> itemsIterator;
        protected final JexlNode node;

        protected int i;

        protected IteratorBase(Iterator<?> iterator, JexlNode projection) {
            itemsIterator = iterator;
            node = projection;

            i = 0;
        }

        protected Object[] prepareArgs(ASTJexlLambda lambda, Object data) {

            int argCount = lambda.getArgCount();
            boolean varArgs = lambda.isVarArgs();

            Object[] argv = null;

            if (argCount == 0) {
                argv = EMPTY_PARAMS;
            } else if (argCount == 1) {
                argv = new Object[] {data};
            } else if (!varArgs && data instanceof Object[]) {
                int len = ((Object[]) data).length;
                if (argCount > len) {
                    argv = new Object[len + 1];
                    argv[0] = i;
                    System.arraycopy(data, 0, argv, 1, len);
                } else if (argCount == len) {
                    argv = (Object[]) data;
                } else {
                    argv = new Object[] {i, data};
                }
            } else {
                argv = new Object[] {i, data};
            }

            return argv;
        }

        @Override
        public void close() {
            closeIfSupported(itemsIterator);
        }
    }

    public class ProjectionIterator extends IteratorBase {

        protected Map<Integer,Closure> scripts;

        protected ProjectionIterator(Iterator<?> iterator, JexlNode projection) {
            super(iterator, projection);

            scripts = new HashMap<Integer,Closure> ();
            i = -1;
        }

        protected Object evaluateProjection(int i, Object data) {
            JexlNode child = node.jjtGetChild(i);

            if (child instanceof ASTJexlLambda) {
                ASTJexlLambda lambda = (ASTJexlLambda) child;
                Closure c = scripts.get(i);
                if (c == null) {
                    c = new Closure(Interpreter.this, lambda);
                    scripts.put(i, c);
                }
                Object[] argv = prepareArgs(lambda, data);
                return c.execute(null, argv);
            } else {
                return child.jjtAccept(Interpreter.this, data);
            }
        }

        @Override
        public boolean hasNext() {
            return itemsIterator.hasNext();
        }

        @Override
        public Object next() {

            cancelCheck(node);

            Object data = itemsIterator.next();

            i += 1;

            // can have multiple nodes
            int numChildren = node.jjtGetNumChildren();

            if (numChildren == 1) {
                return evaluateProjection(0, data);
            } else {
                List<Object> value = new ArrayList(numChildren);
                for (int child = 0; child < numChildren; child++) {
                    value.add(evaluateProjection(child, data));
                }
                return Collections.unmodifiableList(value);
            }
        }

        @Override
        public void remove() {
            itemsIterator.remove();
        }
    }

    @Override
    protected Object visit(ASTProjectionNode node, Object data) {
        Iterator<?> itemsIterator = prepareIndexedIterator(node, data);
        return itemsIterator != null ? new ProjectionIterator(itemsIterator, node) : null;
    }

    public class MapProjectionIterator extends ProjectionIterator {

        protected MapProjectionIterator(Iterator<?> iterator, JexlNode projection) {
            super(iterator, projection);
        }

        @Override
        public Object next() {

            cancelCheck(node);

            Object data = itemsIterator.next();

            i += 1;

            Object key = evaluateProjection(0, data);
            Object value = evaluateProjection(1, data);

            return new AbstractMap.SimpleImmutableEntry<Object,Object> (key, value);
        }
    }

    @Override
    protected Object visit(ASTMapProjectionNode node, Object data) {
        Iterator<?> itemsIterator = prepareIndexedIterator(node, data);
        return itemsIterator != null ? new MapProjectionIterator(itemsIterator, node) : null;
    }

    public class SelectionIterator extends IteratorBase {

        protected final Closure closure;

        protected Object nextItem;
        protected boolean hasNextItem;

        protected SelectionIterator(Iterator<?> iterator, ASTJexlLambda filter) {
            super(iterator, filter);
            closure = new Closure(Interpreter.this, filter);
        }

        protected void findNextItem() {
            if (!itemsIterator.hasNext()) {
                hasNextItem = false;
                nextItem = null;
            } else {
                Object data = null;
                boolean selected = false;

                do {
                    data = itemsIterator.next();
                    Object[] argv = prepareArgs((ASTJexlLambda) node, data);
                    selected = arithmetic.toBoolean(closure.execute(null, argv));
                } while (!selected && itemsIterator.hasNext());

                if (selected) {
                    hasNextItem = true;
                    nextItem = data;
                }
            }
        }

        @Override
        public boolean hasNext() {

            if (!hasNextItem)
                findNextItem();

            return hasNextItem;
        }

        @Override
        public Object next() {
            cancelCheck(node);

            if (!hasNextItem)
                findNextItem();

            if (!hasNextItem)
                throw new NoSuchElementException();

            i += 1;
            hasNextItem = false;

            return nextItem;
        }

        @Override
        public void remove() {
            itemsIterator.remove();
        }
    }

    public class StopCountIterator extends IteratorBase {

        protected final int limit;

        protected StopCountIterator(Iterator<?> iterator, JexlNode node, int stopCount) {
            super(iterator, node);
            limit = stopCount;
        }

        @Override
        public boolean hasNext() {
            return itemsIterator.hasNext() && i < limit;
        }

        @Override
        public Object next() {
            cancelCheck(node);

            if (!hasNext())
                throw new NoSuchElementException();

            i += 1;

            return itemsIterator.next();
        }

        @Override
        public void remove() {
            itemsIterator.remove();
        }
    }

    public class StartCountIterator extends IteratorBase {

        protected StartCountIterator(Iterator<?> iterator, JexlNode node, int startCount) {
            super(iterator, node);

            if (startCount > 0)
                skipItems(startCount);
        }

        protected void skipItems(int skipCount) {
            while (i < skipCount) {
                if (hasNext()) {
                    next();
                } else {
                    break;
                }
            }
        }

        @Override
        public boolean hasNext() {
            return itemsIterator.hasNext();
        }

        @Override
        public Object next() {
            cancelCheck(node);

            if (!hasNext())
                throw new NoSuchElementException();

            i += 1;

            return itemsIterator.next();
        }

        @Override
        public void remove() {
            itemsIterator.remove();
        }
    }

    @Override
    protected Object visit(ASTSelectionNode node, Object data) {
        JexlNode child = node.jjtGetChild(0);

        if (child instanceof ASTStopCountNode) {
            int stopCount = (Integer) child.jjtAccept(this, null);
            Iterator<?> itemsIterator = prepareIndexedIterator(child, data);
            return itemsIterator != null ? new StopCountIterator(itemsIterator, node, stopCount) : null;
        } else if (child instanceof ASTStartCountNode) {
            int startCount = (Integer) child.jjtAccept(this, null);
            Iterator<?> itemsIterator = prepareIndexedIterator(child, data);
            return itemsIterator != null ? new StartCountIterator(itemsIterator, node, startCount) : null;
        }

        ASTJexlLambda script = (ASTJexlLambda) child;
        Iterator<?> itemsIterator = prepareIndexedIterator(child, data);
        return itemsIterator != null ? new SelectionIterator(itemsIterator, script) : null;
    }

    @Override
    protected Object visit(ASTStartCountNode node, Object data) {
        JexlNode child = node.jjtGetChild(0);
        Integer startCount = arithmetic.toInteger(child.jjtAccept(this, null));
        return startCount;
    }

    @Override
    protected Object visit(ASTStopCountNode node, Object data) {
        JexlNode child = node.jjtGetChild(0);
        Integer stopCount = arithmetic.toInteger(child.jjtAccept(this, null));
        return stopCount;
    }

    @Override
    protected Object visit(ASTReductionNode node, Object data) {
        int numChildren = node.jjtGetNumChildren();

        ASTJexlLambda reduction = null;
        Object result = null;

        if (numChildren > 1) {
            result = node.jjtGetChild(0).jjtAccept(this, null);
            reduction = (ASTJexlLambda) node.jjtGetChild(1);
        } else {
            reduction = (ASTJexlLambda) node.jjtGetChild(0);
        }

        Iterator<?> itemsIterator = prepareIndexedIterator(node, data);

        if (itemsIterator != null) {
            try {
                Closure closure = new Closure(this, reduction);

                boolean varArgs = reduction.isVarArgs();
                int argCount = reduction.getArgCount();

                int i = 0;

                while (itemsIterator.hasNext()) {
                    Object value = itemsIterator.next();

                    Object[] argv = null;

                    if (argCount == 0) {
                        argv = EMPTY_PARAMS;
                    } else if (argCount == 1) {
                        argv = new Object[] {result};
                    } else if (argCount == 2) {
                        argv = new Object[] {result, value};
                    } else if (argCount == 3) {
                        argv = new Object[] {result, i, value};
                    } else if (value instanceof Map.Entry<?,?>) {
                        Map.Entry<?,?> entry = (Map.Entry<?,?>) value;
                        argv = new Object[] {result, i, entry.getKey(), entry.getValue()};
                    } else if (!varArgs && value instanceof Object[]) {

                        int len = ((Object[]) value).length;
                        if (argCount > len + 1) {
                           argv = new Object[len + 2];
                           argv[0] = result;
                           argv[2] = i;
                           System.arraycopy(value, 0, argv, 2, len);
                        } else if (argCount == len + 1) {
                           argv = new Object[len + 1];
                           argv[0] = result;
                           System.arraycopy(value, 0, argv, 1, len);
                        } else {
                           argv = new Object[] {result, i, value};
                        }

                    } else {
                        argv = new Object[] {result, i, value};
                    }

                    result = closure.execute(null, argv);

                    i += 1;
                }
            } finally {
                closeIfSupported(itemsIterator);
            }
        }

        return result;
    }

}<|MERGE_RESOLUTION|>--- conflicted
+++ resolved
@@ -2074,19 +2074,11 @@
     }
 
     @Override
-<<<<<<< HEAD
-    protected Object visit(ASTVar node, Object data) {
-        return visit((ASTIdentifier) node, data);
-    }
-
-    @Override
     protected Object visit(ASTExtVar node, Object data) {
         return visit((ASTIdentifier) node, data);
     }
 
     @Override
-=======
->>>>>>> d23fc99a
     protected Object visit(ASTReferenceExpression node, Object data) {
         return node.jjtGetChild(0).jjtAccept(this, data);
     }
@@ -2102,7 +2094,7 @@
             return null;
         }
     }
-    
+
     @Override
     protected Object visit(ASTIdentifier node, Object data) {
         cancelCheck(node);
@@ -2144,7 +2136,7 @@
                 && !(context.has(name))
                 && !node.isTernaryProtected()) {
                 return jexl.safe
-                        ? null 
+                        ? null
                         : unsolvableVariable(node, name, !(node.getSymbol() >= 0 || context.has(name)));
             }
             return value;
@@ -2584,14 +2576,9 @@
                 // check we are not assigning a symbol itself
                 if (last < 0) {
                     if (assignop != null) {
-<<<<<<< HEAD
-                        Object self = frame.get(symbol);
+                        Object self = getVariable(frame, var);
                         right = assignop.getArity() == 1 ? operators.tryAssignOverload(node, assignop, self) :
                             operators.tryAssignOverload(node, assignop, self, right);
-=======
-                        Object self = getVariable(frame, var);
-                        right = operators.tryAssignOverload(node, assignop, self, right);
->>>>>>> d23fc99a
                         if (right == JexlOperator.ASSIGN) {
                             return self;
                         }
