--- conflicted
+++ resolved
@@ -542,7 +542,6 @@
     protected Object visit(final ASTISNode node, final Object data) {
         final Object left = node.jjtGetChild(0).jjtAccept(this, data);
         final Object right = node.jjtGetChild(1).jjtAccept(this, data);
-<<<<<<< HEAD
         return left == right;
     }
 
@@ -606,7 +605,7 @@
                            ? arithmetic.toBoolean(result)
                            : arithmetic.equals(left, right);
                 } catch (ArithmeticException xrt) {
-                    throw new JexlException(node, "== error", xrt);
+                    throw new JexlException(findNullOperand(node, left, right), "== error", xrt);
                 }
             });
         } else {
@@ -617,22 +616,14 @@
                        ? arithmetic.toBoolean(result)
                        : arithmetic.equals(left, right);
             } catch (ArithmeticException xrt) {
-                throw new JexlException(node, "== error", xrt);
-            }
-=======
-        try {
-            final Object result = operators.tryOverload(node, JexlOperator.EQ, left, right);
-            return result != JexlEngine.TRY_FAILED ? result : arithmetic.equals(left, right);
-        } catch (final ArithmeticException xrt) {
-            throw new JexlException(findNullOperand(node, left, right), "== error", xrt);
->>>>>>> 73bb932e
+                throw new JexlException(findNullOperand(node, left, right), "== error", xrt);
+            }
         }
     }
 
     @Override
     protected Object visit(final ASTNENode node, final Object data) {
         final Object left = node.jjtGetChild(0).jjtAccept(this, data);
-<<<<<<< HEAD
         JexlNode operand = node.jjtGetChild(1);
         if (operand instanceof ASTSetOperand) {
             return checkSetOperand(node, (ASTSetOperand) operand, left, data, (right) -> {
@@ -642,7 +633,7 @@
                            ? !arithmetic.toBoolean(result)
                            : !arithmetic.equals(left, right);
                 } catch (final ArithmeticException xrt) {
-                    throw new JexlException(node, "!= error", xrt);
+                    throw new JexlException(findNullOperand(node, left, right), "!= error", xrt);
                 }
             });
         } else {
@@ -653,26 +644,14 @@
                        ? !arithmetic.toBoolean(result)
                        : !arithmetic.equals(left, right);
             } catch (final ArithmeticException xrt) {
-                JexlNode xnode = findNullOperand(xrt, node, left, right);
-                throw new JexlException(xnode, "!= error", xrt);
-            }
-=======
-        final Object right = node.jjtGetChild(1).jjtAccept(this, data);
-        try {
-            final Object result = operators.tryOverload(node, JexlOperator.EQ, left, right);
-            return result != JexlEngine.TRY_FAILED
-                   ? !arithmetic.toBoolean(result)
-                   : !arithmetic.equals(left, right);
-        } catch (final ArithmeticException xrt) {
-            throw new JexlException(findNullOperand(node, left, right), "!= error", xrt);
->>>>>>> 73bb932e
+                throw new JexlException(findNullOperand(node, left, right), "!= error", xrt);
+            }
         }
     }
 
     @Override
     protected Object visit(final ASTGENode node, final Object data) {
         final Object left = node.jjtGetChild(0).jjtAccept(this, data);
-<<<<<<< HEAD
         JexlNode operand = node.jjtGetChild(1);
         if (operand instanceof ASTSetOperand) {
             return checkSetOperand(node, (ASTSetOperand) operand, left, data, (right) -> {
@@ -682,7 +661,7 @@
                            ? arithmetic.toBoolean(result)
                            : arithmetic.greaterThanOrEqual(left, right);
                 } catch (ArithmeticException xrt) {
-                    throw new JexlException(node, ">= error", xrt);
+                    throw new JexlException(findNullOperand(node, left, right), ">= error", xrt);
                 }
             });
         } else {
@@ -693,25 +672,14 @@
                        ? arithmetic.toBoolean(result) 
                        : arithmetic.greaterThanOrEqual(left, right);
             } catch (ArithmeticException xrt) {
-                throw new JexlException(node, ">= error", xrt);
-            }
-=======
-        final Object right = node.jjtGetChild(1).jjtAccept(this, data);
-        try {
-            final Object result = operators.tryOverload(node, JexlOperator.GTE, left, right);
-            return result != JexlEngine.TRY_FAILED
-                   ? result
-                   : arithmetic.greaterThanOrEqual(left, right);
-        } catch (final ArithmeticException xrt) {
-            throw new JexlException(findNullOperand(node, left, right), ">= error", xrt);
->>>>>>> 73bb932e
+                throw new JexlException(findNullOperand(node, left, right), ">= error", xrt);
+            }
         }
     }
 
     @Override
     protected Object visit(final ASTGTNode node, final Object data) {
         final Object left = node.jjtGetChild(0).jjtAccept(this, data);
-<<<<<<< HEAD
         JexlNode operand = node.jjtGetChild(1);
         if (operand instanceof ASTSetOperand) {
             return checkSetOperand(node, (ASTSetOperand) operand, left, data, (right) -> {
@@ -721,7 +689,7 @@
                            ? arithmetic.toBoolean(result)
                            : arithmetic.greaterThan(left, right);
                 } catch (ArithmeticException xrt) {
-                    throw new JexlException(node, "> error", xrt);
+                    throw new JexlException(findNullOperand(node, left, right), "> error", xrt);
                 }
             });
         } else {
@@ -732,25 +700,14 @@
                        ? arithmetic.toBoolean(result)
                        : arithmetic.greaterThan(left, right);
             } catch (ArithmeticException xrt) {
-                throw new JexlException(node, "> error", xrt);
-            }
-=======
-        final Object right = node.jjtGetChild(1).jjtAccept(this, data);
-        try {
-            final Object result = operators.tryOverload(node, JexlOperator.GT, left, right);
-            return result != JexlEngine.TRY_FAILED
-                   ? result
-                   : arithmetic.greaterThan(left, right);
-        } catch (final ArithmeticException xrt) {
-            throw new JexlException(findNullOperand(node, left, right), "> error", xrt);
->>>>>>> 73bb932e
+                throw new JexlException(findNullOperand(node, left, right), "> error", xrt);
+            }
         }
     }
 
     @Override
     protected Object visit(final ASTLENode node, final Object data) {
         final Object left = node.jjtGetChild(0).jjtAccept(this, data);
-<<<<<<< HEAD
         JexlNode operand = node.jjtGetChild(1);
         if (operand instanceof ASTSetOperand) {
             return checkSetOperand(node, (ASTSetOperand) operand, left, data, (right) -> {
@@ -760,7 +717,7 @@
                            ? arithmetic.toBoolean(result)
                            : arithmetic.lessThanOrEqual(left, right);
                 } catch (ArithmeticException xrt) {
-                    throw new JexlException(node, "<= error", xrt);
+                    throw new JexlException(findNullOperand(node, left, right), "<= error", xrt);
                 }
             });
         } else {
@@ -771,25 +728,14 @@
                        ? arithmetic.toBoolean(result)
                        : arithmetic.lessThanOrEqual(left, right);
             } catch (ArithmeticException xrt) {
-                throw new JexlException(node, "<= error", xrt);
-            }
-=======
-        final Object right = node.jjtGetChild(1).jjtAccept(this, data);
-        try {
-            final Object result = operators.tryOverload(node, JexlOperator.LTE, left, right);
-            return result != JexlEngine.TRY_FAILED
-                   ? result
-                   : arithmetic.lessThanOrEqual(left, right);
-        } catch (final ArithmeticException xrt) {
-            throw new JexlException(findNullOperand(node, left, right), "<= error", xrt);
->>>>>>> 73bb932e
+                throw new JexlException(findNullOperand(node, left, right), "<= error", xrt);
+            }
         }
     }
 
     @Override
     protected Object visit(final ASTLTNode node, final Object data) {
         final Object left = node.jjtGetChild(0).jjtAccept(this, data);
-<<<<<<< HEAD
         JexlNode operand = node.jjtGetChild(1);
         if (operand instanceof ASTSetOperand) {
             return checkSetOperand(node, (ASTSetOperand) operand, left, data, (right) -> {
@@ -799,7 +745,7 @@
                            ? arithmetic.toBoolean(result)
                            : arithmetic.lessThan(left, right);
                 } catch (ArithmeticException xrt) {
-                    throw new JexlException(node, "< error", xrt);
+                    throw new JexlException(findNullOperand(node, left, right), "< error", xrt);
                 }
             });
         } else {
@@ -810,18 +756,8 @@
                        ? arithmetic.toBoolean(result)
                        : arithmetic.lessThan(left, right);
             } catch (ArithmeticException xrt) {
-                throw new JexlException(node, "< error", xrt);
-            }
-=======
-        final Object right = node.jjtGetChild(1).jjtAccept(this, data);
-        try {
-            final Object result = operators.tryOverload(node, JexlOperator.LT, left, right);
-            return result != JexlEngine.TRY_FAILED
-                   ? result
-                   : arithmetic.lessThan(left, right);
-        } catch (final ArithmeticException xrt) {
-            throw new JexlException(findNullOperand(node, left, right), "< error", xrt);
->>>>>>> 73bb932e
+                throw new JexlException(findNullOperand(node, left, right), "< error", xrt);
+            }
         }
     }
 
