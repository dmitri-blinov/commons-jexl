--- conflicted
+++ resolved
@@ -1221,7 +1221,7 @@
         while (when = (Boolean) node.jjtGetChild(1).jjtAccept(this, data)) {
             try {
                 // Execute loop body
-                if (node.jjtGetNumChildren() > 3) 
+                if (node.jjtGetNumChildren() > 3)
                     result = node.jjtGetChild(3).jjtAccept(this, data);
             } catch (JexlException.Break stmtBreak) {
                 String target = stmtBreak.getLabel();
@@ -1246,7 +1246,7 @@
     @Override
     protected Object visit(ASTForInitializationNode node, Object data) {
         Object result = null;
-        if (node.jjtGetNumChildren() > 0) 
+        if (node.jjtGetNumChildren() > 0)
             result = node.jjtGetChild(0).jjtAccept(this, data);
         return result;
     }
@@ -1254,7 +1254,7 @@
     @Override
     protected Object visit(ASTForTerminationNode node, Object data) {
         Boolean result = Boolean.TRUE;
-        if (node.jjtGetNumChildren() > 0) 
+        if (node.jjtGetNumChildren() > 0)
             result = arithmetic.toBoolean(node.jjtGetChild(0).jjtAccept(this, data));
         return result;
     }
@@ -1262,7 +1262,7 @@
     @Override
     protected Object visit(ASTForIncrementNode node, Object data) {
         Object result = null;
-        if (node.jjtGetNumChildren() > 0) 
+        if (node.jjtGetNumChildren() > 0)
             result = node.jjtGetChild(0).jjtAccept(this, data);
         return result;
     }
@@ -1444,7 +1444,7 @@
             throw e;
         } catch (Throwable t) {
             // if there is no catch block just rethrow
-            if (num < 3) 
+            if (num < 3)
                 throw t;
             // Set catch variable
             node.jjtGetChild(1).jjtAccept(this, t);
@@ -1497,7 +1497,7 @@
             throw e;
         } catch (Throwable t) {
             // if there is no catch block just rethrow
-            if (num < 4) 
+            if (num < 4)
                 InterpreterBase.<RuntimeException>doThrow(t);
             // set catch variable
             node.jjtGetChild(2).jjtAccept(this, t);
@@ -1556,7 +1556,7 @@
         }
         return null;
     }
- 
+
     @Override
     protected Object visit(ASTWhileStatement node, Object data) {
         Object result = null;
@@ -1662,7 +1662,7 @@
                         throw new JexlException(node, "== error", xrt);
                     }
                 }
-                if (matched) 
+                if (matched)
                     result = child.jjtAccept(this, data);
             }
             // otherwise jump to default case
@@ -1671,7 +1671,7 @@
                     JexlNode child = node.jjtGetChild(i);
                     if (child instanceof ASTSwitchStatementDefault)
                         matched = true;
-                    if (matched) 
+                    if (matched)
                         result = child.jjtAccept(this, data);
                 }
             }
@@ -2186,7 +2186,7 @@
                 && node.jjtGetChild(which) instanceof ASTIdentifier
                 && ((ASTIdentifier) node.jjtGetChild(which)).getSymbol() >= 0);
     }
-    
+
     /**
      * Evaluates an access identifier based on the 2 main implementations;
      * static (name or numbered identifier) or dynamic (jxlt).
@@ -2229,20 +2229,15 @@
         Object id = evalIdentifier(node);
         return getAttribute(data, id, node);
     }
-    
+
     @Override
     protected Object visit(ASTReference node, Object data) {
         cancelCheck(node);
         final int numChildren = node.jjtGetNumChildren();
         final JexlNode parent = node.jjtGetParent();
         // pass first piece of data in and loop through children
-<<<<<<< HEAD
         Object object = data;
         JexlNode objectNode = null;
-=======
-        Object object = null;
-        JexlNode objectNode;
->>>>>>> 23c45771
         JexlNode ptyNode = null;
         StringBuilder ant = null;
         boolean antish = !(parent instanceof ASTReference);
@@ -2344,7 +2339,7 @@
         }
         return object;
     }
-    
+
     @Override
     protected Object visit(ASTMultipleIdentifier node, Object data) {
         return null;
