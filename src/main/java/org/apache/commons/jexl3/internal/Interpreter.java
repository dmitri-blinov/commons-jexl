/*
 * Licensed to the Apache Software Foundation (ASF) under one or more
 * contributor license agreements.  See the NOTICE file distributed with
 * this work for additional information regarding copyright ownership.
 * The ASF licenses this file to You under the Apache License, Version 2.0
 * (the "License"); you may not use this file except in compliance with
 * the License.  You may obtain a copy of the License at
 *
 *      http://www.apache.org/licenses/LICENSE-2.0
 *
 * Unless required by applicable law or agreed to in writing, software
 * distributed under the License is distributed on an "AS IS" BASIS,
 * WITHOUT WARRANTIES OR CONDITIONS OF ANY KIND, either express or implied.
 * See the License for the specific language governing permissions and
 * limitations under the License.
 */
//CSOFF: FileLength
package org.apache.commons.jexl3.internal;

import org.apache.commons.jexl3.JexlArithmetic;
import org.apache.commons.jexl3.JexlContext;
import org.apache.commons.jexl3.JexlEngine;
import org.apache.commons.jexl3.JexlException;
import org.apache.commons.jexl3.JexlInfo;
import org.apache.commons.jexl3.JexlOperator;
import org.apache.commons.jexl3.JexlOptions;
import org.apache.commons.jexl3.JexlScript;
import org.apache.commons.jexl3.JxltEngine;

import org.apache.commons.jexl3.introspection.JexlMethod;

import org.apache.commons.jexl3.parser.ASTAddNode;
import org.apache.commons.jexl3.parser.ASTAndNode;
import org.apache.commons.jexl3.parser.ASTAnnotatedStatement;
import org.apache.commons.jexl3.parser.ASTAnnotation;
import org.apache.commons.jexl3.parser.ASTArguments;
import org.apache.commons.jexl3.parser.ASTArrayAccess;
import org.apache.commons.jexl3.parser.ASTArrayAccessSafe;
import org.apache.commons.jexl3.parser.ASTArrayConstructorNode;
import org.apache.commons.jexl3.parser.ASTArrayLiteral;
import org.apache.commons.jexl3.parser.ASTArrayOpenDimension;
import org.apache.commons.jexl3.parser.ASTAssertStatement;
import org.apache.commons.jexl3.parser.ASTAssignment;
import org.apache.commons.jexl3.parser.ASTAttributeReference;
import org.apache.commons.jexl3.parser.ASTBitwiseAndNode;
import org.apache.commons.jexl3.parser.ASTBitwiseComplNode;
import org.apache.commons.jexl3.parser.ASTBitwiseOrNode;
import org.apache.commons.jexl3.parser.ASTBitwiseXorNode;
import org.apache.commons.jexl3.parser.ASTBlock;
import org.apache.commons.jexl3.parser.ASTBooleanLiteral;
import org.apache.commons.jexl3.parser.ASTBreak;
import org.apache.commons.jexl3.parser.ASTCastNode;
import org.apache.commons.jexl3.parser.ASTCatchBlock;
import org.apache.commons.jexl3.parser.ASTClassLiteral;
import org.apache.commons.jexl3.parser.ASTConstructorNode;
import org.apache.commons.jexl3.parser.ASTContinue;
import org.apache.commons.jexl3.parser.ASTCurrentNode;
import org.apache.commons.jexl3.parser.ASTDecrementNode;
import org.apache.commons.jexl3.parser.ASTDecrementPostfixNode;
import org.apache.commons.jexl3.parser.ASTDivNode;
import org.apache.commons.jexl3.parser.ASTDoWhileStatement;
import org.apache.commons.jexl3.parser.ASTEQNode;
import org.apache.commons.jexl3.parser.ASTERNode;
import org.apache.commons.jexl3.parser.ASTEWNode;
import org.apache.commons.jexl3.parser.ASTElvisNode;
import org.apache.commons.jexl3.parser.ASTEmptyFunction;
import org.apache.commons.jexl3.parser.ASTEnumerationNode;
import org.apache.commons.jexl3.parser.ASTEnumerationReference;
import org.apache.commons.jexl3.parser.ASTExpressionStatement;
import org.apache.commons.jexl3.parser.ASTExtVar;
import org.apache.commons.jexl3.parser.ASTFieldAccess;
import org.apache.commons.jexl3.parser.ASTForStatement;
import org.apache.commons.jexl3.parser.ASTForInitializationNode;
import org.apache.commons.jexl3.parser.ASTForTerminationNode;
import org.apache.commons.jexl3.parser.ASTForIncrementNode;
import org.apache.commons.jexl3.parser.ASTForeachStatement;
import org.apache.commons.jexl3.parser.ASTForeachVar;
import org.apache.commons.jexl3.parser.ASTFunctionNode;
import org.apache.commons.jexl3.parser.ASTFunctionStatement;
import org.apache.commons.jexl3.parser.ASTGENode;
import org.apache.commons.jexl3.parser.ASTGTNode;
import org.apache.commons.jexl3.parser.ASTIdentifier;
import org.apache.commons.jexl3.parser.ASTIdentifierAccess;
import org.apache.commons.jexl3.parser.ASTIdentifierAccessJxlt;
import org.apache.commons.jexl3.parser.ASTIncrementNode;
import org.apache.commons.jexl3.parser.ASTIncrementPostfixNode;
import org.apache.commons.jexl3.parser.ASTIndirectNode;
import org.apache.commons.jexl3.parser.ASTInitialization;
import org.apache.commons.jexl3.parser.ASTInitializedArrayConstructorNode;
import org.apache.commons.jexl3.parser.ASTInitializedCollectionConstructorNode;
import org.apache.commons.jexl3.parser.ASTInitializedMapConstructorNode;
import org.apache.commons.jexl3.parser.ASTInlineFieldEntry;
import org.apache.commons.jexl3.parser.ASTInlineFieldNEEntry;
import org.apache.commons.jexl3.parser.ASTInlineFieldNullEntry;
import org.apache.commons.jexl3.parser.ASTInlinePropertyAssignment;
import org.apache.commons.jexl3.parser.ASTInlinePropertyArrayEntry;
import org.apache.commons.jexl3.parser.ASTInlinePropertyArrayNullEntry;
import org.apache.commons.jexl3.parser.ASTInlinePropertyArrayNEEntry;
import org.apache.commons.jexl3.parser.ASTInlinePropertyEntry;
import org.apache.commons.jexl3.parser.ASTInlinePropertyNEEntry;
import org.apache.commons.jexl3.parser.ASTInlinePropertyNullEntry;
import org.apache.commons.jexl3.parser.ASTInnerConstructorNode;
import org.apache.commons.jexl3.parser.ASTIfStatement;
import org.apache.commons.jexl3.parser.ASTIOFNode;
import org.apache.commons.jexl3.parser.ASTISNode;
import org.apache.commons.jexl3.parser.ASTJexlLambda;
import org.apache.commons.jexl3.parser.ASTJexlScript;
import org.apache.commons.jexl3.parser.ASTJxltLiteral;
import org.apache.commons.jexl3.parser.ASTLENode;
import org.apache.commons.jexl3.parser.ASTLTNode;
import org.apache.commons.jexl3.parser.ASTMapEntry;
import org.apache.commons.jexl3.parser.ASTMapEntryLiteral;
import org.apache.commons.jexl3.parser.ASTMapEnumerationNode;
import org.apache.commons.jexl3.parser.ASTMapLiteral;
import org.apache.commons.jexl3.parser.ASTMapProjectionNode;
import org.apache.commons.jexl3.parser.ASTMethodNode;
import org.apache.commons.jexl3.parser.ASTMethodReference;
import org.apache.commons.jexl3.parser.ASTModNode;
import org.apache.commons.jexl3.parser.ASTMulNode;
import org.apache.commons.jexl3.parser.ASTMultipleAssignment;
import org.apache.commons.jexl3.parser.ASTMultipleIdentifier;
import org.apache.commons.jexl3.parser.ASTMultipleVarStatement;
import org.apache.commons.jexl3.parser.ASTMultiVar;
import org.apache.commons.jexl3.parser.ASTNEAssignment;
import org.apache.commons.jexl3.parser.ASTNENode;
import org.apache.commons.jexl3.parser.ASTNEWNode;
import org.apache.commons.jexl3.parser.ASTNINode;
import org.apache.commons.jexl3.parser.ASTNIOFNode;
import org.apache.commons.jexl3.parser.ASTNRNode;
import org.apache.commons.jexl3.parser.ASTNSWNode;
import org.apache.commons.jexl3.parser.ASTNotNode;
import org.apache.commons.jexl3.parser.ASTNullAssignment;
import org.apache.commons.jexl3.parser.ASTNullLiteral;
import org.apache.commons.jexl3.parser.ASTNullpNode;
import org.apache.commons.jexl3.parser.ASTNumberLiteral;
import org.apache.commons.jexl3.parser.ASTOrNode;
import org.apache.commons.jexl3.parser.ASTPipeNode;
import org.apache.commons.jexl3.parser.ASTPointerNode;
import org.apache.commons.jexl3.parser.ASTProjectionNode;
import org.apache.commons.jexl3.parser.ASTQualifiedConstructorNode;
import org.apache.commons.jexl3.parser.ASTRangeNode;
import org.apache.commons.jexl3.parser.ASTReference;
import org.apache.commons.jexl3.parser.ASTEnclosedExpression;
import org.apache.commons.jexl3.parser.ASTRegexLiteral;
import org.apache.commons.jexl3.parser.ASTRemove;
import org.apache.commons.jexl3.parser.ASTReturnStatement;
import org.apache.commons.jexl3.parser.ASTSWNode;
import org.apache.commons.jexl3.parser.ASTSelectionNode;
import org.apache.commons.jexl3.parser.ASTSetAddNode;
import org.apache.commons.jexl3.parser.ASTSetAndNode;
import org.apache.commons.jexl3.parser.ASTSetDivNode;
import org.apache.commons.jexl3.parser.ASTSetLiteral;
import org.apache.commons.jexl3.parser.ASTSetModNode;
import org.apache.commons.jexl3.parser.ASTSetMultNode;
import org.apache.commons.jexl3.parser.ASTSetOperand;
import org.apache.commons.jexl3.parser.ASTSetOrNode;
import org.apache.commons.jexl3.parser.ASTSetSubNode;
import org.apache.commons.jexl3.parser.ASTSetShiftLeftNode;
import org.apache.commons.jexl3.parser.ASTSetShiftRightNode;
import org.apache.commons.jexl3.parser.ASTSetShiftRightUnsignedNode;
import org.apache.commons.jexl3.parser.ASTSetXorNode;
import org.apache.commons.jexl3.parser.ASTShiftLeftNode;
import org.apache.commons.jexl3.parser.ASTShiftRightNode;
import org.apache.commons.jexl3.parser.ASTShiftRightUnsignedNode;
import org.apache.commons.jexl3.parser.ASTSimpleLambda;
import org.apache.commons.jexl3.parser.ASTSizeFunction;
import org.apache.commons.jexl3.parser.ASTStartCountNode;
import org.apache.commons.jexl3.parser.ASTStopCountNode;
import org.apache.commons.jexl3.parser.ASTStringLiteral;
import org.apache.commons.jexl3.parser.ASTStringBuilderLiteral;
import org.apache.commons.jexl3.parser.ASTSubNode;
import org.apache.commons.jexl3.parser.ASTSwitchCaseLabel;
import org.apache.commons.jexl3.parser.ASTSwitchExpression;
import org.apache.commons.jexl3.parser.ASTSwitchExpressionCase;
import org.apache.commons.jexl3.parser.ASTSwitchExpressionDefault;
import org.apache.commons.jexl3.parser.ASTSwitchStatement;
import org.apache.commons.jexl3.parser.ASTSwitchStatementCase;
import org.apache.commons.jexl3.parser.ASTSwitchStatementDefault;
import org.apache.commons.jexl3.parser.ASTSynchronizedStatement;
import org.apache.commons.jexl3.parser.ASTTernaryNode;
import org.apache.commons.jexl3.parser.ASTTextBlockLiteral;
import org.apache.commons.jexl3.parser.ASTThisNode;
import org.apache.commons.jexl3.parser.ASTThrowStatement;
import org.apache.commons.jexl3.parser.ASTTryStatement;
import org.apache.commons.jexl3.parser.ASTTryVar;
import org.apache.commons.jexl3.parser.ASTTryWithResourceStatement;
import org.apache.commons.jexl3.parser.ASTTryResource;
import org.apache.commons.jexl3.parser.ASTTypeLiteral;
import org.apache.commons.jexl3.parser.ASTUnaryMinusNode;
import org.apache.commons.jexl3.parser.ASTUnaryPlusNode;
import org.apache.commons.jexl3.parser.ASTUnderscoreLiteral;
import org.apache.commons.jexl3.parser.ASTVar;
import org.apache.commons.jexl3.parser.ASTVarStatement;
import org.apache.commons.jexl3.parser.ASTWhileStatement;
import org.apache.commons.jexl3.parser.ASTYieldStatement;
import org.apache.commons.jexl3.parser.JexlNode;

import java.util.Collection;
import java.util.Collections;
import java.util.HashMap;
import java.util.Iterator;
import java.util.List;
import java.util.ArrayList;
import java.util.Set;
import java.util.Map;
import java.util.AbstractMap;
import java.util.NoSuchElementException;
import java.util.concurrent.Callable;
import java.util.function.Predicate;

import java.lang.reflect.Array;
/**
 * An interpreter of JEXL syntax.
 *
 * @since 2.0
 */
public class Interpreter extends InterpreterBase {
    /** Frame height. */
    protected int fp = 0;
    /** Symbol values. */
    protected final Frame frame;
    /** Block micro-frames. */
    protected LexicalFrame block = null;
    /** Current evaluation target. */
    protected Object current = null;

    /**
     * The thread local interpreter.
     */
    protected static final java.lang.ThreadLocal<Interpreter> INTER =
                       new java.lang.ThreadLocal<>();

    /**
     * Creates an interpreter.
     * @param engine   the engine creating this interpreter
     * @param aContext the evaluation context, global variables, methods and functions
     * @param opts     the evaluation options, flags modifying evaluation behavior
     * @param eFrame   the evaluation frame, arguments and local variables
     */
    protected Interpreter(final Engine engine, final JexlOptions opts, final JexlContext aContext, final Frame eFrame) {
        this(engine, opts, aContext, eFrame, null);
    }

    /**
     * Creates an interpreter.
     * @param engine   the engine creating this interpreter
     * @param aContext the evaluation context, global variables, methods and functions
     * @param opts     the evaluation options, flags modifying evaluation behavior
     * @param eFrame   the evaluation frame, arguments and local variables
     * @param current  the current evaluation object
     */
    protected Interpreter(final Engine engine, final JexlOptions opts, final JexlContext aContext, final Frame eFrame, 
                          final Object current) {
        super(engine, opts, aContext);
        this.frame = eFrame;
        this.current = current;
    }

    /**
     * Copy constructor.
     * @param ii  the interpreter to copy
     * @param jexla the arithmetic instance to use (or null)
     */
    protected Interpreter(final Interpreter ii, final JexlArithmetic jexla) {
        super(ii, jexla);
        frame = ii.frame;
        block = ii.block != null? new LexicalFrame(ii.block) : null;
    }

    /**
     * Swaps the current thread local interpreter.
     * @param inter the interpreter or null
     * @return the previous thread local interpreter
     */
    protected Interpreter putThreadInterpreter(final Interpreter inter) {
        final Interpreter pinter = INTER.get();
        INTER.set(inter);
        return pinter;
    }

    /**
     * Interpret the given script/expression.
     * <p>
     * If the underlying JEXL engine is silent, errors will be logged through
     * its logger as warning.
     * @param node the script or expression to interpret.
     * @return the result of the interpretation.
     * @throws JexlException if any error occurs during interpretation.
     */
    public Object interpret(final JexlNode node) {
        JexlContext.ThreadLocal tcontext = null;
        JexlEngine tjexl = null;
        Interpreter tinter = null;
        try {
            tinter = putThreadInterpreter(this);
            if (tinter != null) {
                fp = tinter.fp + 1;
            }
            if (context instanceof JexlContext.ThreadLocal) {
                tcontext = jexl.putThreadLocal((JexlContext.ThreadLocal) context);
            }
            tjexl = jexl.putThreadEngine(jexl);
            if (fp > jexl.stackOverflow) {
                throw new JexlException.StackOverflow(node.jexlInfo(), "jexl (" + jexl.stackOverflow + ")", null);
            }
            cancelCheck(node);
<<<<<<< HEAD
            Object result = null;
            try {
                result = node.jjtAccept(this, null);
            } catch (JexlException.Return xreturn) {
                result = xreturn.getValue();
            } catch (JexlException.Yield xyield) {
                result = xyield.getValue();
            }
            // Check return type
            Scope s = frame != null ? frame.getScope() : null;
            Class type = s != null ? s.getReturnType() : null;
            if (type != null) {
                if (type == Void.TYPE) {
                    return null;
                }
                if (arithmetic.isStrict()) {
                    result = arithmetic.implicitCast(type, result);
                } else {
                    result = arithmetic.cast(type, result);
                }
                if (type.isPrimitive() && result == null) {
                    throw new JexlException(node, "not null return value required");
                }
            }
            return result;
        } catch (StackOverflowError xstack) {
=======
            return arithmetic.controlReturn(node.jjtAccept(this, null));
        } catch(final StackOverflowError xstack) {
>>>>>>> 42eefe6f
            final JexlException xjexl = new JexlException.StackOverflow(node.jexlInfo(), "jvm", xstack);
            if (!isSilent()) {
                throw xjexl.clean();
            }
            if (logger.isWarnEnabled()) {
                logger.warn(xjexl.getMessage(), xjexl.getCause());
            }
        } catch (final JexlException.Cancel xcancel) {
            // cancelled |= Thread.interrupted();
            cancelled.weakCompareAndSet(false, Thread.interrupted());
            if (isCancellable()) {
                throw xcancel.clean();
            }
        } catch (final JexlException xjexl) {
            if (!isSilent()) {
                throw xjexl.clean();
            }
            if (logger.isWarnEnabled()) {
                logger.warn(xjexl.getMessage(), xjexl.getCause());
            }
        } finally {
            // clean functors at top level
            if (fp == 0) {
                synchronized (this) {
                    if (functors != null) {
                        for (final Object functor : functors.values()) {
                            closeIfSupported(functor);
                        }
                        functors.clear();
                        functors = null;
                    }
                }
            }
            jexl.putThreadEngine(tjexl);
            if (context instanceof JexlContext.ThreadLocal) {
                jexl.putThreadLocal(tcontext);
            }
            if (tinter != null) {
                fp = tinter.fp - 1;
            }
            putThreadInterpreter(tinter);
        }
        return null;
    }

    /**
     * Gets an attribute of an object.
     *
     * @param object    to retrieve value from
     * @param attribute the attribute of the object, e.g. an index (1, 0, 2) or key for a map
     * @return the attribute value
     */
    public Object getAttribute(final Object object, final Object attribute) {
        return getAttribute(object, attribute, null);
    }

    /**
     * Sets an attribute of an object.
     *
     * @param object    to set the value to
     * @param attribute the attribute of the object, e.g. an index (1, 0, 2) or key for a map
     * @param value     the value to assign to the object's attribute
     */
    public void setAttribute(final Object object, final Object attribute, final Object value) {
        setAttribute(object, attribute, value, null, JexlOperator.PROPERTY_SET);
    }

    @Override
    protected Object visit(final ASTAddNode node, final Object data) {
        final Object left = node.jjtGetChild(0).jjtAccept(this, data);
        final Object right = node.jjtGetChild(1).jjtAccept(this, data);
        try {
            final Object result = operators.tryOverload(node, JexlOperator.ADD, left, right);
            return result != JexlEngine.TRY_FAILED ? result : arithmetic.add(left, right);
        } catch (final ArithmeticException xrt) {
            throw new JexlException(findNullOperand(node, left, right), "+ error", xrt);
        }
    }

    @Override
    protected Object visit(final ASTSubNode node, final Object data) {
        final Object left = node.jjtGetChild(0).jjtAccept(this, data);
        final Object right = node.jjtGetChild(1).jjtAccept(this, data);
        try {
            final Object result = operators.tryOverload(node, JexlOperator.SUBTRACT, left, right);
            return result != JexlEngine.TRY_FAILED ? result : arithmetic.subtract(left, right);
        } catch (final ArithmeticException xrt) {
            throw new JexlException(findNullOperand(node, left, right), "- error", xrt);
        }
    }

    @Override
    protected Object visit(final ASTMulNode node, final Object data) {
        final Object left = node.jjtGetChild(0).jjtAccept(this, data);
        final Object right = node.jjtGetChild(1).jjtAccept(this, data);
        try {
            final Object result = operators.tryOverload(node, JexlOperator.MULTIPLY, left, right);
            return result != JexlEngine.TRY_FAILED ? result : arithmetic.multiply(left, right);
        } catch (final ArithmeticException xrt) {
            throw new JexlException(findNullOperand(node, left, right), "* error", xrt);
        }
    }

    @Override
    protected Object visit(final ASTDivNode node, final Object data) {
        final Object left = node.jjtGetChild(0).jjtAccept(this, data);
        final Object right = node.jjtGetChild(1).jjtAccept(this, data);
        try {
            final Object result = operators.tryOverload(node, JexlOperator.DIVIDE, left, right);
            return result != JexlEngine.TRY_FAILED ? result : arithmetic.divide(left, right);
        } catch (final ArithmeticException xrt) {
            if (!arithmetic.isStrict()) {
                return 0.0d;
            }
            throw new JexlException(findNullOperand(node, left, right), "/ error", xrt);
        }
    }

    @Override
    protected Object visit(final ASTModNode node, final Object data) {
        final Object left = node.jjtGetChild(0).jjtAccept(this, data);
        final Object right = node.jjtGetChild(1).jjtAccept(this, data);
        try {
            final Object result = operators.tryOverload(node, JexlOperator.MOD, left, right);
            return result != JexlEngine.TRY_FAILED ? result : arithmetic.mod(left, right);
        } catch (final ArithmeticException xrt) {
            if (!arithmetic.isStrict()) {
                return 0.0d;
            }
            throw new JexlException(findNullOperand(node, left, right), "% error", xrt);
        }
    }

    @Override
    protected Object visit(final ASTShiftLeftNode node, final Object data) {
        final Object left = node.jjtGetChild(0).jjtAccept(this, data);
        final Object right = node.jjtGetChild(1).jjtAccept(this, data);
        try {
            final Object result = operators.tryOverload(node, JexlOperator.SHIFTLEFT, left, right);
            return result != JexlEngine.TRY_FAILED ? result : arithmetic.shiftLeft(left, right);
        } catch (final ArithmeticException xrt) {
            throw new JexlException(findNullOperand(node, left, right), "<< error", xrt);
        }
    }

    @Override
    protected Object visit(final ASTShiftRightNode node, final Object data) {
        final Object left = node.jjtGetChild(0).jjtAccept(this, data);
        final Object right = node.jjtGetChild(1).jjtAccept(this, data);
        try {
            final Object result = operators.tryOverload(node, JexlOperator.SHIFTRIGHT, left, right);
            return result != JexlEngine.TRY_FAILED ? result : arithmetic.shiftRight(left, right);
        } catch (final ArithmeticException xrt) {
            throw new JexlException(findNullOperand(node, left, right), ">> error", xrt);
        }
    }

    @Override
    protected Object visit(final ASTShiftRightUnsignedNode node, final Object data) {
        final Object left = node.jjtGetChild(0).jjtAccept(this, data);
        final Object right = node.jjtGetChild(1).jjtAccept(this, data);
        try {
            final Object result = operators.tryOverload(node, JexlOperator.SHIFTRIGHTU, left, right);
            return result != JexlEngine.TRY_FAILED ? result : arithmetic.shiftRightUnsigned(left, right);
        } catch (final ArithmeticException xrt) {
            throw new JexlException(findNullOperand(node, left, right), ">> error", xrt);
        }
    }

    @Override
    protected Object visit(final ASTBitwiseAndNode node, final Object data) {
        final Object left = node.jjtGetChild(0).jjtAccept(this, data);
        final Object right = node.jjtGetChild(1).jjtAccept(this, data);
        try {
            final Object result = operators.tryOverload(node, JexlOperator.AND, left, right);
            return result != JexlEngine.TRY_FAILED ? result : arithmetic.and(left, right);
        } catch (final ArithmeticException xrt) {
            throw new JexlException(findNullOperand(node, left, right), "& error", xrt);
        }
    }

    @Override
    protected Object visit(final ASTBitwiseOrNode node, final Object data) {
        final Object left = node.jjtGetChild(0).jjtAccept(this, data);
        final Object right = node.jjtGetChild(1).jjtAccept(this, data);
        try {
            final Object result = operators.tryOverload(node, JexlOperator.OR, left, right);
            return result != JexlEngine.TRY_FAILED ? result : arithmetic.or(left, right);
        } catch (final ArithmeticException xrt) {
            throw new JexlException(findNullOperand(node, left, right), "| error", xrt);
        }
    }

    @Override
    protected Object visit(final ASTBitwiseXorNode node, final Object data) {
        final Object left = node.jjtGetChild(0).jjtAccept(this, data);
        final Object right = node.jjtGetChild(1).jjtAccept(this, data);
        try {
            final Object result = operators.tryOverload(node, JexlOperator.XOR, left, right);
            return result != JexlEngine.TRY_FAILED ? result : arithmetic.xor(left, right);
        } catch (final ArithmeticException xrt) {
            throw new JexlException(findNullOperand(node, left, right), "^ error", xrt);
        }
    }

    @Override
    protected Object visit(final ASTISNode node, final Object data) {
        final Object left = node.jjtGetChild(0).jjtAccept(this, data);
        final Object right = node.jjtGetChild(1).jjtAccept(this, data);
        return left == right;
    }

    @Override
    protected Object visit(final ASTNINode node, final Object data) {
        final Object left = node.jjtGetChild(0).jjtAccept(this, data);
        final Object right = node.jjtGetChild(1).jjtAccept(this, data);
        return left != right;
    }

    /**
     * Checks relational set operand.
     * @param node        the node
     * @param operand     the set operand to check
     * @param left        the value to check operand against
     * @param data        the data
     * @param p           the predicate to check
     * @return the result
     */
    protected boolean checkSetOperand(JexlNode node, ASTSetOperand operand, Object left, Object data, Predicate<Object> p) {
        boolean any = operand.isAny();
        int numChildren = operand.jjtGetNumChildren();
        for (int i = 0; i < numChildren; i++) {
            cancelCheck(node);
            JexlNode child = operand.jjtGetChild(i);
            if (child instanceof ASTEnumerationNode || child instanceof ASTEnumerationReference) {
                Iterator<?> it = (Iterator<?>) child.jjtAccept(this, data);
                if (it != null) {
                    try {
                        while (it.hasNext()) {
                            Object right = it.next();
                            Boolean ok = p.test(right);
                            if (ok && any || !ok && !any) {
                                return ok;
                            }
                        }
                    } finally {
                        closeIfSupported(it);
                    }
                }
            } else {
                Object right = child.jjtAccept(this, data);
                Boolean ok = p.test(right);
                if (ok && any || !ok && !any) {
                    return ok;
                }
            }
        }
        return !any;
    }

    @Override
    protected Object visit(final ASTEQNode node, final Object data) {
        Object left = node.jjtGetChild(0).jjtAccept(this, data);
        JexlNode operand = node.jjtGetChild(1);
        if (operand instanceof ASTSetOperand) {
            return checkSetOperand(node, (ASTSetOperand) operand, left, data, (right) -> {
                try {
                    Object result = operators.tryOverload(node, JexlOperator.EQ, left, right);
                    return result != JexlEngine.TRY_FAILED
                           ? arithmetic.toBoolean(result)
                           : arithmetic.equals(left, right);
                } catch (ArithmeticException xrt) {
                    throw new JexlException(findNullOperand(node, left, right), "== error", xrt);
                }
            });
        } else {
            Object right = operand.jjtAccept(this, data);
            try {
                Object result = operators.tryOverload(node, JexlOperator.EQ, left, right);
                return result != JexlEngine.TRY_FAILED
                       ? arithmetic.toBoolean(result)
                       : arithmetic.equals(left, right);
            } catch (ArithmeticException xrt) {
                throw new JexlException(findNullOperand(node, left, right), "== error", xrt);
            }
        }
    }

    @Override
    protected Object visit(final ASTNENode node, final Object data) {
        final Object left = node.jjtGetChild(0).jjtAccept(this, data);
        JexlNode operand = node.jjtGetChild(1);
        if (operand instanceof ASTSetOperand) {
            return checkSetOperand(node, (ASTSetOperand) operand, left, data, (right) -> {
                try {
                    Object result = operators.tryOverload(node, JexlOperator.EQ, left, right);
                    return result != JexlEngine.TRY_FAILED
                           ? !arithmetic.toBoolean(result)
                           : !arithmetic.equals(left, right);
                } catch (final ArithmeticException xrt) {
                    throw new JexlException(findNullOperand(node, left, right), "!= error", xrt);
                }
            });
        } else {
            Object right = operand.jjtAccept(this, data);
            try {
                Object result = operators.tryOverload(node, JexlOperator.EQ, left, right);
                return result != JexlEngine.TRY_FAILED
                       ? !arithmetic.toBoolean(result)
                       : !arithmetic.equals(left, right);
            } catch (final ArithmeticException xrt) {
                throw new JexlException(findNullOperand(node, left, right), "!= error", xrt);
            }
        }
    }

    @Override
    protected Object visit(final ASTGENode node, final Object data) {
        final Object left = node.jjtGetChild(0).jjtAccept(this, data);
        JexlNode operand = node.jjtGetChild(1);
        if (operand instanceof ASTSetOperand) {
            return checkSetOperand(node, (ASTSetOperand) operand, left, data, (right) -> {
                try {
                    Object result = operators.tryOverload(node, JexlOperator.GTE, left, right);
                    return result != JexlEngine.TRY_FAILED
                           ? arithmetic.toBoolean(result)
                           : arithmetic.greaterThanOrEqual(left, right);
                } catch (ArithmeticException xrt) {
                    throw new JexlException(findNullOperand(node, left, right), ">= error", xrt);
                }
            });
        } else {
            Object right = operand.jjtAccept(this, data);
            try {
                Object result = operators.tryOverload(node, JexlOperator.GTE, left, right);
                return result != JexlEngine.TRY_FAILED
                       ? arithmetic.toBoolean(result) 
                       : arithmetic.greaterThanOrEqual(left, right);
            } catch (ArithmeticException xrt) {
                throw new JexlException(findNullOperand(node, left, right), ">= error", xrt);
            }
        }
    }

    @Override
    protected Object visit(final ASTGTNode node, final Object data) {
        final Object left = node.jjtGetChild(0).jjtAccept(this, data);
        JexlNode operand = node.jjtGetChild(1);
        if (operand instanceof ASTSetOperand) {
            return checkSetOperand(node, (ASTSetOperand) operand, left, data, (right) -> {
                try {
                    Object result = operators.tryOverload(node, JexlOperator.GT, left, right);
                    return result != JexlEngine.TRY_FAILED
                           ? arithmetic.toBoolean(result)
                           : arithmetic.greaterThan(left, right);
                } catch (ArithmeticException xrt) {
                    throw new JexlException(findNullOperand(node, left, right), "> error", xrt);
                }
            });
        } else {
            Object right = operand.jjtAccept(this, data);
            try {
                Object result = operators.tryOverload(node, JexlOperator.GT, left, right);
                return result != JexlEngine.TRY_FAILED
                       ? arithmetic.toBoolean(result)
                       : arithmetic.greaterThan(left, right);
            } catch (ArithmeticException xrt) {
                throw new JexlException(findNullOperand(node, left, right), "> error", xrt);
            }
        }
    }

    @Override
    protected Object visit(final ASTLENode node, final Object data) {
        final Object left = node.jjtGetChild(0).jjtAccept(this, data);
        JexlNode operand = node.jjtGetChild(1);
        if (operand instanceof ASTSetOperand) {
            return checkSetOperand(node, (ASTSetOperand) operand, left, data, (right) -> {
                try {
                    Object result = operators.tryOverload(node, JexlOperator.LTE, left, right);
                    return result != JexlEngine.TRY_FAILED
                           ? arithmetic.toBoolean(result)
                           : arithmetic.lessThanOrEqual(left, right);
                } catch (ArithmeticException xrt) {
                    throw new JexlException(findNullOperand(node, left, right), "<= error", xrt);
                }
            });
        } else {
            Object right = operand.jjtAccept(this, data);
            try {
                Object result = operators.tryOverload(node, JexlOperator.LTE, left, right);
                return result != JexlEngine.TRY_FAILED
                       ? arithmetic.toBoolean(result)
                       : arithmetic.lessThanOrEqual(left, right);
            } catch (ArithmeticException xrt) {
                throw new JexlException(findNullOperand(node, left, right), "<= error", xrt);
            }
        }
    }

    @Override
    protected Object visit(final ASTLTNode node, final Object data) {
        final Object left = node.jjtGetChild(0).jjtAccept(this, data);
        JexlNode operand = node.jjtGetChild(1);
        if (operand instanceof ASTSetOperand) {
            return checkSetOperand(node, (ASTSetOperand) operand, left, data, (right) -> {
                try {
                    Object result = operators.tryOverload(node, JexlOperator.LT, left, right);
                    return result != JexlEngine.TRY_FAILED
                           ? arithmetic.toBoolean(result)
                           : arithmetic.lessThan(left, right);
                } catch (ArithmeticException xrt) {
                    throw new JexlException(findNullOperand(node, left, right), "< error", xrt);
                }
            });
        } else {
            Object right = operand.jjtAccept(this, data);
            try {
                Object result = operators.tryOverload(node, JexlOperator.LT, left, right);
                return result != JexlEngine.TRY_FAILED
                       ? arithmetic.toBoolean(result)
                       : arithmetic.lessThan(left, right);
            } catch (ArithmeticException xrt) {
                throw new JexlException(findNullOperand(node, left, right), "< error", xrt);
            }
        }
    }

    @Override
    protected Object visit(final ASTSWNode node, final Object data) {
        final Object left = node.jjtGetChild(0).jjtAccept(this, data);
        JexlNode operand = node.jjtGetChild(1);
        if (operand instanceof ASTSetOperand) {
            return checkSetOperand(node, (ASTSetOperand) operand, left, data, (right) -> {
                return operators.startsWith(node, "^=", left, right);
            });
        } else {
            Object right = operand.jjtAccept(this, data);
            return operators.startsWith(node, "^=", left, right);
        }
    }

    @Override
    protected Object visit(final ASTNSWNode node, final Object data) {
        final Object left = node.jjtGetChild(0).jjtAccept(this, data);
        JexlNode operand = node.jjtGetChild(1);
        if (operand instanceof ASTSetOperand) {
            return checkSetOperand(node, (ASTSetOperand) operand, left, data, (right) -> {
                return !operators.startsWith(node, "^!", left, right);
            });
        } else {
            Object right = operand.jjtAccept(this, data);
            return !operators.startsWith(node, "^!", left, right);
        }
    }

    @Override
    protected Object visit(final ASTEWNode node, final Object data) {
        final Object left = node.jjtGetChild(0).jjtAccept(this, data);
        JexlNode operand = node.jjtGetChild(1);
        if (operand instanceof ASTSetOperand) {
            return checkSetOperand(node, (ASTSetOperand) operand, left, data, (right) -> {
                return operators.endsWith(node, "$=", left, right);
            });
        } else {
            Object right = operand.jjtAccept(this, data);
            return operators.endsWith(node, "$=", left, right);
        }
    }

    @Override
    protected Object visit(final ASTNEWNode node, final Object data) {
        final Object left = node.jjtGetChild(0).jjtAccept(this, data);
        JexlNode operand = node.jjtGetChild(1);
        if (operand instanceof ASTSetOperand) {
            return checkSetOperand(node, (ASTSetOperand) operand, left, data, (right) -> {
                return !operators.endsWith(node, "$!", left, right);
            });
        } else {
            Object right = operand.jjtAccept(this, data);
            return !operators.endsWith(node, "$!", left, right);
        }
    }

    @Override
    protected Object visit(final ASTERNode node, final Object data) {
        final Object left = node.jjtGetChild(0).jjtAccept(this, data);
        JexlNode operand = node.jjtGetChild(1);
        if (operand instanceof ASTSetOperand) {
            return checkSetOperand(node, (ASTSetOperand) operand, left, data, (right) -> {
                return operators.contains(node, "=~", right, left);
            });
        } else {
            Object right = operand.jjtAccept(this, data);
            return operators.contains(node, "=~", right, left);
        }
    }

    @Override
    protected Object visit(final ASTNRNode node, final Object data) {
        final Object left = node.jjtGetChild(0).jjtAccept(this, data);
        JexlNode operand = node.jjtGetChild(1);
        if (operand instanceof ASTSetOperand) {
            return checkSetOperand(node, (ASTSetOperand) operand, left, data, (right) -> {
                return !operators.contains(node, "!~", right, left);
            });
        } else {
            Object right = operand.jjtAccept(this, data);
            return !operators.contains(node, "!~", right, left);
        }
    }

    @Override
    protected Object visit(final ASTIOFNode node, final Object data) {
        final Object left = node.jjtGetChild(0).jjtAccept(this, data);
        if (left != null) {
            Class k = left.getClass();
            ASTTypeLiteral right = (ASTTypeLiteral) node.jjtGetChild(1);
            Class type = right.getLiteral();
            int i = right.getArray();
            while (i-- > 0) {
                if (k.isArray()) {
                    k = k.getComponentType();
                } else {
                    return Boolean.FALSE;
                }
            }
            return type == null ? Boolean.TRUE : type.isAssignableFrom(k);
        }
        return Boolean.FALSE;
    }

    @Override
    protected Object visit(final ASTNIOFNode node, final Object data) {
        final Object left = node.jjtGetChild(0).jjtAccept(this, data);
        if (left != null) {
            Class k = left.getClass();
            ASTTypeLiteral right = (ASTTypeLiteral) node.jjtGetChild(1);
            Class type = right.getLiteral();
            int i = right.getArray();
            while (i-- > 0) {
                if (k.isArray()) {
                    k = k.getComponentType();
                } else {
                    return Boolean.TRUE;
                }
            }
            return type == null ? Boolean.FALSE : !type.isAssignableFrom(k);
        }
        return Boolean.TRUE;
    }

    @Override
    protected Object visit(final ASTRangeNode node, final Object data) {
        final Object left = node.jjtGetChild(0).jjtAccept(this, data);
        final Object right = node.jjtGetChild(1).jjtAccept(this, data);
        try {
            return arithmetic.createRange(left, right);
        } catch (final ArithmeticException xrt) {
            throw new JexlException(findNullOperand(node, left, right), ".. error", xrt);
        }
    }

    @Override
    protected Object visit(final ASTUnaryMinusNode node, final Object data) {
        // use cached value if literal
        final Object value = node.jjtGetValue();
        if (value != null && !(value instanceof JexlMethod)) {
            return value;
        }
        final JexlNode valNode = node.jjtGetChild(0);
        final Object val = valNode.jjtAccept(this, data);
        try {
            final Object result = operators.tryOverload(node, JexlOperator.NEGATE, val);
            if (result != JexlEngine.TRY_FAILED) {
                return result;
            }
            Object number = arithmetic.negate(val);
            // attempt to recoerce to literal class
            // cache if number literal and negate is idempotent
            if (number instanceof Number && valNode instanceof ASTNumberLiteral) {
                number = arithmetic.narrowNumber((Number) number, ((ASTNumberLiteral) valNode).getLiteralClass());
                if (arithmetic.isNegateStable()) {
                    node.jjtSetValue(number);
                }
            }
            return number;
        } catch (final ArithmeticException xrt) {
            throw new JexlException(valNode, "- error", xrt);
        }
    }

    @Override
    protected Object visit(final ASTUnaryPlusNode node, final Object data) {
        // use cached value if literal
        final Object value = node.jjtGetValue();
        if (value != null && !(value instanceof JexlMethod)) {
            return value;
        }
        final JexlNode valNode = node.jjtGetChild(0);
        final Object val = valNode.jjtAccept(this, data);
        try {
            final Object result = operators.tryOverload(node, JexlOperator.POSITIVIZE, val);
            if (result != JexlEngine.TRY_FAILED) {
                return result;
            }
            final Object number = arithmetic.positivize(val);
            if (valNode instanceof ASTNumberLiteral
                && number instanceof Number
                && arithmetic.isPositivizeStable()) {
                node.jjtSetValue(number);
            }
            return number;
        } catch (final ArithmeticException xrt) {
            throw new JexlException(valNode, "- error", xrt);
        }
    }

    @Override
    protected Object visit(final ASTIndirectNode node, final Object data) {
        final Object val = node.jjtGetChild(0).jjtAccept(this, data);
        if (val == null) {
            if (isStrictEngine()) {
                throw new JexlException(node, "Null dereference", null);
            } else {
                return null;
            }
        }
        if (val instanceof GetPointer) {
            return ((GetPointer) val).get();
        }

        return operators.indirect(node, val);
    }

    /**
     * Declares pointer dereference operator
     */
    public interface GetPointer {
        public Object get();
    }

    /**
     * Declares pointer dereference assignment operator
     */
    public interface SetPointer {
        public void set(Object right);
    }

    /**
     * Pointer to a final local variable.
     *
     */
    public class FinalVarPointer implements GetPointer {

        protected ASTIdentifier node;

        protected FinalVarPointer(ASTIdentifier node) {
            this.node = node;
        }

        @Override
        public Object get() {
            return frame.get(node.getSymbol());
        }
    }

    /**
     * Pointer to a local variable.
     *
     */
    public class VarPointer extends FinalVarPointer implements SetPointer {

        protected VarPointer(ASTIdentifier node) {
            super(node);
        }

        @Override
        public void set(Object value) {
            executeAssign(node, node, value, null, null);
        }
    }

    /**
     * Pointer to a context variable.
     *
     */
    public class ContextVarPointer implements GetPointer, SetPointer {

        protected String name;

        protected ContextVarPointer(String name) {
            this.name = name;
        }

        @Override
        public Object get() {
            return context.get(name);
        }

        @Override
        public void set(Object value) {
            context.set(name, value);
        }
    }

    /**
     * Pointer to a bean property.
     *
     */
    public class PropertyPointer implements GetPointer, SetPointer {

        protected JexlNode propertyNode;
        protected Object object;
        protected String property;

        protected PropertyPointer(JexlNode node, Object object, String property) {
            this.propertyNode = node;
            this.object = object;
            this.property = property;
        }

        @Override
        public Object get() {
            return getAttribute(object, property, propertyNode);
        }

        @Override
        public void set(Object value) {
            setAttribute(object, property, value, propertyNode, JexlOperator.PROPERTY_SET);
        }
    }

    /**
     * Pointer to an indexed element.
     *
     */
    public class ArrayPointer implements GetPointer, SetPointer {

        protected JexlNode propertyNode;
        protected Object object;
        protected Object index;

        protected ArrayPointer(JexlNode node, Object object, Object index) {
            this.propertyNode = node;
            this.object = object;
            this.index = index;
        }

        @Override
        public Object get() {
            return getAttribute(object, index, propertyNode);
        }

        @Override
        public void set(Object value) {
            setAttribute(object, index, value, propertyNode, JexlOperator.ARRAY_SET);
        }
    }

    @Override
    protected Object visit(final ASTPointerNode node, final Object data) {
        JexlNode left = node.jjtGetChild(0);
        if (left instanceof ASTIdentifier) {
            ASTIdentifier var = (ASTIdentifier) left;
            if (data != null) {
                return new PropertyPointer(var, data, var.getName());
            } else {
                int symbol = var.getSymbol();
                if (symbol >= 0) {
                    return var.isFinal() ? new FinalVarPointer(var) : new VarPointer(var);
                } else {
                    return new ContextVarPointer(var.getName());
                }
            }
        } else {
            Object object = data;
            int last = left.jjtGetNumChildren() - 1;
            boolean antish = true;
            // 1: follow children till penultimate, resolve dot/array
            JexlNode objectNode = null;
            StringBuilder ant = null;
            int v = 1;
            // start at 1 if symbol
            for (int c = 0; c < last; ++c) {
                objectNode = left.jjtGetChild(c);
                object = objectNode.jjtAccept(this, object);
                if (object != null) {
                    // disallow mixing antish variable & bean with same root; avoid ambiguity
                    antish = false;
                } else if (antish) {
                    if (ant == null) {
                        JexlNode first = left.jjtGetChild(0);
                        if (first instanceof ASTIdentifier && ((ASTIdentifier) first).getSymbol() < 0) {
                            ant = new StringBuilder(((ASTIdentifier) first).getName());
                        } else {
                            break;
                        }
                    }
                    for (; v <= c; ++v) {
                        JexlNode child = left.jjtGetChild(v);
                        if (child instanceof ASTIdentifierAccess) {
                            ant.append('.');
                            ant.append(((ASTIdentifierAccess) objectNode).getName());
                        } else {
                            break;
                        }
                    }
                    object = context.get(ant.toString());
                } else {
                    throw new JexlException(objectNode, "illegal address");
                }
            }
            // 2: last objectNode will perform assignement in all cases
            JexlNode propertyNode = left.jjtGetChild(last);
            if (propertyNode instanceof ASTIdentifierAccess) {
                String property = String.valueOf(evalIdentifier((ASTIdentifierAccess) propertyNode));
                if (object == null) {
                    // deal with antish variable
                    if (ant != null) {
                        if (last > 0) {
                            ant.append('.');
                        }
                        ant.append(property);
                        return new ContextVarPointer(ant.toString());
                    } else {
                        return new ContextVarPointer(property);
                    }
                }
                return new PropertyPointer(propertyNode, object, property);
            } else if (propertyNode instanceof ASTArrayAccess) {
                // can have multiple nodes - either an expression, integer literal or reference
                int numChildren = propertyNode.jjtGetNumChildren() - 1;
                for (int i = 0; i < numChildren; i++) {
                    JexlNode nindex = propertyNode.jjtGetChild(i);
                    Object index = nindex.jjtAccept(this, null);
                    object = getAttribute(object, index, nindex);
                }
                propertyNode = propertyNode.jjtGetChild(numChildren);
                Object property = propertyNode.jjtAccept(this, null);
                return new ArrayPointer(propertyNode, object, property);
            } else {
                throw new JexlException(objectNode, "illegal pointer form");
            }
        }
    }

    @Override
    protected Object visit(final ASTBitwiseComplNode node, final Object data) {
        final Object arg = node.jjtGetChild(0).jjtAccept(this, data);
        try {
            Object result = operators.tryOverload(node, JexlOperator.COMPLEMENT, arg);
            return result != JexlEngine.TRY_FAILED ? result : arithmetic.complement(arg);
        } catch (ArithmeticException xrt) {
            throw new JexlException(node, "~ error", xrt);
        }
    }

    @Override
    protected Object visit(final ASTNotNode node, final Object data) {
        final Object val = node.jjtGetChild(0).jjtAccept(this, data);
        try {
            Object result = operators.tryOverload(node, JexlOperator.NOT, val);
            return result != JexlEngine.TRY_FAILED ? result : arithmetic.not(val);
        } catch (ArithmeticException xrt) {
            throw new JexlException(node, "! error", xrt);
        }
    }

    @Override
    protected Object visit(final ASTCastNode node, final Object data) {
        // Type
        ASTTypeLiteral type = (ASTTypeLiteral) node.jjtGetChild(0);
        Class c = type.getType();
        // Value
        Object val = node.jjtGetChild(1).jjtAccept(this, data);
        try {
            return arithmetic.cast(c, val);
        } catch (ArithmeticException xrt) {
            throw new JexlException(node, "cast error", xrt);
        }
    }

    @Override
    protected Object visit(final ASTEnumerationReference node, final Object data) {
        cancelCheck(node);
        final int numChildren = node.jjtGetNumChildren();
        // pass first piece of data in and loop through children
        Object object = data;
        JexlNode objectNode = null;
        for (int c = 0; c < numChildren; c++) {
            objectNode = node.jjtGetChild(c);
            // attempt to evaluate the property within the object)
            object = objectNode.jjtAccept(this, object);
            cancelCheck(node);
        }
        return object;
    }

    @Override
    protected Object visit(final ASTEnumerationNode node, final Object data) {
        JexlNode valNode = node.jjtGetChild(0);
        if (valNode instanceof ASTSimpleLambda) {
            ASTJexlLambda generator = (ASTJexlLambda) valNode;
            return new GeneratorIterator(generator);
        } else {
            Object iterableValue = valNode.jjtAccept(this, data);
            if (iterableValue != null) {
                Object forEach = operators.tryOverload(node, JexlOperator.FOR_EACH_INDEXED, iterableValue);
                Iterator<?> itemsIterator = forEach instanceof Iterator ? 
                    (Iterator<?>) forEach : 
                    uberspect.getIndexedIterator(iterableValue);
                return itemsIterator;
            } else {
                return null;
            }
        }
    }

    public class GeneratorIterator implements Iterator<Object> {

        protected final JexlNode node;
        protected final Interpreter generator;

        protected int i;
        protected boolean nextValue;
        protected Object value;

        protected GeneratorIterator(ASTJexlLambda script) {
            // Execution block is the first child
            this.node = script.jjtGetChild(0);
            Frame scope = script.createFrame(frame);
            generator = jexl.createResumableInterpreter(context, scope, options);
            i = -1;
        }

        protected void prepareNextValue() {
            try {
                i += 1;
                generator.interpret(node);
                nextValue = false;
            } catch (JexlException.Yield ex) {
                value = ex.getValue();
                nextValue = true;
            } catch (JexlException.Cancel xcancel) {
                nextValue = false;
                // cancelled |= Thread.interrupted();
                cancelled.weakCompareAndSet(false, Thread.interrupted());
                if (isCancellable()) {
                    throw xcancel.clean();
                }
            } catch (JexlException xjexl) {
                nextValue = false;
                if (!isSilent()) {
                    throw xjexl.clean();
                }
            }
        }

        @Override
        public boolean hasNext() {
            if (i == -1) {
                prepareNextValue();
            }
            return nextValue;
        }

        @Override
        public Object next() {
            cancelCheck(node);
            if (!hasNext()) {
                throw new NoSuchElementException();
            }
            Object result = value;
            prepareNextValue();
            return result;
        }

        @Override
        public void remove() throws UnsupportedOperationException {
            throw new UnsupportedOperationException();
        }
    }

    @Override
    protected Object visit(final ASTExpressionStatement node, final Object data) {
        cancelCheck(node);
        // Try unknown identifier as a method
        JexlNode child = node.jjtGetChild(0);
        if (child instanceof ASTIdentifier) {
            ASTIdentifier identifier = (ASTIdentifier) child;
            String name = identifier.getName();
            int symbol = identifier.getSymbol();
            if (symbol < 0 && !context.has(name)) {
               JexlMethod vm = uberspect.getMethod(arithmetic, name, EMPTY_PARAMS);
               if (vm != null) {
                   try {
                      Object eval = vm.invoke(arithmetic, EMPTY_PARAMS);
                      if (cache && vm.isCacheable()) {
                          Funcall funcall = new ArithmeticFuncall(vm, false);
                          identifier.jjtSetValue(funcall);
                      }
                      return eval;
                   } catch (JexlException xthru) {
                       throw xthru;
                   } catch (Exception xany) {
                       throw invocationException(identifier, name, xany);
                   }
               }
            }
        }
        return child.jjtAccept(this, data);
    }

    @Override
    protected Object visit(final ASTFunctionStatement node, final Object data) {
        cancelCheck(node);
        // Declare variable
        JexlNode left = node.jjtGetChild(0);
        left.jjtAccept(this, data);
        // Create function
        Object right = Closure.create(this, (ASTJexlLambda) node.jjtGetChild(1));
        return executeAssign(node, left, right, null, data);
    }

    @Override
    protected Object visit(final ASTIfStatement node, final Object data) {
        cancelCheck(node);
        try {
            Object condition = node.jjtGetChild(0).jjtAccept(this, null);
            if (arithmetic.toBoolean(condition)) {
                // first objectNode is true statement
                return node.jjtGetChild(1).jjtAccept(this, null);
            }
            final int numChildren = node.jjtGetNumChildren();
            if (numChildren > 2) {
                // if there is an else, execute it.
                return node.jjtGetChild(2).jjtAccept(this, null);
            }
            return null;
        } catch (JexlException.Break stmtBreak) {
            String target = stmtBreak.getLabel();
            if (target == null || !target.equals(node.getLabel())) {
                throw stmtBreak;
            }
            // break
            return null;
        } catch (ArithmeticException xrt) {
            throw new JexlException(node.jjtGetChild(0), "if error", xrt);
        }
    }

    /**
     * Base visitation for blocks.
     * @param node the block
     * @param data the usual data
     * @return the result of the last expression evaluation
     */
    private Object visitBlock(final ASTBlock node, final Object data) {
        Object result = null;
        final int numChildren = node.jjtGetNumChildren();
        for (int i = 0; i < numChildren; i++) {
            cancelCheck(node);
            try {
                result = node.jjtGetChild(i).jjtAccept(this, data);
            } catch (JexlException.Break stmtBreak) {
                String target = stmtBreak.getLabel();
                if (target != null && target.equals(node.getLabel())) {
                    break;
                } else {
                    throw stmtBreak;
                }
            }
        }
        return result;
    }

    @Override
    protected Object visit(final ASTBlock node, final Object data) {
        final int cnt = node.getSymbolCount();
        if (!options.isLexical() || cnt <= 0) {
            return visitBlock(node, data);
        }
        LexicalScope lexical = block;
        try {
            block = new LexicalFrame(frame, block);
            return visitBlock(node, data);
        } finally {
            block = block.pop();
        }
    }

    @Override
    protected Object visit(final ASTReturnStatement node, final Object data) {
        cancelCheck(node);
        final int numChildren = node.jjtGetNumChildren();
        Object val = numChildren > 0 ? node.jjtGetChild(0).jjtAccept(this, data) : null;
        throw new JexlException.Return(node, null, val);
    }

    @Override
    protected Object visit(final ASTYieldStatement node, final Object data) {
        cancelCheck(node);
        Object val = node.jjtGetChild(0).jjtAccept(this, data);
        throw new JexlException.Yield(node, null, val);
    }

    @Override
    protected Object visit(final ASTContinue node, final Object data) {
        cancelCheck(node);
        throw new JexlException.Continue(node, node.getLabel());
    }

    @Override
    protected Object visit(final ASTRemove node, final Object data) {
        cancelCheck(node);
        throw new JexlException.Remove(node, node.getLabel());
    }

    @Override
    protected Object visit(final ASTBreak node, final Object data) {
        cancelCheck(node);
        throw new JexlException.Break(node, node.getLabel());
    }

    @Override
    protected Object visit(final ASTForStatement node, final Object data) {
        cancelCheck(node);
        final boolean lexical = options.isLexical();
        if (lexical) {
              // create lexical frame
              block = new LexicalFrame(frame, block);
        }
        try {
            final int numChildren = node.jjtGetNumChildren();
            // Initialize for-loop
            Object result = node.jjtGetChild(0).jjtAccept(this, data);
            boolean when = false;
            /* third objectNode is the statement to execute */
            JexlNode statement = node.jjtGetNumChildren() > 3 ? node.jjtGetChild(3) : null;
            while (when = (Boolean) node.jjtGetChild(1).jjtAccept(this, data)) {
                cancelCheck(node);
                // Execute loop body
                if (statement != null) {
                    try {
                        result = statement.jjtAccept(this, data);
                    } catch (JexlException.Break stmtBreak) {
                        String target = stmtBreak.getLabel();
                        if (target == null || target.equals(node.getLabel())) {
                            break;
                        } else {
                            throw stmtBreak;
                        }
                    } catch (JexlException.Continue stmtContinue) {
                        String target = stmtContinue.getLabel();
                        if (target != null && !target.equals(node.getLabel())) {
                            throw stmtContinue;
                        }
                        // continue;
                    }
                }
                // for-increment node
                result = node.jjtGetChild(2).jjtAccept(this, data);
            }
            return result;
        } finally {
            // restore lexical frame
            if (lexical) {
                block = block.pop();
            }
        }
    }

    @Override
    protected Object visit(final ASTForInitializationNode node, final Object data) {
        Object result = null;
        final int num = node.jjtGetNumChildren();
        for (int i = 0; i < num; ++i) {
            cancelCheck(node);
            result = node.jjtGetChild(i).jjtAccept(this, data);
        }
        return result;
    }

    @Override
    protected Object visit(final ASTForTerminationNode node, final Object data) {
        if (node.jjtGetNumChildren() > 0) {
            return arithmetic.toBoolean(node.jjtGetChild(0).jjtAccept(this, data));
        } else {
            return Boolean.TRUE;
        }
    }

    @Override
    protected Object visit(final ASTForIncrementNode node, final Object data) {
        Object result = null;
        final int num = node.jjtGetNumChildren();
        for (int i = 0; i < num; ++i) {
            cancelCheck(node);
            result = node.jjtGetChild(i).jjtAccept(this, data);
        }
        return result;
    }

    @Override
    protected Object visit(final ASTForeachStatement node, final Object data) {
        cancelCheck(node);
        Object result = null;
        /* first objectNode is the loop variable */
        ASTForeachVar loopReference = (ASTForeachVar) node.jjtGetChild(0);
        ASTIdentifier loopVariable = (ASTIdentifier) loopReference.jjtGetChild(0);
        ASTIdentifier loopValueVariable = loopReference.jjtGetNumChildren() > 1 ? 
            (ASTIdentifier) loopReference.jjtGetChild(1) : 
            null;
        final boolean lexical = options.isLexical();// && node.getSymbolCount() > 0;
        if (lexical) {
            // create lexical frame
            final LexicalFrame locals = new LexicalFrame(frame, block);
            final int symbol = loopVariable.getSymbol();
            final boolean loopSymbol = symbol >= 0 && loopVariable instanceof ASTVar;
            if (loopSymbol && !defineVariable((ASTVar) loopVariable, locals)) {
                return redefinedVariable(node, loopVariable.getName());
            }
            if (loopValueVariable != null) {
                final int valueSymbol = loopValueVariable.getSymbol();
                if (loopSymbol && !defineVariable((ASTVar) loopValueVariable, locals)) {
                    return redefinedVariable(node, loopValueVariable.getName());
                }
            }
            block = locals;
        }

        try {
            /* second objectNode is the variable to iterate */
            final Object iterableValue = node.jjtGetChild(1).jjtAccept(this, data);
            Iterator<?> itemsIterator = null;
            // make sure there is a value to iterate on
            if (iterableValue != null) {
                if (loopValueVariable != null) {
                    // get an iterator for the collection/array etc via the introspector.
                    Object forEach = operators.tryOverload(node, JexlOperator.FOR_EACH_INDEXED, iterableValue);
                    itemsIterator = forEach instanceof Iterator ? 
                         (Iterator<?>) forEach : 
                         uberspect.getIndexedIterator(iterableValue);
                } else {
                    // get an iterator for the collection/array etc via the introspector.
                    Object forEach = operators.tryOverload(node, JexlOperator.FOR_EACH, iterableValue);
                    itemsIterator = forEach instanceof Iterator ? 
                         (Iterator<?>) forEach : 
                         uberspect.getIterator(iterableValue);
                }
            }
            if (itemsIterator != null) {
                int i = -1;
                try {
                    /* third objectNode is the statement to execute */
                    final JexlNode statement = node.jjtGetNumChildren() >= 3 ? node.jjtGetChild(2) : null;
                    while (itemsIterator.hasNext()) {
                        cancelCheck(node);
                        i += 1;
                        // set loopVariable to value of iterator
                        final Object value = itemsIterator.next();
                        if (loopValueVariable != null) {
                            if (value instanceof Map.Entry<?,?>) {
                                Map.Entry<?,?> entry = (Map.Entry<?,?>) value;
                                executeAssign(node, loopVariable, entry.getKey(), null, data);
                                executeAssign(node, loopValueVariable, entry.getValue(), null, data);
                            } else {
                                executeAssign(node, loopVariable, i, null, data);
                                executeAssign(node, loopValueVariable, value, null, data);
                            }
                        } else {
                            executeAssign(node, loopVariable, value, null, data);
                        }
                        if (statement != null) {
                            try {
                                // execute statement
                                result = statement.jjtAccept(this, data);
                            } catch (final JexlException.Break stmtBreak) {
                                String target = stmtBreak.getLabel();
                                if (target == null || target.equals(node.getLabel())) {
                                    break;
                                } else {
                                    throw stmtBreak;
                                }
                            } catch (final JexlException.Continue stmtContinue) {
                                String target = stmtContinue.getLabel();
                                if (target != null && !target.equals(node.getLabel())) {
                                    throw stmtContinue;
                                }
                                // continue
                            } catch (final JexlException.Remove stmtRemove) {
                                String target = stmtRemove.getLabel();
                                if (target != null && !target.equals(node.getLabel())) {
                                    throw stmtRemove;
                                }
                                itemsIterator.remove();
                                i -= 1;
                                // and continue
                            }
                        }
                    }
                } finally {
                    // closeable iterator handling
                    closeIfSupported(itemsIterator);
                }
            }
        } finally {
            // restore lexical frame
            if (lexical) {
                block = block.pop();
            }
        }
        return result;
    }

    @Override
    protected Object visit(ASTForeachVar node, Object data) {
        return null;
    }

    @Override
    protected Object visit(ASTTryStatement node, Object data) {
        Object result = null;
        int num = node.jjtGetNumChildren();
        try {
            // execute try block
            result = node.jjtGetChild(0).jjtAccept(this, data);
        } catch (JexlException.Break stmtBreak) {
            String target = stmtBreak.getLabel();
            if (target == null || !target.equals(node.getLabel())) {
                throw stmtBreak;
            }
            // break
        } catch (JexlException.Continue e) {
            throw e;
        } catch (JexlException.Remove e) {
            throw e;
        } catch (JexlException.Return e) {
            throw e;
        } catch (JexlException.Yield e) {
            throw e;
        } catch(JexlException.Cancel e) {
            throw e;
        } catch (Throwable t) {
            boolean catched = false;
            Throwable ex = t;
            if (t instanceof JexlException && t.getCause() instanceof ArithmeticException) {
                ex = t.getCause();
            }
            for (int i = 1; i < num; i++) {
                JexlNode cb = node.jjtGetChild(i);
                if (cb instanceof ASTCatchBlock) {
                    JexlNode catchVariable = cb.jjtGetNumChildren() > 1 ? (JexlNode) cb.jjtGetChild(0) : null;
                    if (catchVariable instanceof ASTMultiVar) {
                        List<Class> types = ((ASTMultiVar) catchVariable).getTypes();
                        for (Class type : types) {
                            if (type.isInstance(ex)) {
                                catched = true;
                                break;
                            }
                        }
                    } else if (catchVariable instanceof ASTVar) {
                        // Check exception catch type
                        Class type = ((ASTVar) catchVariable).getType();
                        if (type == null || type.isInstance(ex)) {
                            catched = true;
                        }
                    } else {
                        catched = true;
                    }
                }
                if (catched) {
                    cb.jjtAccept(this, ex);
                    break;
                }
            }
            // if there is no appropriate catch block just rethrow
            if (!catched) {
                throw t;
            }
        } finally {
            // execute finally block if any
            if (num > 1) {
                JexlNode fb = node.jjtGetChild(num - 1);
                if (!(fb instanceof ASTCatchBlock)) {
                    fb.jjtAccept(this, data);
                }
            }
        }
        return result;
    }

    @Override
    protected Object visit(ASTTryWithResourceStatement node, Object data) {
        cancelCheck(node);
        Object result = null;
        final int num = node.jjtGetNumChildren();
        try {
            ASTTryResource resReference = (ASTTryResource) node.jjtGetChild(0);
            // Last child is expression that returns the resource
            Object r = resReference.jjtGetChild(resReference.jjtGetNumChildren() - 1).jjtAccept(this, data);
            // get a resource manager for the resource via the introspector
            Object rman = operators.tryOverload(node, JexlOperator.TRY_WITH, r);
            if (JexlEngine.TRY_FAILED != rman) {
                r = rman;
            }

            ASTTryVar resDeclaration = resReference.jjtGetChild(0) instanceof ASTTryVar ? 
                (ASTTryVar) resReference.jjtGetChild(0) : 
                null;
            ASTIdentifier resVariable = resDeclaration != null ? (ASTIdentifier) resDeclaration.jjtGetChild(0) : null;
            final int symbol = resVariable != null ? resVariable.getSymbol() : -1;
            final boolean lexical = options.isLexical() && symbol >= 0;
            if (lexical) {
                // create lexical frame
                LexicalFrame locals = new LexicalFrame(frame, block);
                if (!defineVariable((ASTVar) resVariable, locals)) {
                    return redefinedVariable(node, resVariable.getName());
                }
                block = locals;
            }
            try {
                if (resReference.jjtGetNumChildren() == 2) {
                   // Set variable
                   resReference.jjtGetChild(0).jjtAccept(this, r);
                }
                try (ResourceManager rm = new ResourceManager(r)) {
                    // execute try block
                    JexlNode stmt = node.jjtGetChild(1);
                    result = stmt instanceof ASTInlinePropertyAssignment ? stmt.jjtAccept(this, r) : stmt.jjtAccept(this, data);
                }
            } finally {
                // restore lexical frame
                if (lexical) {
                    block = block.pop();
                }
            }
        } catch (JexlException.Break stmtBreak) {
            String target = stmtBreak.getLabel();
            if (target == null || !target.equals(node.getLabel())) {
                throw stmtBreak;
            }
            // break
        } catch (JexlException.Continue e) {
            throw e;
        } catch (JexlException.Remove e) {
            throw e;
        } catch (JexlException.Return e) {
            throw e;
        } catch (JexlException.Yield e) {
            throw e;
        } catch(JexlException.Cancel e) {
            throw e;
        } catch (Throwable t) {
            boolean catched = false;
            Throwable ex = t;
            if (t instanceof JexlException && t.getCause() instanceof ArithmeticException) {
                ex = t.getCause();
            }
            for (int i = 2; i < num; i++) {
                JexlNode cb = node.jjtGetChild(i);
                if (cb instanceof ASTCatchBlock) {
                    JexlNode catchVariable = cb.jjtGetNumChildren() > 1 ? (JexlNode) cb.jjtGetChild(0) : null;
                    if (catchVariable instanceof ASTMultiVar) {
                        List<Class> types = ((ASTMultiVar) catchVariable).getTypes();
                        for (Class type : types) {
                            if (type.isInstance(ex)) {
                                catched = true;
                                break;
                            }
                        }
                    } else if (catchVariable instanceof ASTVar) {
                        // Check exception catch type
                        Class type = ((ASTVar) catchVariable).getType();
                        if (type == null || type.isInstance(ex)) {
                            catched = true;
                        }
                    } else {
                        catched = true;
                    }
                }
                if (catched) {
                    cb.jjtAccept(this, ex);
                    break;
                }
            }
            // if there is no appropriate catch block just rethrow
            if (!catched) {
                InterpreterBase.<RuntimeException>doThrow(t);
            }
        } finally {
            // execute finally block if any
            if (num > 2) {
                JexlNode fb = node.jjtGetChild(num - 1);
                if (!(fb instanceof ASTCatchBlock)) {
                    fb.jjtAccept(this, data);
                }
            }
        }
        return result;
    }

    @Override
    protected Object visit(ASTTryVar node, Object data) {
        ASTIdentifier variable = (ASTIdentifier) node.jjtGetChild(0);
        executeAssign(node, variable, data, null, null);
        return null;
    }

    @Override
    protected Object visit(ASTCatchBlock node, Object data) {
        int num = node.jjtGetNumChildren();
        ASTIdentifier catchVariable = num > 1 ? (ASTIdentifier) node.jjtGetChild(0) : null;
        if (catchVariable != null) {
            final int symbol = catchVariable.getSymbol();
            final boolean lexical = options.isLexical() && symbol >= 0;
            if (lexical) {
                // create lexical frame
                LexicalFrame locals = new LexicalFrame(frame, block);
                if (!defineVariable((ASTVar) catchVariable, locals)) {
                    return redefinedVariable(node, catchVariable.getName());
                }
                block = locals;
            }
            try {
                // Set catch variable
                executeAssign(node, catchVariable, data, null, null);

                // execute catch block
                node.jjtGetChild(1).jjtAccept(this, null);
            } finally {
                // restore lexical frame
                if (lexical) {
                    block = block.pop();
                }
            }
        } else {
            // just execute catch block
            node.jjtGetChild(0).jjtAccept(this, null);
        }
        return null;
    }

    @Override
    protected Object visit(ASTTryResource node, Object data) {
        return null;
    }

    @Override
    protected Object visit(ASTThrowStatement node, Object data) {
        cancelCheck(node);
        Object val = node.jjtGetChild(0).jjtAccept(this, data);
        if (val instanceof Throwable) {
            InterpreterBase.<RuntimeException>doThrow((Throwable) val);
        }
        String message = arithmetic.toString(val);
        if (message != null) {
            throw new RuntimeException(message);
        } else {
            throw new RuntimeException();
        }
    }

    @Override
    protected Object visit(ASTAssertStatement node, Object data) {
        if (isAssertions()) {
            cancelCheck(node);
            boolean test = arithmetic.toBoolean(node.jjtGetChild(0).jjtAccept(this, data));
            if (!test) {
                if (node.jjtGetNumChildren() > 1) {
                    Object val = node.jjtGetChild(1).jjtAccept(this, data);
                    throw new AssertionError(val);
                } else {
                    throw new AssertionError();
                }
            }
        }
        return null;
    }

    @Override
    protected Object visit(final ASTWhileStatement node, final Object data) {
        cancelCheck(node);
        Object result = null;
        /* first objectNode is the condition */
        final JexlNode condition = node.jjtGetChild(0);
        while (arithmetic.toBoolean(condition.jjtAccept(this, data))) {
            cancelCheck(node);
            if (node.jjtGetNumChildren() > 1) {
                try {
                    // execute statement
                    result = node.jjtGetChild(1).jjtAccept(this, data);
                } catch (final JexlException.Break stmtBreak) {
                    String target = stmtBreak.getLabel();
                    if (target == null || target.equals(node.getLabel())) {
                        break;
                    } else {
                        throw stmtBreak;
                    }
                } catch (final JexlException.Continue stmtContinue) {
                    String target = stmtContinue.getLabel();
                    if (target != null && !target.equals(node.getLabel())) {
                        throw stmtContinue;
                    }
                    // continue
                }
            }
        }
        return result;
    }

    @Override
    protected Object visit(final ASTDoWhileStatement node, final Object data) {
        Object result = null;
        final int nc = node.jjtGetNumChildren();
        /* last objectNode is the condition */
        final JexlNode condition = node.jjtGetChild(nc - 1);
        do {
            cancelCheck(node);
            // execute statement
            if (node.jjtGetNumChildren() > 1) {
                try {
                    result = node.jjtGetChild(0).jjtAccept(this, data);
                } catch (final JexlException.Break stmtBreak) {
                    String target = stmtBreak.getLabel();
                    if (target == null || target.equals(node.getLabel())) {
                        break;
                    } else {
                        throw stmtBreak;
                    }
                } catch (final JexlException.Continue stmtContinue) {
                    String target = stmtContinue.getLabel();
                    if (target != null && !target.equals(node.getLabel())) {
                        throw stmtContinue;
                    }
                    // continue
                }
            }
        } while (arithmetic.toBoolean(condition.jjtAccept(this, data)));

        return result;
    }


    @Override
    protected Object visit(final ASTSynchronizedStatement node, final Object data) {
        cancelCheck(node);
        Object result = null;
        /* first objectNode is the synchronization expression */
        final JexlNode expressionNode = node.jjtGetChild(0);
        try {
            synchronized (expressionNode.jjtAccept(this, data)) {
                // execute statement
                if (node.jjtGetNumChildren() > 1) {
                    result = node.jjtGetChild(1).jjtAccept(this, data);
                }
            }
        } catch (final JexlException.Break stmtBreak) {
            String target = stmtBreak.getLabel();
            if (target == null || !target.equals(node.getLabel())) {
                throw stmtBreak;
            }
            // break
        }
        return result;
    }

    @Override
    protected Object visit(final ASTSwitchStatement node, final Object data) {
        cancelCheck(node);
        final boolean lexical = options.isLexical();
        if (lexical) {
            // create lexical frame
            block = new LexicalFrame(frame, block);
        }
        try {
            Object result = null;
            /* first objectNode is the switch expression */
            Object left = node.jjtGetChild(0).jjtAccept(this, data);
            try {
                final int childCount = node.jjtGetNumChildren();
                boolean matched = false;
                Class scope = left != null ? left.getClass() : Void.class;
                int start = 0;
                // check all non default cases first
                l: for (int i = 1; i < childCount; i++) {
                    JexlNode child = node.jjtGetChild(i);
                    if (child instanceof ASTSwitchStatementCase) {
                        JexlNode labels = child.jjtGetChild(0);
                        // check all labels
                        for (int j = 0; j < labels.jjtGetNumChildren(); j++) {
                            JexlNode label = labels.jjtGetChild(j);
                            Object right = label instanceof ASTIdentifier ? 
                                label.jjtAccept(this, scope) : 
                                label.jjtAccept(this, data);
                            try {
                                Object caseMatched = operators.tryOverload(child, JexlOperator.EQ, left, right);
                                if (caseMatched == JexlEngine.TRY_FAILED) {
                                    caseMatched = arithmetic.equals(left, right) ? Boolean.TRUE : Boolean.FALSE;
                                }
                                matched = arithmetic.toBoolean(caseMatched);
                            } catch (ArithmeticException xrt) {
                                throw new JexlException(node, "== error", xrt);
                            }
                            if (matched) {
                                start = i;
                                break l;
                            }
                        }
                    }
                }
                // otherwise jump to default case
                if (!matched) {
                    for (int i = 1; i < childCount; i++) {
                        JexlNode child = node.jjtGetChild(i);
                        if (child instanceof ASTSwitchStatementDefault) {
                            matched = true;
                            start = i;
                            break;
                        }
                    }
                }
                // execute all cases starting from matched one
                if (matched) {
                    for (int i = start; i < childCount; i++) {
                        JexlNode child = node.jjtGetChild(i);
                        result = child.jjtAccept(this, data);
                    }
                }
            } catch (JexlException.Break stmtBreak) {
                String target = stmtBreak.getLabel();
                if (target != null && !target.equals(node.getLabel())) {
                    throw stmtBreak;
                }
                // break
            }
            return result;
        } finally {
            // restore lexical frame
            if (lexical) {
                block = block.pop();
            }
        }
    }

    @Override
    protected Object visit(final ASTSwitchStatementCase node, final Object data) {
        Object result = null;
        final int childCount = node.jjtGetNumChildren();
        for (int i = 1; i < childCount; i++) {
            cancelCheck(node);
            result = node.jjtGetChild(i).jjtAccept(this, data);
        }
        return result;
    }

    @Override
    protected Object visit(final ASTSwitchStatementDefault node, final Object data) {
        Object result = null;
        final int childCount = node.jjtGetNumChildren();
        for (int i = 0; i < childCount; i++) {
            cancelCheck(node);
            result = node.jjtGetChild(i).jjtAccept(this, data);
        }
        return result;
    }

    @Override
    protected Object visit(final ASTSwitchExpression node, final Object data) {
        /* first objectNode is the switch expression */
        Object left = node.jjtGetChild(0).jjtAccept(this, data);
        try {
            int childCount = node.jjtGetNumChildren();
            Class scope = left != null ? left.getClass() : Void.class;
            // check all cases first
            for (int i = 1; i < childCount; i++) {
                JexlNode child = node.jjtGetChild(i);
                if (child instanceof ASTSwitchExpressionCase) {
                    JexlNode labels = child.jjtGetChild(0);
                    boolean matched = false;
                    // check all labels
                    for (int j = 0; j < labels.jjtGetNumChildren(); j++) {
                        JexlNode label = labels.jjtGetChild(j);
                        Object right = label instanceof ASTIdentifier ? label.jjtAccept(this, scope) : label.jjtAccept(this, data);
                        try {
                            Object caseMatched = operators.tryOverload(child, JexlOperator.EQ, left, right);
                            if (caseMatched == JexlEngine.TRY_FAILED) {
                                caseMatched = arithmetic.equals(left, right) ? Boolean.TRUE : Boolean.FALSE;
                            }
                            matched = arithmetic.toBoolean(caseMatched);
                        } catch (ArithmeticException xrt) {
                            throw new JexlException(node, "== error", xrt);
                        }
                        if (matched) {
                            return child.jjtAccept(this, data);
                        }
                    }
                }
            }
            // otherwise jump to default case
            for (int i = 1; i < childCount; i++) {
                JexlNode child = node.jjtGetChild(i);
                if (child instanceof ASTSwitchExpressionDefault) {
                    return child.jjtAccept(this, data);
                }
            }
            return null;
        } catch (JexlException.Yield stmtYield) {
            return stmtYield.getValue();
        }
    }

    @Override
    protected Object visit(final ASTSwitchExpressionCase node, final Object data) {
        Object result = null;
        int childCount = node.jjtGetNumChildren();
        if (childCount > 1) {
            result = node.jjtGetChild(1).jjtAccept(this, data);
        }
        return result;
    }

    @Override
    protected Object visit(final ASTSwitchCaseLabel node, final Object data) {
        return null;
    }

    @Override
    protected Object visit(final ASTSwitchExpressionDefault node, final Object data) {
        Object result = null;
        int childCount = node.jjtGetNumChildren();
        if (childCount > 0) {
            result = node.jjtGetChild(0).jjtAccept(this, data);
        }
        return result;
    }

    @Override
    protected Object visit(final ASTAndNode node, final Object data) {
        /*
         * The pattern for exception mgmt is to let the child*.jjtAccept out of the try/catch loop so that if one fails,
         * the ex will traverse up to the interpreter. In cases where this is not convenient/possible, JexlException
         * must be caught explicitly and rethrown.
         */
        final Object left = node.jjtGetChild(0).jjtAccept(this, data);
        try {
            final boolean leftValue = arithmetic.toBoolean(left);
            if (!leftValue) {
                return Boolean.FALSE;
            }
        } catch (final ArithmeticException xrt) {
            throw new JexlException(node.jjtGetChild(0), "boolean coercion error", xrt);
        }
        final Object right = node.jjtGetChild(1).jjtAccept(this, data);
        try {
            final boolean rightValue = arithmetic.toBoolean(right);
            if (!rightValue) {
                return Boolean.FALSE;
            }
        } catch (final ArithmeticException xrt) {
            throw new JexlException(node.jjtGetChild(1), "boolean coercion error", xrt);
        }
        return Boolean.TRUE;
    }

    @Override
    protected Object visit(final ASTOrNode node, final Object data) {
        final Object left = node.jjtGetChild(0).jjtAccept(this, data);
        try {
            final boolean leftValue = arithmetic.toBoolean(left);
            if (leftValue) {
                return Boolean.TRUE;
            }
        } catch (final ArithmeticException xrt) {
            throw new JexlException(node.jjtGetChild(0), "boolean coercion error", xrt);
        }
        final Object right = node.jjtGetChild(1).jjtAccept(this, data);
        try {
            final boolean rightValue = arithmetic.toBoolean(right);
            if (rightValue) {
                return Boolean.TRUE;
            }
        } catch (final ArithmeticException xrt) {
            throw new JexlException(node.jjtGetChild(1), "boolean coercion error", xrt);
        }
        return Boolean.FALSE;
    }

    @Override
    protected Object visit(final ASTUnderscoreLiteral node, final Object data) {
        return null;
    }

    @Override
    protected Object visit(final ASTNullLiteral node, final Object data) {
        return node.getLiteral();
    }

    @Override
    protected Object visit(final ASTThisNode node, final Object data) {
        return context;
    }

    @Override
    protected Object visit(final ASTCurrentNode node, final Object data) {
        return current;
    }

    @Override
    protected Object visit(final ASTBooleanLiteral node, final Object data) {
        return node.getLiteral();
    }

    @Override
    protected Object visit(final ASTNumberLiteral node, final Object data) {
        if (data != null && node.isInteger()) {
            return getAttribute(data, node.getLiteral(), node);
        }
        return node.getLiteral();
    }

    @Override
    protected Object visit(final ASTStringLiteral node, final Object data) {
        if (data != null) {
            return getAttribute(data, node.getLiteral(), node);
        }
        return node.getLiteral();
    }

    @Override
    protected Object visit(final ASTRegexLiteral node, final Object data) {
        return node.getLiteral();
    }

    @Override
    protected Object visit(final ASTTextBlockLiteral node, final Object data) {
        return node.getLiteral();
    }

    @Override
    protected Object visit(final ASTStringBuilderLiteral node, final Object data) {
        final Object o = node.jjtGetChild(0).jjtAccept(this, data);
        return new StringBuilder(arithmetic.toString(o));
    }

    @Override
    protected Object visit(final ASTClassLiteral node, final Object data) {
        return node.getLiteral();
    }

    @Override
    protected Object visit(final ASTTypeLiteral node, final Object data) {
        return node.getType();
    }

    @Override
    protected Object visit(final ASTArrayLiteral node, final Object data) {
        int childCount = node.jjtGetNumChildren();
        JexlArithmetic.ArrayBuilder ab = arithmetic.arrayBuilder(childCount);
        boolean extended = node.isExtended();
        boolean immutable = node.isImmutable();
        final boolean cacheable = cache && immutable && node.isConstant();
        Object cached = cacheable ? node.jjtGetValue() : null;
        if (cached != null) {
            return cached;
        }
        for (int i = 0; i < childCount; i++) {
            cancelCheck(node);
            JexlNode child = node.jjtGetChild(i);
            if (child instanceof ASTEnumerationNode || child instanceof ASTEnumerationReference) {
                Iterator<?> it = (Iterator<?>) child.jjtAccept(this, data);
                if (it != null) {
                    try {
                        while (it.hasNext()) {
                            Object entry = it.next();
                            ab.add(entry);
                        }
                    } finally {
                        closeIfSupported(it);
                    }
                }
            } else {
                Object entry = child.jjtAccept(this, data);
                ab.add(entry);
            }
        }
        if (immutable) {
            Object result = ab.create(true);
            if (result instanceof List<?>) {
                result = Collections.unmodifiableList((List<?>) result);
            }
            if (cacheable) {
                node.jjtSetValue(result);
            }
            return result;
        } else {
            return ab.create(extended);
        }
    }

    @Override
    protected Object visit(final ASTSetOperand node, final Object data) {
        return null;
    }

    @Override
    protected Object visit(final ASTSetLiteral node, final Object data) {
        boolean immutable = node.isImmutable();
        final boolean cacheable = cache && immutable && node.isConstant();
        Object cached = cacheable ? node.jjtGetValue() : null;
        if (cached != null) {
            return cached;
        }
        int childCount = node.jjtGetNumChildren();
        boolean ordered = node.isOrdered();
        JexlArithmetic.SetBuilder mb = arithmetic.setBuilder(childCount, ordered);
        for (int i = 0; i < childCount; i++) {
            cancelCheck(node);
            JexlNode child = node.jjtGetChild(i);
            if (child instanceof ASTEnumerationNode || child instanceof ASTEnumerationReference) {
                Iterator<?> it = (Iterator<?>) child.jjtAccept(this, data);
                if (it != null) {
                    try {
                        while (it.hasNext()) {
                            Object entry = it.next();
                            mb.add(entry);
                        }
                    } finally {
                        closeIfSupported(it);
                    }
                }
            } else {
                Object entry = child.jjtAccept(this, data);
                mb.add(entry);
            }
        }
        Object result = mb.create();
        if (immutable) {
            if (result instanceof Set<?>) {
                result = Collections.unmodifiableSet((Set<?>) result);
            }
            if (cacheable) {
                node.jjtSetValue(result);
            }
        }
        return result;
    }

    @Override
    protected Object visit(final ASTMapLiteral node, final Object data) {
        boolean immutable = node.isImmutable();
        final boolean cacheable = cache && immutable && node.isConstant();
        Object cached = cacheable ? node.jjtGetValue() : null;
        if (cached != null) {
            return cached;
        }
        int childCount = node.jjtGetNumChildren();
        boolean ordered = node.isOrdered();
        JexlArithmetic.MapBuilder mb = arithmetic.mapBuilder(childCount, ordered);
        for (int i = 0; i < childCount; i++) {
            cancelCheck(node);
            JexlNode child = node.jjtGetChild(i);
            if (child instanceof ASTMapEntry) {
                Object[] entry = (Object[]) (child).jjtAccept(this, data);
                mb.put(entry[0], entry[1]);
            } else {
                Iterator<Object> it = (Iterator<Object>) (child).jjtAccept(this, data);
                int j = 0;
                if (it != null) {
                    try {
                        while (it.hasNext()) {
                            Object value = it.next();
                            if (value instanceof Map.Entry<?,?>) {
                                Map.Entry<?,?> entry = (Map.Entry<?,?>) value;
                                mb.put(entry.getKey(), entry.getValue());
                            } else {
                                mb.put(i, value);
                            }
                            i++;
                        }
                    } finally {
                        closeIfSupported(it);
                    }
                }
            }
        }
        if (immutable) {
            Object result = mb.create();
            if (result instanceof Map<?,?>) {
                result = Collections.unmodifiableMap((Map<?,?>) result);
            }
            if (cacheable) {
                node.jjtSetValue(result);
            }
            return result;
        } else {
            return mb.create();
        }
    }

    @Override
    protected Object visit(final ASTMapEntry node, final Object data) {
        final Object key = node.jjtGetChild(0).jjtAccept(this, data);
        final Object value = node.jjtGetChild(1).jjtAccept(this, data);
        return new Object[]{key, value};
    }

    @Override
    protected Object visit(final ASTMapEntryLiteral node, final Object data) {
        final Object key = node.jjtGetChild(0).jjtAccept(this, data);
        final Object value = node.jjtGetChild(1).jjtAccept(this, data);

        return arithmetic.createMapEntry(key, value);
    }

    @Override
    protected Object visit(final ASTMapEnumerationNode node, final Object data) {
        JexlNode valNode = node.jjtGetChild(0);
        Object iterableValue = valNode.jjtAccept(this, data);

        if (iterableValue != null) {
            Object forEach = operators.tryOverload(node, JexlOperator.FOR_EACH_INDEXED, iterableValue);
            Iterator<?> itemsIterator = forEach instanceof Iterator
                                   ? (Iterator<?>) forEach
                                   : uberspect.getIndexedIterator(iterableValue);
            return itemsIterator;
        } else {
            return null;
        }
    }

    @Override
    protected Object visit(final ASTInlinePropertyAssignment node, final Object data) {
        Object prev = current;
        current = data;
        try {
            int childCount = node.jjtGetNumChildren();
            for (int i = 0; i < childCount; i++) {
                cancelCheck(node);

                JexlNode p = node.jjtGetChild(i);

                if (p instanceof ASTInlinePropertyEntry) {

                   Object[] entry = (Object[]) p.jjtAccept(this, null);

                   String name = String.valueOf(entry[0]);
                   Object value = entry[1];

                   setAttribute(data, name, value, p, JexlOperator.PROPERTY_SET);

                } else if (p instanceof ASTInlineFieldEntry) {

                   Object[] entry = (Object[]) p.jjtAccept(this, null);

                   String name = String.valueOf(entry[0]);
                   Object value = entry[1];

                   setField(data, name, value, p);

                } else if (p instanceof ASTInlinePropertyArrayEntry) {

                   Object[] entry = (Object[]) p.jjtAccept(this, null);

                   Object key = entry[0];
                   Object value = entry[1];

                   setAttribute(data, key, value, p, JexlOperator.ARRAY_SET);

                } else if (p instanceof ASTInlinePropertyNullEntry) {

                   ASTInlinePropertyNullEntry entry = (ASTInlinePropertyNullEntry) p;

                   JexlNode name = entry.jjtGetChild(0);
                   Object key = name instanceof ASTIdentifier ? ((ASTIdentifier) name).getName() : name.jjtAccept(this, null);
                   String property = String.valueOf(key);

                   Object value = getAttribute(data, property, p);

                   if (value == null) {
                      value = entry.jjtAccept(this, null);
                      setAttribute(data, property, value, p, JexlOperator.PROPERTY_SET);
                   }

                } else if (p instanceof ASTInlineFieldNullEntry) {

                   ASTInlineFieldNullEntry entry = (ASTInlineFieldNullEntry) p;

                   Object key = entry.jjtGetChild(0).jjtAccept(this, null);
                   String property = String.valueOf(key);

                   Object value = getField(data, property, p);

                   if (value == null) {
                      value = entry.jjtAccept(this, null);
                      setField(data, property, value, p);
                   }

                } else if (p instanceof ASTInlinePropertyArrayNullEntry) {

                   ASTInlinePropertyArrayNullEntry entry = (ASTInlinePropertyArrayNullEntry) p;

                   Object key = entry.jjtGetChild(0).jjtAccept(this, null);
                   Object value = getAttribute(data, key, p);

                   if (value == null) {
                      value = entry.jjtAccept(this, null);
                      setAttribute(data, key, value, p, JexlOperator.ARRAY_SET);
                   }

                } else if (p instanceof ASTInlinePropertyNEEntry) {

                   ASTInlinePropertyNEEntry entry = (ASTInlinePropertyNEEntry) p;

                   JexlNode name = entry.jjtGetChild(0);
                   Object key = name instanceof ASTIdentifier ? ((ASTIdentifier) name).getName() : name.jjtAccept(this, null);
                   String property = String.valueOf(key);

                   Object value = getAttribute(data, property, p);
                   Object right = entry.jjtAccept(this, null);

                   Object result = operators.tryOverload(entry, JexlOperator.EQ, value, right);
                   boolean equals = (result != JexlEngine.TRY_FAILED)
                              ? arithmetic.toBoolean(result)
                              : arithmetic.equals(value, right);
                   if (!equals) {
                      setAttribute(data, property, right, p, JexlOperator.PROPERTY_SET);
                   }

                } else if (p instanceof ASTInlineFieldNEEntry) {

                   ASTInlineFieldNEEntry entry = (ASTInlineFieldNEEntry) p;

                   Object key = entry.jjtGetChild(0).jjtAccept(this, null);
                   String property = String.valueOf(key);

                   Object value = getField(data, property, p);
                   Object right = entry.jjtAccept(this, null);

                   Object result = operators.tryOverload(entry, JexlOperator.EQ, value, right);
                   boolean equals = (result != JexlEngine.TRY_FAILED)
                              ? arithmetic.toBoolean(result)
                              : arithmetic.equals(value, right);
                   if (!equals) {
                      setField(data, property, right, p);
                   }

                } else if (p instanceof ASTInlinePropertyArrayNEEntry) {

                   ASTInlinePropertyArrayNEEntry entry = (ASTInlinePropertyArrayNEEntry) p;

                   Object key = entry.jjtGetChild(0).jjtAccept(this, null);
                   Object value = getAttribute(data, key, p);
                   Object right = entry.jjtAccept(this, null);

                   Object result = operators.tryOverload(entry, JexlOperator.EQ, value, right);
                   boolean equals = (result != JexlEngine.TRY_FAILED)
                              ? arithmetic.toBoolean(result)
                              : arithmetic.equals(value, right);
                   if (!equals) {
                      setAttribute(data, key, right, p, JexlOperator.ARRAY_SET);
                   }

                } else {

                   // ASTReference
                   p.jjtAccept(this, data);
                }
            }
        } finally {
            current = prev;
        }
        return data;
    }

    @Override
    protected Object visit(final ASTInlinePropertyArrayEntry node, final Object data) {
        final Object key = node.jjtGetChild(0).jjtAccept(this, data);
        final Object value = node.jjtGetChild(1).jjtAccept(this, data);

        return new Object[] {key, value};
    }

    @Override
    protected Object visit(final ASTInlinePropertyEntry node, final Object data) {
        JexlNode name = node.jjtGetChild(0);

        final Object key = name instanceof ASTIdentifier ? ((ASTIdentifier) name).getName() : name.jjtAccept(this, data);
        final Object value = node.jjtGetChild(1).jjtAccept(this, data);

        return new Object[] {key, value};
    }

    @Override
    protected Object visit(final ASTInlineFieldEntry node, final Object data) {
        JexlNode name = node.jjtGetChild(0);

        final Object key = node.jjtGetChild(0).jjtAccept(this, data); 
        final Object value = node.jjtGetChild(1).jjtAccept(this, data);

        return new Object[] {key, value};
    }

    @Override
    protected Object visit(final ASTInlinePropertyNullEntry node, final Object data) {
        return node.jjtGetChild(1).jjtAccept(this, data);
    }

    @Override
    protected Object visit(final ASTInlineFieldNullEntry node, final Object data) {
        return node.jjtGetChild(1).jjtAccept(this, data);
    }

    @Override
    protected Object visit(final ASTInlinePropertyNEEntry node, final Object data) {
        return node.jjtGetChild(1).jjtAccept(this, data);
    }

    @Override
    protected Object visit(final ASTInlineFieldNEEntry node, final Object data) {
        return node.jjtGetChild(1).jjtAccept(this, data);
    }

    @Override
    protected Object visit(final ASTInlinePropertyArrayNullEntry node, final Object data) {
        return node.jjtGetChild(1).jjtAccept(this, data);
    }

    @Override
    protected Object visit(final ASTInlinePropertyArrayNEEntry node, final Object data) {
        return node.jjtGetChild(1).jjtAccept(this, data);
    }

    @Override
    protected Object visit(final ASTTernaryNode node, final Object data) {
        Object condition;
        try {
            condition = node.jjtGetChild(0).jjtAccept(this, data);
        } catch(final JexlException xany) {
            if (!(xany.getCause() instanceof JexlArithmetic.NullOperand)) {
                throw xany;
            }
            condition = null;
        }
        // ternary as in "x ? y : z"
        if (condition != null && arithmetic.toBoolean(condition)) {
            return node.jjtGetChild(1).jjtAccept(this, data);
        }
        if (node.jjtGetNumChildren() == 3) {
            return node.jjtGetChild(2).jjtAccept(this, data);
        }
        return null;
    }

    @Override
    protected Object visit(ASTElvisNode node, Object data) {
        Object condition;
        try {
            condition = node.jjtGetChild(0).jjtAccept(this, data);
        } catch(JexlException xany) {
            if (!(xany.getCause() instanceof JexlArithmetic.NullOperand)) {
                throw xany;
            }
            condition = null;
        }
        if (condition != null && arithmetic.toBoolean(condition)) {
            return condition;
        } else {
            return node.jjtGetChild(1).jjtAccept(this, data);
        }
    }

    @Override
    protected Object visit(final ASTNullpNode node, final Object data) {
        Object lhs;
        try {
            lhs = node.jjtGetChild(0).jjtAccept(this, data);
        } catch(final JexlException xany) {
            if (!(xany.getCause() instanceof JexlArithmetic.NullOperand)) {
                throw xany;
            }
            lhs = null;
        }
        // null elision as in "x ?? z"
        return lhs != null? lhs : node.jjtGetChild(1).jjtAccept(this, data);
    }

    @Override
    protected Object visit(final ASTSizeFunction node, final Object data) {
        try {
            final Object val = node.jjtGetChild(0).jjtAccept(this, data);
            return operators.size(node, val);
        } catch(final JexlException xany) {
            return 0;
        }
    }

    @Override
    protected Object visit(final ASTEmptyFunction node, final Object data) {
        try {
            final Object value = node.jjtGetChild(0).jjtAccept(this, data);
            return operators.empty(node, value);
        } catch(final JexlException xany) {
            return true;
        }
    }

    /**
     * Runs a node.
     * @param node the node
     * @param data the usual data
     * @return the return value
     */
    protected Object visitLexicalNode(final JexlNode node, final Object data) {
        block = new LexicalFrame(frame, null);
        try {
            return node.jjtAccept(this, data);
        } finally {
            block = block.pop();
        }
    }

    /**
     * Runs a closure.
     * @param closure the closure
     * @param data the usual data
     * @return the closure return value
     */
    protected Object runClosure(final Closure closure, final Object data) {
        final ASTJexlScript script = closure.getScript();
        // if empty script, nothing to evaluate
        final int numChildren = script.jjtGetNumChildren();
        if (numChildren == 0) {
            return null;
        }
        block = new LexicalFrame(frame, block).defineArgs();
        try {
            final JexlNode body = script instanceof ASTJexlLambda
                    ? script.jjtGetChild(numChildren - 1)
                    : script;
            return interpret(body);
        } finally {
            block = block.pop();
        }
    }

    @Override
    protected Object visit(final ASTJexlScript script, final Object data) {
        if (script instanceof ASTJexlLambda && !((ASTJexlLambda) script).isTopLevel()) {
            return Closure.create(this, (ASTJexlLambda) script);
        } else {
            block = new LexicalFrame(frame, block).defineArgs();
            try {
                final int numChildren = script.jjtGetNumChildren();
                Object result = null;
                for (int i = 0; i < numChildren; i++) {
                    final JexlNode child = script.jjtGetChild(i);
                    result = child.jjtAccept(this, data);
                    cancelCheck(child);
                }
                return result;
            } finally {
                block = block.pop();
            }
        }
    }

    @Override
    protected Object visit(final ASTEnclosedExpression node, final Object data) {
        try {
            return node.jjtGetChild(0).jjtAccept(this, data);
        } catch (final JexlException.Yield stmtYield) {
            return stmtYield.getValue();
        }
    }

    @Override
    protected Object visit(final ASTVar node, final Object data) {
        final int symbol = node.getSymbol();
        if (options.isLexical() && !defineVariable(node, block)) {
            return redefinedVariable(node, node.getName());
        }
        // if we have a var, we have a scope thus a frame
        boolean isFinal = block.isVariableFinal(symbol);
        if (isFinal) {
            throw new JexlException(node, "can not redefine a final variable: " + node.getName());
        }
        // Adjust frame variable modifiers
        block.setModifiers(symbol, node.getType(), node.isFinal(), node.isRequired());
        // if we have a var, we have a scope thus a frame
        if (options.isLexical() || !frame.has(symbol)) {
            frame.set(symbol, null);
            return null;
        } else {
            return frame.get(symbol);
        }
    }

    @Override
    protected Object visit(final ASTExtVar node, final Object data) {
        return visit((ASTVar) node, data);
    }

    @Override
    protected Object visit(final ASTMultiVar node, final Object data) {
        return visit((ASTVar) node, data);
    }

    @Override
    protected Object visit(final ASTIdentifier identifier, final Object data) {
        cancelCheck(identifier);
        return data != null
                ? getAttribute(data, identifier.getName(), identifier)
                : getVariable(frame, block, identifier);
    }

    @Override
    protected Object visit(final ASTArrayAccess node, final Object data) {
        // first objectNode is the identifier
        Object object = data;
        // can have multiple nodes - either an expression, integer literal or reference
        final int numChildren = node.jjtGetNumChildren();
        for (int i = 0; i < numChildren; i++) {
            final JexlNode nindex = node.jjtGetChild(i);
            if (object == null) {
                return unsolvableProperty(nindex, stringifyProperty(nindex), false, null);
            }
            final Object index = nindex.jjtAccept(this, null);
            cancelCheck(node);
            object = getAttribute(object, index, nindex);
        }
        return object;
    }

    @Override
    protected Object visit(ASTArrayAccessSafe node, Object data) {
        // first objectNode is the identifier
        Object object = data;
        // can have multiple nodes - either an expression, integer literal or reference
        int numChildren = node.jjtGetNumChildren();
        for (int i = 0; i < numChildren; i++) {
            JexlNode nindex = node.jjtGetChild(i);
            if (object == null) {
                return null;
            }
            Object index = nindex.jjtAccept(this, null);
            cancelCheck(node);
            object = getAttribute(object, index, nindex);
        }
        return object;
    }

    /**
     * Evaluates an access identifier based on the 2 main implementations;
     * static (name or numbered identifier) or dynamic (jxlt).
     * @param node the identifier access node
     * @return the evaluated identifier
     */
    private Object evalIdentifier(final ASTIdentifierAccess node) {
        if (node instanceof ASTIdentifierAccessJxlt) {
            final ASTIdentifierAccessJxlt accessJxlt = (ASTIdentifierAccessJxlt) node;
            final String src = node.getName();
            Throwable cause = null;
            TemplateEngine.TemplateExpression expr = (TemplateEngine.TemplateExpression) accessJxlt.getExpression();
            try {
                if (expr == null) {
                    final TemplateEngine jxlt = jexl.jxlt();
                    expr = jxlt.parseExpression(node.jexlInfo(), src, frame != null ? frame.getScope() : null);
                    accessJxlt.setExpression(expr);
                }
                if (expr != null) {
                    final Object name = expr.evaluate(context, frame, options);
                    if (name != null) {
                        final Integer id = ASTIdentifierAccess.parseIdentifier(name.toString());
                        return id != null ? id : name;
                    }
                }
            } catch (final JxltEngine.Exception xjxlt) {
                cause = xjxlt;
            }
            return node.isSafe() ? null : unsolvableProperty(node, src, true, cause);
        } else {
            return node.getIdentifier();
        }
    }

    @Override
    protected Object visit(final ASTIdentifierAccess node, final Object data) {
        if (data == null) {
            return null;
        }
        final Object id = evalIdentifier(node);
        return getAttribute(data, id, node);
    }

    @Override
    protected Object visit(final ASTFieldAccess node, final Object data) {
        if (data == null) {
            return null;
        }
        final Object id = node.getIdentifier();
        return getField(data, id, node);
    }

    @Override
    protected Object visit(final ASTAttributeReference node, final Object data) {
        return node.getName();
    }

    @Override
    protected Object visit(final ASTReference node, final Object data) {
        cancelCheck(node);
        final int numChildren = node.jjtGetNumChildren();
        final JexlNode parent = node.jjtGetParent();
        // pass first piece of data in and loop through children
        Object object = data;
        JexlNode objectNode = null;
        JexlNode ptyNode = null;
        StringBuilder ant = null;
        boolean antish = !(parent instanceof ASTReference) && options.isAntish();
        int v = 1;
        main:
        for (int c = 0; c < numChildren; c++) {
            objectNode = node.jjtGetChild(c);
            if (objectNode instanceof ASTMethodNode) {
                antish = false;
                if (object == null) {
                    // we may be performing a method call on an antish var
                    if (ant != null) {
                        final JexlNode child = objectNode.jjtGetChild(0);
                        if (child instanceof ASTIdentifierAccess) {
                            final int alen = ant.length();
                            ant.append('.');
                            ant.append(((ASTIdentifierAccess) child).getName());
                            object = context.get(ant.toString());
                            if (object != null) {
                                object = visit((ASTMethodNode) objectNode, object, context);
                                continue;
                            } else {
                                // remove method name from antish
                                ant.delete(alen, ant.length());
                                ptyNode = objectNode;
                            }
                        }
                    }
                    break;
                }
            } else if (objectNode instanceof ASTArrayAccess) {
                antish = false;
                if (object == null) {
                    ptyNode = objectNode;
                    break;
                }
            } else if (objectNode instanceof ASTFieldAccess) {
                antish = false;
                if (object == null) {
                    ptyNode = objectNode;
                    break;
                }
            } else if (objectNode instanceof ASTArrayAccessSafe) {
                antish = false;
                if (object == null) {
                    break;
                }
            } else if (objectNode instanceof ASTPipeNode) {
                antish = false;
                if (object == null) {
                    break;
                }
            } else if (objectNode instanceof ASTInlinePropertyAssignment) {
                antish = false;
                if (object == null) {
                    break;
                }
            }
            // attempt to evaluate the property within the object (visit(ASTIdentifierAccess node))
            object = objectNode.jjtAccept(this, object);
            cancelCheck(node);
            if (object != null) {
                // disallow mixing antish variable & bean with same root; avoid ambiguity
                antish = false;
            } else if (antish) {
                // create first from first node
                if (ant == null) {
                    // if we still have a null object, check for an antish variable
                    final JexlNode first = node.jjtGetChild(0);
                    if (first instanceof ASTIdentifier) {
                        final ASTIdentifier afirst = (ASTIdentifier) first;
                        ant = new StringBuilder(afirst.getName());
                        // skip the else...*
                    } else {
                        // not an identifier, not antish
                        ptyNode = objectNode;
                        break main;
                    }
                    // skip the first node case since it was trialed in jjtAccept above and returned null
                }
                // catch up to current node
                for (; v <= c; ++v) {
                    final JexlNode child = node.jjtGetChild(v);
                    if (child instanceof ASTIdentifierAccess) {
                        final ASTIdentifierAccess achild = (ASTIdentifierAccess) child;
                        if (achild.isSafe() || achild.isExpression()) {
                            break main;
                        }
                        ant.append('.');
                        ant.append(achild.getName());
                    } else {
                        // not an identifier, not antish
                        ptyNode = objectNode;
                        break main;
                    }
                }
                // solve antish
                object = context.get(ant.toString());
            } else if (c != numChildren - 1) {
                // only the last one may be null
                ptyNode = objectNode;
                break; //
            }
        }
        // dealing with null
        if (object == null) {
            if (ptyNode != null) {
                if (ptyNode.isSafeLhs(isSafe())) {
                    return null;
                }
                if (ant != null) {
                    final String aname = ant.toString();
                    final boolean defined = isVariableDefined(frame, block, aname);
                    return unsolvableVariable(node, aname, !defined);
                }
                return unsolvableProperty(node,
                        stringifyProperty(ptyNode), ptyNode == objectNode, null);
            }
            if (antish) {
                if (node.isSafeLhs(isSafe())) {
                    return null;
                }
                final String aname = ant != null ? ant.toString() : "?";
                final boolean defined = isVariableDefined(frame, block, aname);
                // defined but null; arg of a strict operator?
                if (defined && !isStrictOperand(node)) {
                    return null;
                }
                return unsolvableVariable(node, aname, !defined);
            }
        }
        return object;
    }

    @Override
    protected Object visit(final ASTMultipleIdentifier node, final Object data) {
        return null;
    }

    @Override
    protected Object visit(final ASTMultipleAssignment node, final Object data) {
        cancelCheck(node);
        // Vector of identifiers to assign values to
        JexlNode identifiers = node.jjtGetChild(0);
        // Assignable values
        Object assignableValue = node.jjtGetChild(1).jjtAccept(this, data);
        return executeMultipleAssign(node, identifiers, assignableValue, data);
    }

    @Override
    protected Object visit(final ASTMultipleVarStatement node, final Object data) {
        cancelCheck(node);
        // Vector of identifiers to assign values to
        JexlNode identifiers = node.jjtGetChild(0);
        // Initialize variables
        final int num = identifiers.jjtGetNumChildren();
        for (int i = 0; i < num; i++) {
            JexlNode left = identifiers.jjtGetChild(i);
            left.jjtAccept(this, data);
        }
        // Assignable values
        Object assignableValue = node.jjtGetChild(1).jjtAccept(this, data);
        return executeMultipleAssign(node, identifiers, assignableValue, data);
    }

    /**
     * Executes a multiple assignment.
     * @param node        the node
     * @param identifiers the reference to assign to
     * @param value       the value expression to assign
     * @param data        the data
     * @return the left hand side
     */
    protected Object executeMultipleAssign(final JexlNode node, final JexlNode identifiers, final Object value, 
                                           final Object data) { // CSOFF: MethodLength
        Object result = null;
        final int num = identifiers.jjtGetNumChildren();
        // Use separate logic for maps and non-iterable objects for destructuring
        if (value instanceof Map<?,?>) {
            Map<?,?> assignableMap = (Map<?,?>) value;
            for (int i = 0; i < num; i++) {
                cancelCheck(node);
                JexlNode left = identifiers.jjtGetChild(i);
                if (left instanceof ASTIdentifier) {
                    ASTIdentifier var = (ASTIdentifier) left;
                    Object right = assignableMap.get(var.getName());
                    result = executeAssign(left, left, right, null, data);
                }
            }
        } else if (value != null) {
            Object forEach = operators.tryOverload(node, JexlOperator.FOR_EACH, value);
            Iterator<?> itemsIterator = forEach instanceof Iterator
                                    ? (Iterator<?>) forEach
                                    : uberspect.getIterator(value);
            if (itemsIterator != null) {
                try {
                    int i = -1;
                    while (itemsIterator.hasNext()) {
                        cancelCheck(node);
                        i += 1;
                        // Stop if we are out of variables to assign to
                        if (i == num) {
                            break;
                        }
                        // The value to assign
                        Object right = itemsIterator.next();
                        // The identifier to assign to
                        JexlNode left = identifiers.jjtGetChild(i);
                        if (left instanceof ASTIdentifier) {
                            result = executeAssign(left, left, right, null, data);
                        }
                    }
                    while (i + 1 < num) {
                        JexlNode left = identifiers.jjtGetChild(++i);
                        if (left instanceof ASTIdentifier) {
                            result = executeAssign(left, left, null, null, data);
                        }
                    }
                } finally {
                    //  closeable iterator handling
                    closeIfSupported(itemsIterator);
                }
            } else {
                for (int i = 0; i < num; i++) {
                    cancelCheck(node);
                    JexlNode left = identifiers.jjtGetChild(i);
                    if (left instanceof ASTIdentifier) {
                        ASTIdentifier var = (ASTIdentifier) left;
                        Object right = getAttribute(value, var.getName(), node);
                        result = executeAssign(left, left, right, null, data);
                    }
                }
            }
        } else {
            for (int i = 0; i < num; i++) {
                cancelCheck(node);
                JexlNode left = identifiers.jjtGetChild(i);
                if (left instanceof ASTIdentifier) {
                    result = executeAssign(left, left, null, null, data);
                }
            }
        }
        return result;
    }

    @Override
    protected Object visit(final ASTVarStatement node, final Object data) {
        cancelCheck(node);
        final int num = node.jjtGetNumChildren();
        Object value = null;
        for (int i = 0; i < num; i++) {
            value = node.jjtGetChild(i).jjtAccept(this, data);
        }
        return value;
    }

    @Override
    protected Object visit(final ASTInitialization node, final Object data) {
        cancelCheck(node);
        ASTVar left = (ASTVar) node.jjtGetChild(0);
        Object right = null;
        // First evaluate the right part
        if (node.jjtGetNumChildren() == 2) {
            right = node.jjtGetChild(1).jjtAccept(this, data);
        } else if (left.getType() == Boolean.TYPE) {
            right = Boolean.FALSE;
        } else if (left.getType() == Character.TYPE) {
            right = (char) 0;
        } else if (left.getType() == Byte.TYPE) {
            right = (byte) 0;
        } else if (left.getType() == Short.TYPE) {
            right = (short) 0;
        } else if (left.getType() == Integer.TYPE) {
            right = 0;
        } else if (left.getType() == Long.TYPE) {
            right = 0L;
        } else if (left.getType() == Float.TYPE) {
            right = 0.0f;
        } else if (left.getType() == Double.TYPE) {
            right = 0.0d;
        }
        // Then declare variable
        Object result = left.jjtAccept(this, data);
        // Initialize variable
        if (node.jjtGetNumChildren() == 2 || right != null) {
            return executeAssign(node, left, right, null, data);
        } else {
            return result;
        }
    }

    @Override
    protected Object visit(final ASTAssignment node, final Object data) {
        JexlNode left = node.jjtGetChild(0);
        Object right = node.jjtGetChild(1).jjtAccept(this, data);
        return executeAssign(node, left, right, null, data);
    }

    @Override
    protected Object visit(final ASTNullAssignment node, final Object data) {
        JexlNode left = node.jjtGetChild(0);
        Object value = left.jjtAccept(this, data);
        if (value != null) {
             return value;
        }
        Object right = node.jjtGetChild(1).jjtAccept(this, data);
        return executeAssign(node, left, right, null, data);
    }

    @Override
    protected Object visit(final ASTNEAssignment node, final Object data) {
        JexlNode left = node.jjtGetChild(0);
        Object value = left.jjtAccept(this, data);
        Object right = node.jjtGetChild(1).jjtAccept(this, data);
        Object result = operators.tryOverload(node, JexlOperator.EQ, value, right);
        boolean equals = (result != JexlEngine.TRY_FAILED)
                   ? arithmetic.toBoolean(result)
                   : arithmetic.equals(value, right);
        if (!equals) {
           return executeAssign(node, left, right, null, data);
        }
        return value;
    }

    @Override
    protected Object visit(final ASTSetAddNode node, final Object data) {
        final JexlNode left = node.jjtGetChild(0);
        final Object right = node.jjtGetChild(1).jjtAccept(this, data);
        return executeAssign(node, left, right, JexlOperator.SELF_ADD, data);
    }

    @Override
    protected Object visit(final ASTSetSubNode node, final Object data) {
        final JexlNode left = node.jjtGetChild(0);
        final Object right = node.jjtGetChild(1).jjtAccept(this, data);
        return executeAssign(node, left, right, JexlOperator.SELF_SUBTRACT, data);
    }

    @Override
    protected Object visit(final ASTSetMultNode node, final Object data) {
        final JexlNode left = node.jjtGetChild(0);
        final Object right = node.jjtGetChild(1).jjtAccept(this, data);
        return executeAssign(node, left, right, JexlOperator.SELF_MULTIPLY, data);
    }

    @Override
    protected Object visit(final ASTSetDivNode node, final Object data) {
        final JexlNode left = node.jjtGetChild(0);
        final Object right = node.jjtGetChild(1).jjtAccept(this, data);
        return executeAssign(node, left, right, JexlOperator.SELF_DIVIDE, data);
    }

    @Override
    protected Object visit(final ASTSetModNode node, final Object data) {
        final JexlNode left = node.jjtGetChild(0);
        final Object right = node.jjtGetChild(1).jjtAccept(this, data);
        return executeAssign(node, left, right, JexlOperator.SELF_MOD, data);
    }

    @Override
    protected Object visit(final ASTSetAndNode node, final Object data) {
        final JexlNode left = node.jjtGetChild(0);
        final Object right = node.jjtGetChild(1).jjtAccept(this, data);
        return executeAssign(node, left, right, JexlOperator.SELF_AND, data);
    }

    @Override
    protected Object visit(final ASTSetOrNode node, Object data) {
        final JexlNode left = node.jjtGetChild(0);
        final Object right = node.jjtGetChild(1).jjtAccept(this, data);
        return executeAssign(node, left, right, JexlOperator.SELF_OR, data);
    }

    @Override
    protected Object visit(final ASTSetXorNode node, final Object data) {
        final JexlNode left = node.jjtGetChild(0);
        final Object right = node.jjtGetChild(1).jjtAccept(this, data);
        return executeAssign(node, left, right, JexlOperator.SELF_XOR, data);
    }

    @Override
    protected Object visit(final ASTSetShiftLeftNode node, final Object data) {
        final JexlNode left = node.jjtGetChild(0);
        final Object right = node.jjtGetChild(1).jjtAccept(this, data);
        return executeAssign(node, left, right, JexlOperator.SELF_SHIFTLEFT, data);
    }

    @Override
    protected Object visit(final ASTSetShiftRightNode node, final Object data) {
        final JexlNode left = node.jjtGetChild(0);
        final Object right = node.jjtGetChild(1).jjtAccept(this, data);
        return executeAssign(node, left, right, JexlOperator.SELF_SHIFTRIGHT, data);
    }

    @Override
    protected Object visit(final ASTSetShiftRightUnsignedNode node, final Object data) {
        final JexlNode left = node.jjtGetChild(0);
        final Object right = node.jjtGetChild(1).jjtAccept(this, data);
        return executeAssign(node, left, right, JexlOperator.SELF_SHIFTRIGHTU, data);
    }

    @Override
    protected Object visit(final ASTIncrementNode node, final Object data) {
        final JexlNode left = node.jjtGetChild(0);
        return executeAssign(node, left, 1, JexlOperator.INCREMENT, data);
    }

    @Override
    protected Object visit(final ASTDecrementNode node, final Object data) {
        final JexlNode left = node.jjtGetChild(0);
        return executeAssign(node, left, 1, JexlOperator.DECREMENT, data);
    }

    @Override
    protected Object visit(final ASTIncrementPostfixNode node, final Object data) {
        JexlNode left = node.jjtGetChild(0);
        Object value = left.jjtAccept(this, data);
        executeAssign(node, left, 1, JexlOperator.INCREMENT, data);
        return value;
    }

    @Override
    protected Object visit(final ASTDecrementPostfixNode node, final Object data) {
        final JexlNode left = node.jjtGetChild(0);
        final Object value = left.jjtAccept(this, data);
        executeAssign(node, left, 1, JexlOperator.DECREMENT, data);
        return value;
    }

    /**
     * Executes an assignment with an optional side-effect operator.
     * @param node     the node
     * @param left     the reference to assign to
     * @param right    the value expression to assign
     * @param assignop the assignment operator or null if simply assignment
     * @param data     the data
     * @return the left hand side
     */
    protected Object executeAssign(final JexlNode node, final JexlNode left, final Object right, 
                                   final JexlOperator assignop, final Object data) { // CSOFF: MethodLength
        cancelCheck(node);
        // left contains the reference to assign to
        ASTIdentifier var = null;
        Object object = null;
        Object value = right;
        int symbol = -1;
        // check var decl with assign is ok
        if (left instanceof ASTIdentifier) {
            var = (ASTIdentifier) left;
            symbol = var.getSymbol();
            if (symbol >= 0 && options.isLexical()) {
                if (options.isLexicalShade() && var.isShaded()) {
                    return undefinedVariable(var, var.getName());
                }
            }
        }
        boolean antish = options.isAntish();
        // 0: determine initial object & property:
        final int last = left.jjtGetNumChildren() - 1;
        // a (var?) v = ... expression
        if (var != null) {
            if (symbol >= 0) {
                // check we are not assigning a symbol itself
                if (last < 0) {
                    boolean isFinal = block.isVariableFinal(symbol);
                    if (isFinal && !(var instanceof ASTVar || var instanceof ASTExtVar)) {
                        throw new JexlException(node, "can not assign a value to the final variable: " + var.getName());
                    }
                    if (assignop != null) {
                        final Object self = getVariable(frame, block, var);
                        value = assignop.getArity() == 1 ? operators.tryAssignOverload(node, assignop, self) :
                            operators.tryAssignOverload(node, assignop, self, value);
                        if (value == JexlOperator.ASSIGN) {
                            return self;
                        }
                    }
                    // check if we need to typecast result
                    Class type = block.typeof(symbol);
                    if (type != null) {
                        if (arithmetic.isStrict()) {
                            value = arithmetic.implicitCast(type, value);
                        } else {
                            value = arithmetic.cast(type, value);
                        }
                        if (type.isPrimitive() && value == null) {
                            throw new JexlException(node, "not null value required for: " + var.getName());
                        }
                    }
                    boolean isRequired = block.isVariableRequired(symbol);
                    if (isRequired && value == null) {
                        throw new JexlException(node, "not null value required for: " + var.getName());
                    }

                    frame.set(symbol, value);
                    // make the closure accessible to itself, ie capture the currently set variable after frame creation
                    if (value instanceof Closure) {
                          ((Closure) value).setCaptured(symbol, value);
                    }
                    return value; // 1
                }
                object = getVariable(frame, block, var);
                // top level is a symbol, can not be an antish var
                antish = false;
            } else {
                // check we are not assigning direct global
                if (last < 0) {
                    if (assignop != null) {
                        final Object self = context.get(var.getName());
                        value = assignop.getArity() == 1 ? operators.tryAssignOverload(node, assignop, self) :
                            operators.tryAssignOverload(node, assignop, self, value);
                        if (value == JexlOperator.ASSIGN) {
                            return self;
                        }
                    }
                    setContextVariable(node, var.getName(), value);
                    return value; // 2
                }
                object = context.get(var.getName());
                // top level accesses object, can not be an antish var
                if (object != null) {
                    antish = false;
                }
            }
        } else if (left instanceof ASTIndirectNode) {
            if (assignop == null) {
                Object self = left.jjtGetChild(0).jjtAccept(this, data);
                if (self == null) {
                    throw new JexlException(left, "illegal assignment form *0");
                }
                if (self instanceof SetPointer) {
                    ((SetPointer) self).set(right);
                } else {
                    Object result = operators.indirectAssign(node, self, right);
                    if (result == JexlEngine.TRY_FAILED) {
                        throw new JexlException(left, "illegal dereferenced assignment");
                    }
                }
                return right;
            } else {
                Object self = left.jjtAccept(this, data);
                if (self == null) {
                    throw new JexlException(left, "illegal assignment form *0");
                }
                Object result = operators.tryAssignOverload(node, assignop, self, right);
                if (result == JexlOperator.ASSIGN) {
                    return self;
                } else if (result != JexlEngine.TRY_FAILED) {
                    self = left.jjtGetChild(0).jjtAccept(this, data);
                    if (self == null) {
                        throw new JexlException(left, "illegal assignment form *0");
                    }
                    if (self instanceof SetPointer) {
                        ((SetPointer) self).set(result);
                    } else {
                        result = operators.indirectAssign(node, self, result);
                        if (result == JexlEngine.TRY_FAILED) {
                            throw new JexlException(left, "illegal dereferenced assignment");
                        }
                    }
                }
                return right;
            }
        } else if (!(left instanceof ASTReference)) {
            throw new JexlException(left, "illegal assignment form 0");
        }
        // 1: follow children till penultimate, resolve dot/array
        JexlNode objectNode = null;
        StringBuilder ant = null;
        int v = 1;
        // start at 1 if symbol
        main: for (int c = symbol >= 0 ? 1 : 0; c < last; ++c) {
            objectNode = left.jjtGetChild(c);
            object = objectNode.jjtAccept(this, object);
            if (object != null) {
                // disallow mixing antish variable & bean with same root; avoid ambiguity
                antish = false;
            } else if (antish) {
                // initialize if first time
                if (ant == null) {
                    final JexlNode first = left.jjtGetChild(0);
                    final ASTIdentifier firstId = first instanceof ASTIdentifier
                            ? (ASTIdentifier) first
                            : null;
                    if (firstId != null && firstId.getSymbol() < 0) {
                        ant = new StringBuilder(firstId.getName());
                    } else {
                        // ant remains null, object is null, stop solving
                        antish = false;
                        break main;
                    }
                }
                // catch up to current child
                for (; v <= c; ++v) {
                    final JexlNode child = left.jjtGetChild(v);
                    final ASTIdentifierAccess aid = child instanceof ASTIdentifierAccess
                            ? (ASTIdentifierAccess) child
                            : null;
                    // remain antish only if unsafe navigation
                    if (aid != null && aid.isGlobalVar()) {
                        ant.append('.');
                        ant.append(aid.getName());
                    } else {
                        antish = false;
                        break main;
                    }
                }
                // solve antish
                object = context.get(ant.toString());
            } else {
                throw new JexlException(objectNode, "illegal assignment form");
            }
        }
        // 2: last objectNode will perform assignement in all cases
        JexlNode propertyNode = left.jjtGetChild(last);
        final Object property;

        if (propertyNode instanceof ASTFieldAccess) {
            final ASTIdentifierAccess propertyId = (ASTIdentifierAccess) propertyNode;
            property = propertyId.getIdentifier();
        } else if (propertyNode instanceof ASTIdentifierAccess) {
            final ASTIdentifierAccess propertyId = (ASTIdentifierAccess) propertyNode;
            // deal with creating/assignining antish variable
            if (antish && ant != null && object == null && propertyId.isGlobalVar()) {
                if (last > 0) {
                    ant.append('.');
                }
                ant.append(propertyId.getName());
                if (assignop != null) {
                    final Object self = context.get(ant.toString());
                    value = assignop.getArity() == 1 ? operators.tryAssignOverload(node, assignop, self) :
                        operators.tryAssignOverload(node, assignop, self, value);
                    if (value == JexlOperator.ASSIGN) {
                        return self;
                    }
                }
                setContextVariable(propertyNode, ant.toString(), value);
                return value; // 3
            }
            // property of an object ?
            property = evalIdentifier(propertyId);
        } else if (propertyNode instanceof ASTArrayAccess) {
            // can have multiple nodes - either an expression, integer literal or reference
            final int numChildren = propertyNode.jjtGetNumChildren() - 1;
            for (int i = 0; i < numChildren; i++) {
                final JexlNode nindex = propertyNode.jjtGetChild(i);
                final Object index = nindex.jjtAccept(this, null);
                object = getAttribute(object, index, nindex);
            }
            propertyNode = propertyNode.jjtGetChild(numChildren);
            property = propertyNode.jjtAccept(this, null);
        } else {
            throw new JexlException(objectNode, "illegal assignment form");
        }
        // we may have a null property as in map[null], no check needed.
        // we can not *have* a null object though.
        if (object == null) {
            // no object, we fail
            return propertyNode instanceof ASTFieldAccess ?
                unsolvableField(objectNode, "<null>.<?>", true, null) : 
                unsolvableProperty(objectNode, "<null>.<?>", true, null);
        }
        // 3: one before last, assign
        if (assignop != null) {
            Object self = propertyNode instanceof ASTFieldAccess ? 
                getField(object, property, propertyNode) :
                getAttribute(object, property, propertyNode);
            value = assignop.getArity() == 1 ? operators.tryAssignOverload(node, assignop, self) :
                operators.tryAssignOverload(node, assignop, self, value);
            if (value == JexlOperator.ASSIGN) {
                return self;
            }
        }

        if (propertyNode != null && propertyNode instanceof ASTFieldAccess) {
            setField(object, property, value, propertyNode);
        } else {
            final JexlOperator operator = propertyNode != null && propertyNode.jjtGetParent() instanceof ASTArrayAccess
                                          ? JexlOperator.ARRAY_SET : JexlOperator.PROPERTY_SET;
            setAttribute(object, property, value, propertyNode, operator);
        }
        return value; // 4
    }

    @Override
    protected Object[] visit(ASTArguments node, Object data) {
        int childCount = node.jjtGetNumChildren();
        if (childCount > 0) {
            List<Object> av = new ArrayList<Object> (childCount);
            for (int i = 0; i < childCount; i++) {
                JexlNode child = node.jjtGetChild(i);
                if (child instanceof ASTEnumerationNode || child instanceof ASTEnumerationReference) {
                    Iterator<?> it = (Iterator<?>) child.jjtAccept(this, data);
                    if (it != null) {
                       try {
                           while (it.hasNext()) {
                               Object entry = it.next();
                               av.add(entry);
                           }
                       } finally {
                           closeIfSupported(it);
                       }
                    }
                } else {
                    Object entry = child.jjtAccept(this, data);
                    av.add(entry);
                }
            }
            return av.toArray();
        } else {
            return EMPTY_PARAMS;
        }
    }

    @Override
    protected Object visit(final ASTInnerConstructorNode node, Object data) {
        if (isCancelled()) {
            throw new JexlException.Cancel(node);
        }

        String enclosingClass = data == null ? null : data.getClass().getCanonicalName();
        if (enclosingClass == null) {
            String tstr = data != null ? data.toString() : "?";
            return unsolvableMethod(node, tstr);
        }
        ASTArguments argNode = (ASTArguments) node.jjtGetChild(1);
        // get the ctor args
        Object[] argv = callArguments(data, false, (Object[]) argNode.jjtAccept(this, data));

        ASTIdentifier classNode = (ASTIdentifier) node.jjtGetChild(0);
        String target  = enclosingClass + "$" + classNode.getName();
        try {
            boolean narrow = false;
            JexlMethod ctor = null;
            while (true) {
                // try as stated
                ctor = uberspect.getConstructor(target, argv);
                if (ctor != null) {
                    break;
                }
                // if we did not find an exact method by name and we haven't tried yet,
                // attempt to narrow the parameters and if this succeeds, try again in next loop
                if (!narrow && arithmetic.narrowArguments(argv)) {
                    narrow = true;
                    continue;
                }
                // we are done trying
                break;
            }
            // we have either evaluated and returned or might have found a ctor
            if (ctor != null) {
                return ctor.invoke(target, argv);
            }
            String tstr = target != null ? target.toString() : "?";
            return unsolvableMethod(node, tstr);
        } catch (final JexlException xthru) {
            throw xthru;
        } catch (final Exception xany) {
            String tstr = target != null ? target.toString() : "?";
            throw invocationException(node, tstr, xany);
        }
    }

    @Override
    protected Object visit(final ASTMethodReference node, Object data) {
        ASTIdentifier methodNode = (ASTIdentifier) node.jjtGetChild(0);
        String methodName = methodNode.getName();
        if (data == null) {
            return unsolvableMethod(methodNode, "<null>::" + methodName);
        }
        Object result = MethodReference.create(this, data, methodName);
        return result != null ? result : unsolvableMethod(methodNode, "::" + methodName);
    }

    @Override
    protected Object visit(final ASTMethodNode node, final Object data) {
        return visit(node, null, data);
    }

    /**
     * Execute a method call, ie syntactically written as name.call(...).
     * @param node the actual method call node
     * @param antish non null when name.call is an antish variable
     * @param data the context
     * @return the method call result
     */
    private Object visit(final ASTMethodNode node, final Object antish, final Object data) {
        Object object = antish;
        // left contains the reference to the method
        final JexlNode methodNode = node.jjtGetChild(0);
        Object method;
        // 1: determine object and method or functor
        if (methodNode instanceof ASTIdentifierAccess) {
            method = methodNode;
            if (object == null) {
                object = data;
                if (object == null) {
                    // no object, we fail
                    return node.isSafeLhs(isSafe())
                        ? null
                        : unsolvableMethod(methodNode, "<null>.<?>(...)");
                }
            } else {
                // edge case of antish var used as functor
                method = object;
            }
        } else {
            method = methodNode.jjtAccept(this, data);
        }
        Object result = method;
        for (int a = 1; a < node.jjtGetNumChildren(); ++a) {
            if (result == null) {
                // no method, we fail// variable unknown in context and not a local
                return node.isSafeLhs(isSafe())
                        ? null
                        : unsolvableMethod(methodNode, "<?>.<null>(...)");
            }
            final ASTArguments argNode = (ASTArguments) node.jjtGetChild(a);
            result = call(node, object, result, argNode);
            object = result;
        }
        return result;
    }

    @Override
    protected Object visit(final ASTFunctionNode node, final Object data) {
        final ASTIdentifier functionNode = (ASTIdentifier) node.jjtGetChild(0);
        final String nsid = functionNode.getNamespace();
        final Object namespace = (nsid != null)? resolveNamespace(nsid, node) : context;
        final ASTArguments argNode = (ASTArguments) node.jjtGetChild(1);
        return call(node, namespace, functionNode, argNode);
    }

    /**
     * Calls a method (or function).
     * <p>
     * Method resolution is a follows:
     * 1 - attempt to find a method in the target passed as parameter;
     * 2 - if this fails, seeks a JexlScript or JexlMethod or a duck-callable* as a property of that target;
     * 3 - if this fails, narrow the arguments and try again 1
     * 4 - if this fails, seeks a context or arithmetic method with the proper name taking the target as first argument;
     * </p>
     * *duck-callable: an object where a "call" function exists
     *
     * @param node    the method node
     * @param target  the target of the method, what it should be invoked upon
     * @param funcNode the object carrying the method or function or the method identifier
     * @param argNode the node carrying the arguments
     * @return the result of the method invocation
     */
    protected Object call(final JexlNode node, final Object target, final Object funcNode, final ASTArguments argNode) {
        cancelCheck(node);
        // evaluate the arguments
        final Object[] argv = visit(argNode, null);
        final String methodName;
        boolean cacheable = cache;
        boolean isavar = false;
        Object functor = funcNode;
        // get the method name if identifier
        if (functor instanceof ASTIdentifier) {
            // function call, target is context or namespace (if there was one)
            final ASTIdentifier methodIdentifier = (ASTIdentifier) functor;
            final int symbol = methodIdentifier.getSymbol();
            methodName = methodIdentifier.getName();
            functor = null;
            // is it a global or local variable ?
            if (target == context) {
                if (frame != null && frame.has(symbol)) {
                    functor = frame.get(symbol);
                    isavar = functor != null;
                } else if (context.has(methodName)) {
                    functor = context.get(methodName);
                    isavar = functor != null;
                }
                // name is a variable, can't be cached
                cacheable &= !isavar;
            }
        } else if (functor instanceof ASTIdentifierAccess) {
            // a method call on target
            methodName = ((ASTIdentifierAccess) functor).getName();
            functor = null;
            cacheable = true;
        } else if (functor != null) {
            // ...(x)(y)
            methodName = null;
            cacheable = false;
        } else if (!node.isSafeLhs(isSafe())) {
            return unsolvableMethod(node, "?(...)");
        } else {
            // safe lhs
            return null;
        }

        // solving the call site
        final CallDispatcher call = new CallDispatcher(node, cacheable);
        try {
            // do we have a  cached version method/function name ?
            final Object eval = call.tryEval(target, methodName, argv);
            if (JexlEngine.TRY_FAILED != eval) {
                return eval;
            }
            boolean functorp = false;
            boolean narrow = false;
            // pseudo loop to try acquiring methods without and with argument narrowing
            while (true) {
                call.narrow = narrow;
                // direct function or method call
                if (functor == null || functorp) {
                    // try a method or function from context
                    if (call.isTargetMethod(target, methodName, argv)) {
                        return call.eval(methodName);
                    }
                    if (target == context) {
                        // solve 'null' namespace
                        final Object namespace = resolveNamespace(null, node);
                        if (namespace != null
                            && namespace != context
                            && call.isTargetMethod(namespace, methodName, argv)) {
                            return call.eval(methodName);
                        }
                        // do not try context function since this was attempted
                        // 10 lines above...; solve as an arithmetic function
                        if (call.isArithmeticMethod(methodName, argv)) {
                            return call.eval(methodName);
                        }
                        // could not find a method, try as a property of a non-context target (performed once)
                    } else {
                        // try prepending target to arguments and look for
                        // applicable method in context...
                        final Object[] pargv = functionArguments(target, narrow, argv);
                        if (call.isContextMethod(methodName, pargv)) {
                            return call.eval(methodName);
                        }
                        // ...or arithmetic
                        if (call.isArithmeticMethod(methodName, pargv)) {
                            return call.eval(methodName);
                        }
                        // the method may also be a functor stored in a property of the target
                        if (!narrow) {
                            try {
                               functor = getAttribute(target, methodName);
                               functorp = functor != null;
                            } catch (UnsupportedOperationException eux) {
                               //
                            }
                        }
                    }
                }
                // this may happen without the above when we are chaining call like x(a)(b)
                // or when a var/symbol or antish var is used as a "function" name
                if (functor != null) {
                    // lambda, script or jexl method will do
                    if (functor instanceof JexlScript) {
                        JexlScript s = (JexlScript) functor;
                        boolean varArgs = s.isVarArgs();
                        if (!varArgs) {
                            String[] params = s.getUnboundParameters();
                            int paramCount = params != null ? params.length : 0;
                            int argCount = argv != null ? argv.length : 0;
                            if (argCount > paramCount) {
                                return unsolvableMethod(node, "(...)");
                            }
                        }
                        return s.execute(context, argv);
                    }
                    if (functor instanceof JexlMethod) {
                        return ((JexlMethod) functor).invoke(target, argv);
                    }
                    if (functor instanceof MethodReference) {
                        return ((MethodReference) functor).invoke(argv);
                    }
                    final String mCALL = "call";
                    // may be a generic callable, try a 'call' method
                    if (call.isTargetMethod(functor, mCALL, argv)) {
                        return call.eval(mCALL);
                    }
                    // functor is a var, may be method is a global one ?
                    if (isavar && target == context) {
                        if (call.isContextMethod(methodName, argv)) {
                            return call.eval(methodName);
                        }
                        if (call.isArithmeticMethod(methodName, argv)) {
                            return call.eval(methodName);
                        }
                    }
                    // try prepending functor to arguments and look for
                    // context or arithmetic function called 'call'
                    final Object[] pargv = functionArguments(functor, narrow, argv);
                    if (call.isContextMethod(mCALL, pargv)) {
                        return call.eval(mCALL);
                    }
                    if (call.isArithmeticMethod(mCALL, pargv)) {
                        return call.eval(mCALL);
                    }
                }
                // if we did not find an exact method by name and we haven't tried yet,
                // attempt to narrow the parameters and if this succeeds, try again in next loop
                if (!narrow && arithmetic.narrowArguments(argv)) {
                    narrow = true;
                    // continue;
                } else {
                    break;
                }
            }
        } catch (JexlException.Method xmethod) {
            // ignore and handle at end; treat as an inner discover that fails
        } catch (final JexlException.TryFailed xany) {
            throw invocationException(node, methodName, xany.getCause());
        } catch (final JexlException xthru) {
            throw xthru;
        } catch (final Exception xany) {
            throw invocationException(node, methodName, xany);
        }
        // we have either evaluated and returned or no method was found
        return node.isSafeLhs(isSafe())
                ? null
                : unsolvableMethod(node, methodName, argv);
    }

    @Override
    protected Object visit(final ASTConstructorNode node, final Object data) {
        if (isCancelled()) {
            throw new JexlException.Cancel(node);
        }
        // first child is class or class name
        final Object target = node.jjtGetChild(0).jjtAccept(this, data);
        // get the ctor args
        int argc = node.jjtGetNumChildren() - 1;
        Object[] argv = argc > 0 ? new Object[argc] : EMPTY_PARAMS;
        for (int i = 0; i < argc; i++) {
            argv[i] = node.jjtGetChild(i + 1).jjtAccept(this, data);
        }

        try {
            boolean cacheable = cache;
            // attempt to reuse last funcall cached in volatile JexlNode.value
            if (cacheable) {
                Object cached = node.jjtGetValue();
                if (cached instanceof Funcall) {
                    Object eval = ((Funcall) cached).tryInvoke(this, null, target, argv);
                    if (JexlEngine.TRY_FAILED != eval) {
                        return eval;
                    }
                }
            }
            boolean narrow = false;
            JexlMethod ctor = null;
            Funcall funcall = null;
            while (true) {
                // try as stated
                ctor = uberspect.getConstructor(target, argv);
                if (ctor != null) {
                    if (cacheable && ctor.isCacheable()) {
                        funcall = new Funcall(ctor, narrow);
                    }
                    break;
                }
                // try with prepending context as first argument
                Object[] nargv = callArguments(context, narrow, argv);
                ctor = uberspect.getConstructor(target, nargv);
                if (ctor != null) {
                    if (cacheable && ctor.isCacheable()) {
                        funcall = new ContextualCtor(ctor, narrow);
                    }
                    argv = nargv;
                    break;
                }
                // if we did not find an exact method by name and we haven't tried yet,
                // attempt to narrow the parameters and if this succeeds, try again in next loop
                if (!narrow && arithmetic.narrowArguments(argv)) {
                    narrow = true;
                    continue;
                }
                // we are done trying
                break;
            }
            // we have either evaluated and returned or might have found a ctor
            if (ctor != null) {
                Object eval = ctor.invoke(target, argv);
                // cache executor in volatile JexlNode.value
                if (funcall != null) {
                    node.jjtSetValue(funcall);
                }
                return eval;
            }
            String tstr = target != null ? target.toString() : "?";
            return unsolvableMethod(node, tstr, argv);
        } catch (final JexlException xthru) {
            throw xthru;
        } catch (final Exception xany) {
            final String tstr = target != null ? target.toString() : "?";
            throw invocationException(node, tstr, xany);
        }
    }

    @Override
    protected Object visit(final ASTQualifiedConstructorNode node, final Object data) {
        if (isCancelled()) {
            throw new JexlException.Cancel(node);
        }
        // first child is class or class name
        final Class target = (Class) node.jjtGetChild(0).jjtAccept(this, data);
        // get the ctor args
        Object[] argv = (Object[]) node.jjtGetChild(1).jjtAccept(this, data);
        try {
            boolean cacheable = cache;
            // attempt to reuse last funcall cached in volatile JexlNode.value
            if (cacheable) {
                Object cached = node.jjtGetValue();
                if (cached instanceof Funcall) {
                    Object eval = ((Funcall) cached).tryInvoke(this, null, target, argv);
                    if (JexlEngine.TRY_FAILED != eval) {
                        return eval;
                    }
                }
            }
            boolean narrow = false;
            JexlMethod ctor = null;
            Funcall funcall = null;
            while (true) {
                // try as stated
                ctor = uberspect.getConstructor(target, argv);
                if (ctor != null) {
                    if (cacheable && ctor.isCacheable()) {
                        funcall = new Funcall(ctor, narrow);
                    }
                    break;
                }
                // try with prepending context as first argument
                Object[] nargv = callArguments(context, narrow, argv);
                ctor = uberspect.getConstructor(target, nargv);
                if (ctor != null) {
                    if (cacheable && ctor.isCacheable()) {
                        funcall = new ContextualCtor(ctor, narrow);
                    }
                    argv = nargv;
                    break;
                }
                // if we did not find an exact method by name and we haven't tried yet,
                // attempt to narrow the parameters and if this succeeds, try again in next loop
                if (!narrow && arithmetic.narrowArguments(argv)) {
                    narrow = true;
                    // continue;
                }
                // we are done trying
                break;
            }
            // we have either evaluated and returned or might have found a ctor
            if (ctor != null) {
                Object eval = ctor.invoke(target, argv);
                // cache executor in volatile JexlNode.value
                if (funcall != null) {
                    node.jjtSetValue(funcall);
                }
                return eval;
            }
            String tstr = target != null ? target.toString() : "?";
            return unsolvableMethod(node, tstr, argv);
        } catch (final JexlException.Method xmethod) {
            throw xmethod;
        } catch (final Exception xany) {
            final String tstr = target != null ? target.toString() : "?";
            throw invocationException(node, tstr, xany);
        }
    }

    @Override
    protected Object visit(final ASTArrayConstructorNode node, Object data) {
        if (isCancelled()) {
            throw new JexlException.Cancel(node);
        }
        // first child is class or class name
        final Class target = (Class) node.jjtGetChild(0).jjtAccept(this, data);
        // get the dimensions
        int argc = node.jjtGetNumChildren() - 1;
        int[] argv = new int[argc];
        for (int i = 0; i < argc; i++) {
            argv[i] = arithmetic.toInteger(node.jjtGetChild(i + 1).jjtAccept(this, data));
        }
        try {
            return Array.newInstance(target, argv);
        } catch (final Exception xany) {
            final String tstr = target != null ? target.toString() : "?";
            throw invocationException(node, tstr, xany);
        }
    }

    @Override
    protected Object visit(final ASTArrayOpenDimension node, final Object data) {
        return 0;
    }

    @Override
    protected Object visit(final ASTInitializedArrayConstructorNode node, final Object data) {
        if (isCancelled()) {
            throw new JexlException.Cancel(node);
        }
        // first child is class or class name
        final Class target = (Class) node.jjtGetChild(0).jjtAccept(this, data);
        // get the length of the array
        int argc = node.jjtGetNumChildren() - 1;
        boolean comprehensions = false;
        for (int i = 0; i < argc; i++) {
            JexlNode child = node.jjtGetChild(i + 1);
            if (child instanceof ASTEnumerationNode || child instanceof ASTEnumerationReference) {
                comprehensions = true;
            }
        }
        try {
            if (comprehensions) {
                ArrayList<Object> result = new ArrayList<Object> (argc);
                for (int i = 0; i < argc; i++) {
                    JexlNode child = node.jjtGetChild(i + 1);
                    if (child instanceof ASTEnumerationNode || child instanceof ASTEnumerationReference) {
                        Iterator<?> it = (Iterator<?>) child.jjtAccept(this, data);
                        if (it != null) {
                            try {
                                while (it.hasNext()) {
                                    result.add(it.next());
                                }
                            } finally {
                                closeIfSupported(it);
                            }
                        }
                    } else {
                        result.add(child.jjtAccept(this, data));
                    }
                }
                int sz = result.size();
                Object array = Array.newInstance(target, sz);
                Class type = arithmetic.getWrapperClass(target);
                for (int i = 0; i < argc; i++) {
                    Object value = result.get(i);
                    if (!type.isInstance(value)) {
                        if (arithmetic.isStrict()) {
                            value = arithmetic.implicitCast(type, value);
                        } else {
                            value = arithmetic.cast(type, value);
                        }
                    }
                    Array.set(array, i, value);
                }
                return array;
            } else {
                Object result = Array.newInstance(target, argc);
                Class type = arithmetic.getWrapperClass(target);
                for (int i = 0; i < argc; i++) {
                    Object value = node.jjtGetChild(i + 1).jjtAccept(this, data);
                    if (!type.isInstance(value)) {
                        if (arithmetic.isStrict()) {
                            value = arithmetic.implicitCast(type, value);
                        } else {
                            value = arithmetic.cast(type, value);
                        }
                    }
                    Array.set(result, i, value);
                }
                return result;
            }
        } catch (final Exception xany) {
            final String tstr = target != null ? target.toString() : "?";
            throw invocationException(node, tstr, xany);
        }
    }

    @Override
    protected Object visit(final ASTInitializedCollectionConstructorNode node, final Object data) {
        if (isCancelled()) {
            throw new JexlException.Cancel(node);
        }
        // first child is class or class name
        final Class target = (Class) node.jjtGetChild(0).jjtAccept(this, data);
        if (!Collection.class.isAssignableFrom(target)) {
            throw new JexlException(node, "Not a Collection", null);
        }
        try {
            JexlMethod ctor = uberspect.getConstructor(target, EMPTY_PARAMS);
            if (ctor != null) {
                Collection<Object> result = (Collection<Object>) ctor.invoke(target, EMPTY_PARAMS);
                // get the length of the collection
                int argc = node.jjtGetNumChildren() - 1;
                for (int i = 0; i < argc; i++) {
                    JexlNode child = node.jjtGetChild(i + 1);
                    if (child instanceof ASTEnumerationNode || child instanceof ASTEnumerationReference) {
                        Iterator<?> it = (Iterator<?>) child.jjtAccept(this, data);
                        if (it != null) {
                            try {
                                while (it.hasNext()) {
                                    result.add(it.next());
                                }
                            } finally {
                                closeIfSupported(it);
                            }
                        }
                    } else {
                        result.add(child.jjtAccept(this, data));
                    }
                }
                return result;
            }
            String tstr = target != null ? target.toString() : "?";
            return unsolvableMethod(node, tstr, EMPTY_PARAMS);
        } catch (Exception xany) {
            final String tstr = target != null ? target.toString() : "?";
            throw invocationException(node, tstr, xany);
        }
    }

    @Override
    protected Object visit(final ASTInitializedMapConstructorNode node, final Object data) {
        if (isCancelled()) {
            throw new JexlException.Cancel(node);
        }
        // first child is class or class name
        final Class target = (Class) node.jjtGetChild(0).jjtAccept(this, data);
        if (!Map.class.isAssignableFrom(target)) {
            throw new JexlException(node, "Not a Map", null);
        }
        try {
            JexlMethod ctor = uberspect.getConstructor(target, EMPTY_PARAMS);
            if (ctor != null) {
                Map<Object,Object> result = (Map<Object,Object>) ctor.invoke(target, EMPTY_PARAMS);
                // get the length of the map
                int argc = node.jjtGetNumChildren() - 1;
                for (int i = 0; i < argc; i++) {
                    JexlNode child = node.jjtGetChild(i + 1);
                    if (child instanceof ASTMapEntry) {
                        Object[] entry = (Object[]) (child).jjtAccept(this, data);
                        result.put(entry[0], entry[1]);
                    } else {
                        Iterator<Object> it = (Iterator<Object>) (child).jjtAccept(this, data);
                        if (it != null) {
                            try {
                                while (it.hasNext()) {
                                    Object value = it.next();
                                    if (value instanceof Map.Entry<?,?>) {
                                        Map.Entry<?,?> entry = (Map.Entry<?,?>) value;
                                        result.put(entry.getKey(), entry.getValue());
                                    } else {
                                        throw new JexlException(node, "Not a Map.Entry", null);
                                    }
                                }
                            } finally {
                                closeIfSupported(it);
                            }
                        }
                    }
                }
                return result;
            }
            final String tstr = target != null ? target.toString() : "?";
            return unsolvableMethod(node, tstr, EMPTY_PARAMS);
        } catch (final Exception xany) {
            final String tstr = target != null ? target.toString() : "?";
            throw invocationException(node, tstr, xany);
        }
    }

    @Override
    protected Object visit(final ASTJxltLiteral node, final Object data) {
        TemplateEngine.TemplateExpression tp = (TemplateEngine.TemplateExpression) node.jjtGetValue();
        if (tp == null) {
            final TemplateEngine jxlt = jexl.jxlt();
            JexlInfo info = node.jexlInfo();
            if (this.block != null) {
                info = new JexlNode.Info(node, info);
            }
            tp = jxlt.parseExpression(info, node.getLiteral(), frame != null ? frame.getScope() : null);
            node.jjtSetValue(tp);
        }
        if (tp != null) {
            return tp.evaluate(context, frame, options);
        }
        return null;
    }

    @Override
    protected Object visit(final ASTAnnotation node, final Object data) {
        throw new UnsupportedOperationException(ASTAnnotation.class.getName() + ": Not supported.");
    }

    @Override
    protected Object visit(final ASTAnnotatedStatement node, final Object data) {
        return processAnnotation(node, 0, data);
    }

    /**
     * An annotated call.
     */
    public class AnnotatedCall implements Callable<Object> {
        /** The statement. */
        private final ASTAnnotatedStatement stmt;
        /** The child index. */
        private final int index;
        /** The data. */
        private final Object data;
        /** Tracking whether we processed the annotation. */
        private boolean processed = false;

        /**
         * Simple ctor.
         * @param astmt the statement
         * @param aindex the index
         * @param adata the data
         */
        AnnotatedCall(final ASTAnnotatedStatement astmt, final int aindex, final Object adata) {
            stmt = astmt;
            index = aindex;
            data = adata;
        }

        @Override
        public Object call() throws Exception {
            processed = true;
            try {
                return processAnnotation(stmt, index, data);
            } catch (JexlException.Return | JexlException.Break | JexlException.Continue xreturn) {
                return xreturn;
            } catch (JexlException.Yield | JexlException.Remove xreturn) {
                return xreturn;                
            }
        }

        /**
         * @return whether the statement has been processed
         */
        public boolean isProcessed() {
            return processed;
        }

        /**
         * @return the actual statement.
         */
        public Object getStatement() {
            return stmt;
        }
    }

    /**
     * Processes an annotated statement.
     * @param stmt the statement
     * @param index the index of the current annotation being processed
     * @param data the contextual data
     * @return  the result of the statement block evaluation
     */
    protected Object processAnnotation(final ASTAnnotatedStatement stmt, final int index, final Object data) {
        // are we evaluating the block ?
        final int last = stmt.jjtGetNumChildren() - 1;
        if (index == last) {
            final JexlNode cblock = stmt.jjtGetChild(last);
            // if the context has changed, might need a new arithmetic
            final JexlArithmetic jexla = arithmetic.options(context);
            if (jexla != arithmetic) {
                if (!arithmetic.getClass().equals(jexla.getClass())  && logger.isWarnEnabled()) {
                    logger.warn("expected arithmetic to be " + arithmetic.getClass().getSimpleName()
                            + ", got " + jexla.getClass().getSimpleName()
                    );
                }
                final JexlArithmetic old = arithmetic;
                try {
                    arithmetic = jexla;
                    return cblock.jjtAccept(this, data);
                } finally {
                    arithmetic = old;
                }
            } else {
                return cblock.jjtAccept(this, data);
            }
        }
        // tracking whether we processed the annotation
        final AnnotatedCall jstmt = new AnnotatedCall(stmt, index + 1, data);
        // the annotation node and name
        final ASTAnnotation anode = (ASTAnnotation) stmt.jjtGetChild(index);
        final String aname = anode.getName();
        // evaluate the arguments
        final Object[] argv = anode.jjtGetNumChildren() > 0
                        ? visit((ASTArguments) anode.jjtGetChild(0), null) : null;
        // wrap the future, will recurse through annotation processor
        Object result;
        try {
            result = processAnnotation(aname, argv, jstmt);
            // not processing an annotation is an error
            if (!jstmt.isProcessed()) {
                return annotationError(anode, aname, null);
            }
        } catch (final JexlException xany) {
            throw xany;
        } catch (final Exception xany) {
            return annotationError(anode, aname, xany);
        }
        // the caller may return a return, break or continue
        if (result instanceof JexlException) {
            throw (JexlException) result;
        }
        return result;
    }

    /**
     * Delegates the annotation processing to the JexlContext if it is an AnnotationProcessor.
     * @param annotation    the annotation name
     * @param args          the annotation arguments
     * @param stmt          the statement / block that was annotated
     * @return the result of statement.call()
     * @throws Exception if anything goes wrong
     */
    protected Object processAnnotation(final String annotation, final Object[] args, final Callable<Object> stmt) throws Exception {
                return context instanceof JexlContext.AnnotationProcessor
                ? ((JexlContext.AnnotationProcessor) context).processAnnotation(annotation, args, stmt)
                : stmt.call();
    }

    protected Iterator<?> prepareIndexedIterator(JexlNode node, Object iterableValue) {
        if (iterableValue != null) {
            Object forEach = operators.tryOverload(node, JexlOperator.FOR_EACH_INDEXED, iterableValue);
            Iterator<?> itemsIterator = forEach instanceof Iterator
                                    ? (Iterator<?>) forEach
                                    : uberspect.getIndexedIterator(iterableValue);
            return itemsIterator;
        }
        return null;
    }

    protected abstract class IteratorBase implements Iterator<Object>, AutoCloseable {

        protected final Iterator<?> itemsIterator;
        protected final JexlNode node;

        protected int i;

        protected IteratorBase(Iterator<?> iterator, JexlNode projection) {
            itemsIterator = iterator;
            node = projection;

            i = 0;
        }

        protected Object[] prepareArgs(ASTJexlScript lambda, Object data) {

            int argCount = lambda.getArgCount();
            boolean varArgs = lambda.isVarArgs();

            Object[] argv = null;

            if (argCount == 0) {
                argv = EMPTY_PARAMS;
            } else if (argCount == 1) {
                argv = new Object[] {data};
            } else if (!varArgs && data instanceof Object[]) {
                int len = ((Object[]) data).length;
                if (argCount > len) {
                    argv = new Object[len + 1];
                    argv[0] = i;
                    System.arraycopy(data, 0, argv, 1, len);
                } else if (argCount == len) {
                    argv = (Object[]) data;
                } else {
                    argv = new Object[] {i, data};
                }
            } else {
                argv = new Object[] {i, data};
            }

            return argv;
        }

        @Override
        public void close() {
            closeIfSupported(itemsIterator);
        }
    }

    public class ProjectionIterator extends IteratorBase {

        protected Map<Integer,Closure> scripts;

        protected ProjectionIterator(Iterator<?> iterator, JexlNode projection) {
            super(iterator, projection);
            scripts = new HashMap<Integer,Closure> ();
            i = -1;
            initClosure();
        }

        protected JexlNode getProjectionExpresssion(JexlNode node) {
            if (node instanceof ASTSimpleLambda && node.jjtGetNumChildren() == 1) {
                JexlNode expr = node.jjtGetChild(0);
                if (expr instanceof ASTJexlLambda || expr instanceof ASTCurrentNode) {
                    node = expr;
                }
            }
            return node;
        }

        protected void initClosure() {
            // can have multiple nodes
            int numChildren = node.jjtGetNumChildren();
            for (int i = 0; i < numChildren; i++) {
                JexlNode child = getProjectionExpresssion(node.jjtGetChild(i));
                if (child instanceof ASTJexlLambda) {
                    ASTJexlLambda script = (ASTJexlLambda) child;
                    scripts.put(i, new Closure(Interpreter.this, script));
                }
            }
        }

        protected Object evaluateProjection(int i, Object data) {
            Object prev = current;
            try {
                current = data;
                JexlNode child = getProjectionExpresssion(node.jjtGetChild(i));
                if (child instanceof ASTJexlLambda) {
                    Closure c = scripts.get(i);
                    Object[] argv = prepareArgs(c.getScript(), data);
                    return c.execute(null, argv);
                } else {
                    return child.jjtAccept(Interpreter.this, data);
                }
            } finally {
                current = prev;
            }
        }

        @Override
        public boolean hasNext() {
            return itemsIterator.hasNext();
        }

        @Override
        public Object next() {
            cancelCheck(node);
            Object data = itemsIterator.next();
            i += 1;
            // can have multiple nodes
            int numChildren = node.jjtGetNumChildren();
            if (numChildren == 1) {
                return evaluateProjection(0, data);
            } else {
                List<Object> value = new ArrayList(numChildren);
                for (int child = 0; child < numChildren; child++) {
                    value.add(evaluateProjection(child, data));
                }
                return Collections.unmodifiableList(value);
            }
        }

        @Override
        public void remove() {
            itemsIterator.remove();
        }
    }

    @Override
    protected Object visit(ASTProjectionNode node, Object data) {
        Iterator<?> itemsIterator = prepareIndexedIterator(node, data);
        return itemsIterator != null ? new ProjectionIterator(itemsIterator, node) : null;
    }

    public class MapProjectionIterator extends ProjectionIterator {

        protected MapProjectionIterator(Iterator<?> iterator, JexlNode projection) {
            super(iterator, projection);
        }

        @Override
        public Object next() {
            cancelCheck(node);
            Object data = itemsIterator.next();
            i += 1;
            Object key = evaluateProjection(0, data);
            Object value = evaluateProjection(1, data);
            return new AbstractMap.SimpleImmutableEntry<Object,Object> (key, value);
        }
    }

    @Override
    protected Object visit(ASTMapProjectionNode node, Object data) {
        Iterator<?> itemsIterator = prepareIndexedIterator(node, data);
        return itemsIterator != null ? new MapProjectionIterator(itemsIterator, node) : null;
    }

    public final class SelectionIterator extends IteratorBase {
        // filtering expression
        protected final Closure closure;
        // next available item of iterator
        protected Object nextItem;
        // whether the next item is available
        protected boolean hasNextItem;

        protected SelectionIterator(Iterator<?> iterator, ASTJexlLambda filter) {
            super(iterator, filter);
            closure = new Closure(Interpreter.this, filter);
        }

        protected void findNextItem() {
            if (!itemsIterator.hasNext()) {
                hasNextItem = false;
                nextItem = null;
            } else {
                Object data = null;
                boolean selected = false;
                Object prev = current;
                try {
                    do {
                        data = itemsIterator.next();
                        Object[] argv = prepareArgs((ASTJexlLambda) node, data);
                        current = data;
                        selected = arithmetic.toBoolean(closure.execute(null, argv));
                    } while (!selected && itemsIterator.hasNext());
                } finally {
                    current = prev;
                }
                if (selected) {
                    hasNextItem = true;
                    nextItem = data;
                }
            }
        }

        @Override
        public boolean hasNext() {
            if (!hasNextItem) {
                findNextItem();
            }
            return hasNextItem;
        }

        @Override
        public Object next() {
            cancelCheck(node);
            if (!hasNextItem) {
                findNextItem();
            }
            if (!hasNextItem) {
                throw new NoSuchElementException();
            }
            i += 1;
            hasNextItem = false;
            return nextItem;
        }

        @Override
        public void remove() {
            itemsIterator.remove();
        }
    }

    public final class StopCountIterator extends IteratorBase {
        // Stop counter
        protected final int limit;

        protected StopCountIterator(Iterator<?> iterator, JexlNode node, int stopCount) {
            super(iterator, node);
            limit = stopCount;
        }

        @Override
        public boolean hasNext() {
            return itemsIterator.hasNext() && i < limit;
        }

        @Override
        public Object next() {
            cancelCheck(node);
            if (!hasNext()) {
                throw new NoSuchElementException();
            }
            i += 1;
            return itemsIterator.next();
        }

        @Override
        public void remove() {
            itemsIterator.remove();
        }
    }

    public final class StartCountIterator extends IteratorBase {

        protected StartCountIterator(Iterator<?> iterator, JexlNode node, int startCount) {
            super(iterator, node);

            if (startCount > 0) {
                skipItems(startCount);
            }
        }

        protected void skipItems(int skipCount) {
            while (i < skipCount) {
                if (hasNext()) {
                    next();
                } else {
                    break;
                }
            }
        }

        @Override
        public boolean hasNext() {
            return itemsIterator.hasNext();
        }

        @Override
        public Object next() {
            cancelCheck(node);
            if (!hasNext()) {
                throw new NoSuchElementException();
            }
            i += 1;
            return itemsIterator.next();
        }

        @Override
        public void remove() {
            itemsIterator.remove();
        }
    }

    @Override
    protected Object visit(ASTSelectionNode node, Object data) {
        JexlNode child = node.jjtGetChild(0);

        if (child instanceof ASTStopCountNode) {
            int stopCount = (Integer) child.jjtAccept(this, null);
            Iterator<?> itemsIterator = prepareIndexedIterator(child, data);
            return itemsIterator != null ? new StopCountIterator(itemsIterator, node, stopCount) : null;
        } else if (child instanceof ASTStartCountNode) {
            int startCount = (Integer) child.jjtAccept(this, null);
            Iterator<?> itemsIterator = prepareIndexedIterator(child, data);
            return itemsIterator != null ? new StartCountIterator(itemsIterator, node, startCount) : null;
        }

        ASTJexlLambda script = (ASTJexlLambda) child;
        if (script instanceof ASTSimpleLambda && script.jjtGetNumChildren() == 1 && 
            script.jjtGetChild(0) instanceof ASTJexlLambda) {
           script = (ASTJexlLambda) script.jjtGetChild(0);
        }

        Iterator<?> itemsIterator = prepareIndexedIterator(child, data);
        return itemsIterator != null ? new SelectionIterator(itemsIterator, script) : null;
    }

    @Override
    protected Object visit(ASTStartCountNode node, Object data) {
        JexlNode child = node.jjtGetChild(0);
        return arithmetic.toInteger(child.jjtAccept(this, null));
    }

    @Override
    protected Object visit(ASTStopCountNode node, Object data) {
        JexlNode child = node.jjtGetChild(0);
        return arithmetic.toInteger(child.jjtAccept(this, null));
    }

    protected Object[] preparePipeLambdaArgs(ASTJexlLambda script, Object result, int i, Object value) {
        boolean varArgs = script.isVarArgs();
        int argCount = script.getArgCount();

        // Result
        Object[] argv = null;

        if (argCount == 0) {
            argv = EMPTY_PARAMS;
        } else if (argCount == 1) {
            argv = new Object[] {result};
        } else if (argCount == 2) {
            argv = new Object[] {result, value};
        } else if (argCount == 3) {
            argv = new Object[] {result, i, value};
        } else if (value instanceof Map.Entry<?,?>) {
            Map.Entry<?,?> entry = (Map.Entry<?,?>) value;
            argv = new Object[] {result, i, entry.getKey(), entry.getValue()};
        } else if (!varArgs && value instanceof Object[]) {
            int len = ((Object[]) value).length;
            if (argCount > len + 1) {
               argv = new Object[len + 2];
               argv[0] = result;
               argv[2] = i;
               System.arraycopy(value, 0, argv, 2, len);
            } else if (argCount == len + 1) {
               argv = new Object[len + 1];
               argv[0] = result;
               System.arraycopy(value, 0, argv, 1, len);
            } else {
               argv = new Object[] {result, i, value};
            }
        } else {
            argv = new Object[] {result, i, value};
        }
        return argv;
    }

    @Override
    protected Object visit(ASTPipeNode node, Object data) {
        JexlNode pipe = node.jjtGetChild(0);
        Object result = null;
        if (data instanceof Iterator<?>) {
            Iterator<?> itemsIterator = (Iterator) data;
            try {
                int i = 0;
                if (pipe instanceof ASTJexlLambda) {
                    ASTJexlLambda script = (ASTJexlLambda) pipe;
                    Closure closure = new Closure(this, script);

                    while (itemsIterator.hasNext()) {
                        Object value = itemsIterator.next();
                        Object prev = current;
                        try {
                            current = value;
                            result = closure.execute(null, preparePipeLambdaArgs(script, result, i, value));
                        } finally {
                            current = prev;
                        }
                        i += 1;
                    }
                } else {
                    while (itemsIterator.hasNext()) {
                        Object value = itemsIterator.next();
                        Object prev = current;
                        try {
                            current = value;
                            result = pipe.jjtAccept(this, null);
                        } finally {
                            current = prev;
                        }
                        i += 1;
                    }
                }
            } finally {
                closeIfSupported(itemsIterator);
            }
        } else if (data != null) {
            if (pipe instanceof ASTJexlLambda) {
                ASTJexlLambda script = (ASTJexlLambda) pipe;
                Closure closure = new Closure(this, script);
                Object prev = current;
                try {
                    current = data;
                    result = closure.execute(null, new Object[] {data});
                } finally {
                    current = prev;
                }
            } else {
                Object prev = current;
                try {
                    current = data;
                    result = pipe.jjtAccept(this, null);
                } finally {
                    current = prev;
                }
            }
        }
        return result;
    }

}<|MERGE_RESOLUTION|>--- conflicted
+++ resolved
@@ -304,7 +304,6 @@
                 throw new JexlException.StackOverflow(node.jexlInfo(), "jexl (" + jexl.stackOverflow + ")", null);
             }
             cancelCheck(node);
-<<<<<<< HEAD
             Object result = null;
             try {
                 result = node.jjtAccept(this, null);
@@ -329,12 +328,8 @@
                     throw new JexlException(node, "not null return value required");
                 }
             }
-            return result;
-        } catch (StackOverflowError xstack) {
-=======
-            return arithmetic.controlReturn(node.jjtAccept(this, null));
-        } catch(final StackOverflowError xstack) {
->>>>>>> 42eefe6f
+            return arithmetic.controlReturn(result);
+        } catch (final StackOverflowError xstack) {
             final JexlException xjexl = new JexlException.StackOverflow(node.jexlInfo(), "jvm", xstack);
             if (!isSilent()) {
                 throw xjexl.clean();
