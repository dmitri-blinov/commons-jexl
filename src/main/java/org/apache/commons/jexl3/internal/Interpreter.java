--- conflicted
+++ resolved
@@ -58,14 +58,10 @@
 import org.apache.commons.jexl3.parser.ASTEWNode;
 import org.apache.commons.jexl3.parser.ASTElvisNode;
 import org.apache.commons.jexl3.parser.ASTEmptyFunction;
-<<<<<<< HEAD
 import org.apache.commons.jexl3.parser.ASTEnumerationNode;
 import org.apache.commons.jexl3.parser.ASTEnumerationReference;
 import org.apache.commons.jexl3.parser.ASTExpressionStatement;
 import org.apache.commons.jexl3.parser.ASTExtVar;
-=======
-import org.apache.commons.jexl3.parser.ASTExtendedLiteral;
->>>>>>> 30678660
 import org.apache.commons.jexl3.parser.ASTFalseNode;
 import org.apache.commons.jexl3.parser.ASTForStatement;
 import org.apache.commons.jexl3.parser.ASTForInitializationNode;
@@ -150,11 +146,8 @@
 import org.apache.commons.jexl3.parser.ASTShiftRightNode;
 import org.apache.commons.jexl3.parser.ASTShiftRightUnsignedNode;
 import org.apache.commons.jexl3.parser.ASTSizeFunction;
-<<<<<<< HEAD
 import org.apache.commons.jexl3.parser.ASTStartCountNode;
 import org.apache.commons.jexl3.parser.ASTStopCountNode;
-=======
->>>>>>> 30678660
 import org.apache.commons.jexl3.parser.ASTStringLiteral;
 import org.apache.commons.jexl3.parser.ASTSubNode;
 import org.apache.commons.jexl3.parser.ASTSwitchExpression;
@@ -728,7 +721,6 @@
         }
     }
 
-<<<<<<< HEAD
     @Override
     protected Object visit(ASTIndirectNode node, Object data) {
         Object val = node.jjtGetChild(0).jjtAccept(this, data);
@@ -958,8 +950,6 @@
         }
     }
 
-=======
->>>>>>> 30678660
     @Override
     protected Object visit(ASTBitwiseComplNode node, Object data) {
         Object arg = node.jjtGetChild(0).jjtAccept(this, data);
@@ -1154,7 +1144,7 @@
 
     @Override
     protected Object visit(ASTReturnStatement node, Object data) {
-        final int numChildren = node.jjtGetNumChildren();    
+        final int numChildren = node.jjtGetNumChildren();
         Object val = numChildren > 0 ? node.jjtGetChild(0).jjtAccept(this, data) : null;
         cancelCheck(node);
         throw new JexlException.Return(node, null, val);
@@ -2159,14 +2149,11 @@
         }
     }
 
-<<<<<<< HEAD
     @Override
     protected Object visit(ASTExtVar node, Object data) {
         return visit((ASTVar) node, data);
     }
 
-=======
->>>>>>> 30678660
     @Override
     protected Object visit(ASTIdentifier node, Object data) {
         cancelCheck(node);
@@ -2341,15 +2328,12 @@
                 } else {
                     antish = false;
                 }
-<<<<<<< HEAD
             } else if (objectNode instanceof ASTArrayAccessSafe) {
                 if (object == null) {
                     break;
                 } else {
                     antish = false;
                 }
-=======
->>>>>>> 30678660
             }
             // attempt to evaluate the property within the object (visit(ASTIdentifierAccess node))
             object = objectNode.jjtAccept(this, object);
@@ -2426,7 +2410,6 @@
         return object;
     }
 
-<<<<<<< HEAD
     @Override
     protected Object visit(ASTMultipleIdentifier node, Object data) {
         return null;
@@ -2537,8 +2520,6 @@
         return executeAssign(node, left, right, null, data);
     }
 
-=======
->>>>>>> 30678660
     @Override
     protected Object visit(ASTAssignment node, Object data) {
         JexlNode left = node.jjtGetChild(0);
