/*
 * Licensed to the Apache Software Foundation (ASF) under one or more
 * contributor license agreements.  See the NOTICE file distributed with
 * this work for additional information regarding copyright ownership.
 * The ASF licenses this file to You under the Apache License, Version 2.0
 * (the "License"); you may not use this file except in compliance with
 * the License.  You may obtain a copy of the License at
 *
 *      http://www.apache.org/licenses/LICENSE-2.0
 *
 * Unless required by applicable law or agreed to in writing, software
 * distributed under the License is distributed on an "AS IS" BASIS,
 * WITHOUT WARRANTIES OR CONDITIONS OF ANY KIND, either express or implied.
 * See the License for the specific language governing permissions and
 * limitations under the License.
 */
//CSOFF: FileLength
package org.apache.commons.jexl3.internal;

import org.apache.commons.jexl3.JexlArithmetic;
import org.apache.commons.jexl3.JexlContext;
import org.apache.commons.jexl3.JexlEngine;
import org.apache.commons.jexl3.JexlException;
import org.apache.commons.jexl3.JexlInfo;
import org.apache.commons.jexl3.JexlOperator;
import org.apache.commons.jexl3.JexlOptions;
import org.apache.commons.jexl3.JexlScript;
import org.apache.commons.jexl3.JxltEngine;

import org.apache.commons.jexl3.introspection.JexlMethod;
import org.apache.commons.jexl3.introspection.JexlPropertyGet;

import org.apache.commons.jexl3.parser.ASTAddNode;
import org.apache.commons.jexl3.parser.ASTAndNode;
import org.apache.commons.jexl3.parser.ASTAnnotatedStatement;
import org.apache.commons.jexl3.parser.ASTAnnotation;
import org.apache.commons.jexl3.parser.ASTArguments;
import org.apache.commons.jexl3.parser.ASTArrayAccess;
import org.apache.commons.jexl3.parser.ASTArrayAccessSafe;
import org.apache.commons.jexl3.parser.ASTArrayConstructorNode;
import org.apache.commons.jexl3.parser.ASTArrayLiteral;
import org.apache.commons.jexl3.parser.ASTArrayOpenDimension;
import org.apache.commons.jexl3.parser.ASTAssertStatement;
import org.apache.commons.jexl3.parser.ASTAssignment;
import org.apache.commons.jexl3.parser.ASTAttributeReference;
import org.apache.commons.jexl3.parser.ASTBitwiseAndNode;
import org.apache.commons.jexl3.parser.ASTBitwiseComplNode;
import org.apache.commons.jexl3.parser.ASTBitwiseOrNode;
import org.apache.commons.jexl3.parser.ASTBitwiseXorNode;
import org.apache.commons.jexl3.parser.ASTBlock;
import org.apache.commons.jexl3.parser.ASTBooleanLiteral;
import org.apache.commons.jexl3.parser.ASTBreak;
import org.apache.commons.jexl3.parser.ASTCastNode;
import org.apache.commons.jexl3.parser.ASTCatchBlock;
import org.apache.commons.jexl3.parser.ASTClassLiteral;
import org.apache.commons.jexl3.parser.ASTConstructorNode;
import org.apache.commons.jexl3.parser.ASTContinue;
import org.apache.commons.jexl3.parser.ASTCurrentNode;
import org.apache.commons.jexl3.parser.ASTDecrementNode;
import org.apache.commons.jexl3.parser.ASTDecrementPostfixNode;
import org.apache.commons.jexl3.parser.ASTDivNode;
import org.apache.commons.jexl3.parser.ASTDoWhileStatement;
import org.apache.commons.jexl3.parser.ASTEQNode;
import org.apache.commons.jexl3.parser.ASTERNode;
import org.apache.commons.jexl3.parser.ASTEWNode;
import org.apache.commons.jexl3.parser.ASTElvisNode;
import org.apache.commons.jexl3.parser.ASTEmptyFunction;
import org.apache.commons.jexl3.parser.ASTEnumerationNode;
import org.apache.commons.jexl3.parser.ASTEnumerationReference;
import org.apache.commons.jexl3.parser.ASTExpressionStatement;
import org.apache.commons.jexl3.parser.ASTExtVar;
import org.apache.commons.jexl3.parser.ASTForStatement;
import org.apache.commons.jexl3.parser.ASTForInitializationNode;
import org.apache.commons.jexl3.parser.ASTForTerminationNode;
import org.apache.commons.jexl3.parser.ASTForIncrementNode;
import org.apache.commons.jexl3.parser.ASTForeachStatement;
import org.apache.commons.jexl3.parser.ASTForeachVar;
import org.apache.commons.jexl3.parser.ASTFunctionNode;
import org.apache.commons.jexl3.parser.ASTFunctionStatement;
import org.apache.commons.jexl3.parser.ASTGENode;
import org.apache.commons.jexl3.parser.ASTGTNode;
import org.apache.commons.jexl3.parser.ASTIdentifier;
import org.apache.commons.jexl3.parser.ASTIdentifierAccess;
import org.apache.commons.jexl3.parser.ASTIdentifierAccessJxlt;
import org.apache.commons.jexl3.parser.ASTIncrementNode;
import org.apache.commons.jexl3.parser.ASTIncrementPostfixNode;
import org.apache.commons.jexl3.parser.ASTIndirectNode;
import org.apache.commons.jexl3.parser.ASTInitialization;
import org.apache.commons.jexl3.parser.ASTInitializedArrayConstructorNode;
import org.apache.commons.jexl3.parser.ASTInitializedCollectionConstructorNode;
import org.apache.commons.jexl3.parser.ASTInitializedMapConstructorNode;
import org.apache.commons.jexl3.parser.ASTInlinePropertyAssignment;
import org.apache.commons.jexl3.parser.ASTInlinePropertyArrayEntry;
import org.apache.commons.jexl3.parser.ASTInlinePropertyArrayNullEntry;
import org.apache.commons.jexl3.parser.ASTInlinePropertyArrayNEEntry;
import org.apache.commons.jexl3.parser.ASTInlinePropertyEntry;
import org.apache.commons.jexl3.parser.ASTInlinePropertyNEEntry;
import org.apache.commons.jexl3.parser.ASTInlinePropertyNullEntry;
import org.apache.commons.jexl3.parser.ASTInnerConstructorNode;
import org.apache.commons.jexl3.parser.ASTIfStatement;
import org.apache.commons.jexl3.parser.ASTIOFNode;
import org.apache.commons.jexl3.parser.ASTISNode;
import org.apache.commons.jexl3.parser.ASTJexlLambda;
import org.apache.commons.jexl3.parser.ASTJexlScript;
import org.apache.commons.jexl3.parser.ASTJxltLiteral;
import org.apache.commons.jexl3.parser.ASTLENode;
import org.apache.commons.jexl3.parser.ASTLTNode;
import org.apache.commons.jexl3.parser.ASTMapEntry;
import org.apache.commons.jexl3.parser.ASTMapEntryLiteral;
import org.apache.commons.jexl3.parser.ASTMapEnumerationNode;
import org.apache.commons.jexl3.parser.ASTMapLiteral;
import org.apache.commons.jexl3.parser.ASTMapProjectionNode;
import org.apache.commons.jexl3.parser.ASTMethodNode;
import org.apache.commons.jexl3.parser.ASTMethodReference;
import org.apache.commons.jexl3.parser.ASTModNode;
import org.apache.commons.jexl3.parser.ASTMulNode;
import org.apache.commons.jexl3.parser.ASTMultipleAssignment;
import org.apache.commons.jexl3.parser.ASTMultipleIdentifier;
import org.apache.commons.jexl3.parser.ASTMultipleVarStatement;
import org.apache.commons.jexl3.parser.ASTMultiVar;
import org.apache.commons.jexl3.parser.ASTNEAssignment;
import org.apache.commons.jexl3.parser.ASTNENode;
import org.apache.commons.jexl3.parser.ASTNEWNode;
import org.apache.commons.jexl3.parser.ASTNINode;
import org.apache.commons.jexl3.parser.ASTNIOFNode;
import org.apache.commons.jexl3.parser.ASTNRNode;
import org.apache.commons.jexl3.parser.ASTNSWNode;
import org.apache.commons.jexl3.parser.ASTNotNode;
import org.apache.commons.jexl3.parser.ASTNullAssignment;
import org.apache.commons.jexl3.parser.ASTNullLiteral;
import org.apache.commons.jexl3.parser.ASTNullpNode;
import org.apache.commons.jexl3.parser.ASTNumberLiteral;
import org.apache.commons.jexl3.parser.ASTOrNode;
import org.apache.commons.jexl3.parser.ASTPipeNode;
import org.apache.commons.jexl3.parser.ASTPointerNode;
import org.apache.commons.jexl3.parser.ASTProjectionNode;
import org.apache.commons.jexl3.parser.ASTQualifiedConstructorNode;
import org.apache.commons.jexl3.parser.ASTRangeNode;
import org.apache.commons.jexl3.parser.ASTReference;
import org.apache.commons.jexl3.parser.ASTEnclosedExpression;
import org.apache.commons.jexl3.parser.ASTRegexLiteral;
import org.apache.commons.jexl3.parser.ASTRemove;
import org.apache.commons.jexl3.parser.ASTReturnStatement;
import org.apache.commons.jexl3.parser.ASTSWNode;
import org.apache.commons.jexl3.parser.ASTSelectionNode;
import org.apache.commons.jexl3.parser.ASTSetAddNode;
import org.apache.commons.jexl3.parser.ASTSetAndNode;
import org.apache.commons.jexl3.parser.ASTSetDivNode;
import org.apache.commons.jexl3.parser.ASTSetLiteral;
import org.apache.commons.jexl3.parser.ASTSetModNode;
import org.apache.commons.jexl3.parser.ASTSetMultNode;
import org.apache.commons.jexl3.parser.ASTSetOperand;
import org.apache.commons.jexl3.parser.ASTSetOrNode;
import org.apache.commons.jexl3.parser.ASTSetSubNode;
import org.apache.commons.jexl3.parser.ASTSetShlNode;
import org.apache.commons.jexl3.parser.ASTSetSarNode;
import org.apache.commons.jexl3.parser.ASTSetShrNode;
import org.apache.commons.jexl3.parser.ASTSetXorNode;
import org.apache.commons.jexl3.parser.ASTShiftLeftNode;
import org.apache.commons.jexl3.parser.ASTShiftRightNode;
import org.apache.commons.jexl3.parser.ASTShiftRightUnsignedNode;
import org.apache.commons.jexl3.parser.ASTSimpleLambda;
import org.apache.commons.jexl3.parser.ASTSizeFunction;
import org.apache.commons.jexl3.parser.ASTStartCountNode;
import org.apache.commons.jexl3.parser.ASTStopCountNode;
import org.apache.commons.jexl3.parser.ASTStringLiteral;
import org.apache.commons.jexl3.parser.ASTSubNode;
import org.apache.commons.jexl3.parser.ASTSwitchCaseLabel;
import org.apache.commons.jexl3.parser.ASTSwitchExpression;
import org.apache.commons.jexl3.parser.ASTSwitchExpressionCase;
import org.apache.commons.jexl3.parser.ASTSwitchExpressionDefault;
import org.apache.commons.jexl3.parser.ASTSwitchStatement;
import org.apache.commons.jexl3.parser.ASTSwitchStatementCase;
import org.apache.commons.jexl3.parser.ASTSwitchStatementDefault;
import org.apache.commons.jexl3.parser.ASTSynchronizedStatement;
import org.apache.commons.jexl3.parser.ASTTernaryNode;
import org.apache.commons.jexl3.parser.ASTThisNode;
import org.apache.commons.jexl3.parser.ASTThrowStatement;
import org.apache.commons.jexl3.parser.ASTTryStatement;
import org.apache.commons.jexl3.parser.ASTTryVar;
import org.apache.commons.jexl3.parser.ASTTryWithResourceStatement;
import org.apache.commons.jexl3.parser.ASTTryResource;
import org.apache.commons.jexl3.parser.ASTTypeLiteral;
import org.apache.commons.jexl3.parser.ASTUnaryMinusNode;
import org.apache.commons.jexl3.parser.ASTUnaryPlusNode;
import org.apache.commons.jexl3.parser.ASTUnderscoreLiteral;
import org.apache.commons.jexl3.parser.ASTVar;
import org.apache.commons.jexl3.parser.ASTVarStatement;
import org.apache.commons.jexl3.parser.ASTWhileStatement;
import org.apache.commons.jexl3.parser.ASTYieldStatement;
import org.apache.commons.jexl3.parser.JexlNode;
import org.apache.commons.jexl3.parser.Node;

import java.util.Collection;
import java.util.Collections;
import java.util.HashMap;
import java.util.Iterator;
import java.util.List;
import java.util.ArrayList;
import java.util.Set;
import java.util.Map;
import java.util.AbstractMap;
import java.util.NoSuchElementException;
import java.util.concurrent.Callable;
import java.util.function.Predicate;

import java.lang.reflect.Array;
/**
 * An interpreter of JEXL syntax.
 *
 * @since 2.0
 */
public class Interpreter extends InterpreterBase {
    /** Frame height. */
    protected int fp = 0;
    /** Symbol values. */
    protected final Frame frame;
    /** Block micro-frames. */
    protected LexicalFrame block = null;
    /** Current evaluation target. */
    protected Object current = null;

    /**
     * The thread local interpreter.
     */
    protected static final java.lang.ThreadLocal<Interpreter> INTER =
                       new java.lang.ThreadLocal<Interpreter>();

    /**
     * Creates an interpreter.
     * @param engine   the engine creating this interpreter
     * @param aContext the evaluation context, global variables, methods and functions
     * @param opts     the evaluation options, flags modifying evaluation behavior
     * @param eFrame   the evaluation frame, arguments and local variables
     */
    protected Interpreter(Engine engine, JexlOptions opts, JexlContext aContext, Frame eFrame) {
        this(engine, opts, aContext, eFrame, null);
    }

    /**
     * Creates an interpreter.
     * @param engine   the engine creating this interpreter
     * @param aContext the evaluation context, global variables, methods and functions
     * @param opts     the evaluation options, flags modifying evaluation behavior
     * @param eFrame   the evaluation frame, arguments and local variables
     * @param current  the current evaluation object
     */
    protected Interpreter(Engine engine, JexlOptions opts, JexlContext aContext, Frame eFrame, Object current) {
        super(engine, opts, aContext);
        this.frame = eFrame;
        this.current = current;
    }

    /**
     * Copy constructor.
     * @param ii  the interpreter to copy
     * @param jexla the arithmetic instance to use (or null)
     */
    protected Interpreter(Interpreter ii, JexlArithmetic jexla) {
        super(ii, jexla);
        frame = ii.frame;
        block = ii.block != null? new LexicalFrame(ii.block) : null;
    }

    /**
     * Swaps the current thread local interpreter.
     * @param inter the interpreter or null
     * @return the previous thread local interpreter
     */
    protected Interpreter putThreadInterpreter(Interpreter inter) {
        Interpreter pinter = INTER.get();
        INTER.set(inter);
        return pinter;
    }

    /**
     * Interpret the given script/expression.
     * <p>
     * If the underlying JEXL engine is silent, errors will be logged through
     * its logger as warning.
     * @param node the script or expression to interpret.
     * @return the result of the interpretation.
     * @throws JexlException if any error occurs during interpretation.
     */
    public Object interpret(JexlNode node) {
        JexlContext.ThreadLocal tcontext = null;
        JexlEngine tjexl = null;
        Interpreter tinter = null;
        try {
            tinter = putThreadInterpreter(this);
            if (tinter != null) {
                fp = tinter.fp + 1;
            }
            if (context instanceof JexlContext.ThreadLocal) {
                tcontext = jexl.putThreadLocal((JexlContext.ThreadLocal) context);
            }
            tjexl = jexl.putThreadEngine(jexl);
            if (fp > jexl.stackOverflow) {
                throw new JexlException.StackOverflow(node.jexlInfo(), "jexl (" + jexl.stackOverflow + ")", null);
            }
            cancelCheck(node);
            Object result = null;
            try {
                result = node.jjtAccept(this, null);
            } catch (JexlException.Return xreturn) {
                result = xreturn.getValue();
            } catch (JexlException.Yield xyield) {
                result = xyield.getValue();
            }
            // Check return type
            Scope s = frame != null ? frame.getScope() : null;
            Class type = s != null ? s.getReturnType() : null;
            if (type != null) {
                if (type == Void.TYPE) {
                    return null;
                }
                if (arithmetic.isStrict()) {
                    result = arithmetic.implicitCast(type, result);
                } else {
                    result = arithmetic.cast(type, result);
                }
                if (type.isPrimitive() && result == null)
                    throw new JexlException(node, "not null return value required");
            }
            return result;
        } catch (StackOverflowError xstack) {
            JexlException xjexl = new JexlException.StackOverflow(node.jexlInfo(), "jvm", xstack);
            if (!isSilent()) {
                throw xjexl.clean();
            }
            if (logger.isWarnEnabled()) {
                logger.warn(xjexl.getMessage(), xjexl.getCause());
            }
        } catch (JexlException.Cancel xcancel) {
            // cancelled |= Thread.interrupted();
            cancelled.weakCompareAndSet(false, Thread.interrupted());
            if (isCancellable()) {
                throw xcancel.clean();
            }
        } catch (JexlException xjexl) {
            if (!isSilent()) {
                throw xjexl.clean();
            }
            if (logger.isWarnEnabled()) {
                logger.warn(xjexl.getMessage(), xjexl.getCause());
            }
        } finally {
            synchronized(this) {
                if (functors != null) {
                    for (Object functor : functors.values()) {
                        closeIfSupported(functor);
                    }
                    functors.clear();
                    functors = null;
                }
            }
            jexl.putThreadEngine(tjexl);
            if (context instanceof JexlContext.ThreadLocal) {
                jexl.putThreadLocal(tcontext);
            }
            if (tinter != null) {
                fp = tinter.fp - 1;
            }
            putThreadInterpreter(tinter);
        }
        return null;
    }

    /**
     * Gets an attribute of an object.
     *
     * @param object    to retrieve value from
     * @param attribute the attribute of the object, e.g. an index (1, 0, 2) or key for a map
     * @return the attribute value
     */
    public Object getAttribute(Object object, Object attribute) {
        return getAttribute(object, attribute, null);
    }

    /**
     * Sets an attribute of an object.
     *
     * @param object    to set the value to
     * @param attribute the attribute of the object, e.g. an index (1, 0, 2) or key for a map
     * @param value     the value to assign to the object's attribute
     */
    public void setAttribute(Object object, Object attribute, Object value) {
        setAttribute(object, attribute, value, null, JexlOperator.PROPERTY_SET);
    }

    @Override
    protected Object visit(ASTAddNode node, Object data) {
        Object left = node.jjtGetChild(0).jjtAccept(this, data);
        Object right = node.jjtGetChild(1).jjtAccept(this, data);
        try {
            Object result = operators.tryOverload(node, JexlOperator.ADD, left, right);
            return result != JexlEngine.TRY_FAILED ? result : arithmetic.add(left, right);
        } catch (ArithmeticException xrt) {
            throw new JexlException(node, "+ error", xrt);
        }
    }

    @Override
    protected Object visit(ASTSubNode node, Object data) {
        Object left = node.jjtGetChild(0).jjtAccept(this, data);
        Object right = node.jjtGetChild(1).jjtAccept(this, data);
        try {
            Object result = operators.tryOverload(node, JexlOperator.SUBTRACT, left, right);
            return result != JexlEngine.TRY_FAILED ? result : arithmetic.subtract(left, right);
        } catch (ArithmeticException xrt) {
            throw new JexlException(node, "- error", xrt);
        }
    }

    @Override
    protected Object visit(ASTMulNode node, Object data) {
        Object left = node.jjtGetChild(0).jjtAccept(this, data);
        Object right = node.jjtGetChild(1).jjtAccept(this, data);
        try {
            Object result = operators.tryOverload(node, JexlOperator.MULTIPLY, left, right);
            return result != JexlEngine.TRY_FAILED ? result : arithmetic.multiply(left, right);
        } catch (ArithmeticException xrt) {
            JexlNode xnode = findNullOperand(xrt, node, left, right);
            throw new JexlException(xnode, "* error", xrt);
        }
    }

    @Override
    protected Object visit(ASTDivNode node, Object data) {
        Object left = node.jjtGetChild(0).jjtAccept(this, data);
        Object right = node.jjtGetChild(1).jjtAccept(this, data);
        try {
            Object result = operators.tryOverload(node, JexlOperator.DIVIDE, left, right);
            return result != JexlEngine.TRY_FAILED ? result : arithmetic.divide(left, right);
        } catch (ArithmeticException xrt) {
            if (!arithmetic.isStrict()) {
                return 0.0d;
            }
            JexlNode xnode = findNullOperand(xrt, node, left, right);
            throw new JexlException(xnode, "/ error", xrt);
        }
    }

    @Override
    protected Object visit(ASTModNode node, Object data) {
        Object left = node.jjtGetChild(0).jjtAccept(this, data);
        Object right = node.jjtGetChild(1).jjtAccept(this, data);
        try {
            Object result = operators.tryOverload(node, JexlOperator.MOD, left, right);
            return result != JexlEngine.TRY_FAILED ? result : arithmetic.mod(left, right);
        } catch (ArithmeticException xrt) {
            if (!arithmetic.isStrict()) {
                return 0.0d;
            }
            JexlNode xnode = findNullOperand(xrt, node, left, right);
            throw new JexlException(xnode, "% error", xrt);
        }
    }

    @Override
    protected Object visit(ASTShiftLeftNode node, Object data) {
        Object left = node.jjtGetChild(0).jjtAccept(this, data);
        Object right = node.jjtGetChild(1).jjtAccept(this, data);
        try {
            Object result = operators.tryOverload(node, JexlOperator.SHL, left, right);
            return result != JexlEngine.TRY_FAILED ? result : arithmetic.leftShift(left, right);
        } catch (ArithmeticException xrt) {
            JexlNode xnode = findNullOperand(xrt, node, left, right);
            throw new JexlException(xnode, "<< error", xrt);
        }
    }

    @Override
    protected Object visit(ASTShiftRightNode node, Object data) {
        Object left = node.jjtGetChild(0).jjtAccept(this, data);
        Object right = node.jjtGetChild(1).jjtAccept(this, data);
        try {
            Object result = operators.tryOverload(node, JexlOperator.SAR, left, right);
            return result != JexlEngine.TRY_FAILED ? result : arithmetic.rightShift(left, right);
        } catch (ArithmeticException xrt) {
            JexlNode xnode = findNullOperand(xrt, node, left, right);
            throw new JexlException(xnode, ">> error", xrt);
        }
    }

    @Override
    protected Object visit(ASTShiftRightUnsignedNode node, Object data) {
        Object left = node.jjtGetChild(0).jjtAccept(this, data);
        Object right = node.jjtGetChild(1).jjtAccept(this, data);
        try {
            Object result = operators.tryOverload(node, JexlOperator.SHR, left, right);
            return result != JexlEngine.TRY_FAILED ? result : arithmetic.rightShiftUnsigned(left, right);
        } catch (ArithmeticException xrt) {
            JexlNode xnode = findNullOperand(xrt, node, left, right);
            throw new JexlException(xnode, ">>> error", xrt);
        }
    }

    @Override
    protected Object visit(ASTBitwiseAndNode node, Object data) {
        Object left = node.jjtGetChild(0).jjtAccept(this, data);
        Object right = node.jjtGetChild(1).jjtAccept(this, data);
        try {
            Object result = operators.tryOverload(node, JexlOperator.AND, left, right);
            return result != JexlEngine.TRY_FAILED ? result : arithmetic.and(left, right);
        } catch (ArithmeticException xrt) {
            throw new JexlException(node, "& error", xrt);
        }
    }

    @Override
    protected Object visit(ASTBitwiseOrNode node, Object data) {
        Object left = node.jjtGetChild(0).jjtAccept(this, data);
        Object right = node.jjtGetChild(1).jjtAccept(this, data);
        try {
            Object result = operators.tryOverload(node, JexlOperator.OR, left, right);
            return result != JexlEngine.TRY_FAILED ? result : arithmetic.or(left, right);
        } catch (ArithmeticException xrt) {
            throw new JexlException(node, "| error", xrt);
        }
    }

    @Override
    protected Object visit(ASTBitwiseXorNode node, Object data) {
        Object left = node.jjtGetChild(0).jjtAccept(this, data);
        Object right = node.jjtGetChild(1).jjtAccept(this, data);
        try {
            Object result = operators.tryOverload(node, JexlOperator.XOR, left, right);
            return result != JexlEngine.TRY_FAILED ? result : arithmetic.xor(left, right);
        } catch (ArithmeticException xrt) {
            throw new JexlException(node, "^ error", xrt);
        }
    }

    @Override
    protected Object visit(ASTISNode node, Object data) {
        Object left = node.jjtGetChild(0).jjtAccept(this, data);
        Object right = node.jjtGetChild(1).jjtAccept(this, data);
        return left == right;
    }

    @Override
    protected Object visit(ASTNINode node, Object data) {
        Object left = node.jjtGetChild(0).jjtAccept(this, data);
        Object right = node.jjtGetChild(1).jjtAccept(this, data);
        return left != right;
    }

    /**
     * Checks relational set operand.
     * @param node        the node
     * @param operand     the set operand to check
     * @param left        the value to check operand against
     * @param data        the data
     * @param p           the predicate to check
     * @return the result
     */
    protected boolean checkSetOperand(JexlNode node, ASTSetOperand operand, Object left, Object data, Predicate<Object> p) {
        boolean any = operand.isAny();
        int numChildren = operand.jjtGetNumChildren();
        for (int i = 0; i < numChildren; i++) {
            cancelCheck(node);
            JexlNode child = operand.jjtGetChild(i);
            if (child instanceof ASTEnumerationNode || child instanceof ASTEnumerationReference) {
                Iterator<?> it = (Iterator<?>) child.jjtAccept(this, data);
                if (it != null) {
                    try {
                        while (it.hasNext()) {
                            Object right = it.next();
                            Boolean ok = p.test(right);
                            if (ok && any || !ok && !any)
                                return ok;
                        }
                    } finally {
                        closeIfSupported(it);
                    }
                }
            } else {
                Object right = child.jjtAccept(this, data);
                Boolean ok = p.test(right);
                if (ok && any || !ok && !any)
                    return ok;
            }
        }
        return !any;
    }

    @Override
    protected Object visit(ASTEQNode node, Object data) {
        Object left = node.jjtGetChild(0).jjtAccept(this, data);
        JexlNode operand = node.jjtGetChild(1);
        if (operand instanceof ASTSetOperand) {
            return checkSetOperand(node, (ASTSetOperand) operand, left, data, (right) -> {
                try {
                    Object result = operators.tryOverload(node, JexlOperator.EQ, left, right);
                    return result != JexlEngine.TRY_FAILED
                           ? arithmetic.toBoolean(result) ? Boolean.TRUE : Boolean.FALSE
                           : arithmetic.equals(left, right) ? Boolean.TRUE : Boolean.FALSE;
                } catch (ArithmeticException xrt) {
                    throw new JexlException(node, "== error", xrt);
                }
            });
        } else {
            Object right = operand.jjtAccept(this, data);
            try {
                Object result = operators.tryOverload(node, JexlOperator.EQ, left, right);
                return result != JexlEngine.TRY_FAILED
                       ? arithmetic.toBoolean(result) ? Boolean.TRUE : Boolean.FALSE
                       : arithmetic.equals(left, right) ? Boolean.TRUE : Boolean.FALSE;
            } catch (ArithmeticException xrt) {
                throw new JexlException(node, "== error", xrt);
            }
        }
    }

    @Override
    protected Object visit(ASTNENode node, Object data) {
        Object left = node.jjtGetChild(0).jjtAccept(this, data);
        JexlNode operand = node.jjtGetChild(1);
        if (operand instanceof ASTSetOperand) {
            return checkSetOperand(node, (ASTSetOperand) operand, left, data, (right) -> {
                try {
                    Object result = operators.tryOverload(node, JexlOperator.EQ, left, right);
                    return result != JexlEngine.TRY_FAILED
                           ? arithmetic.toBoolean(result) ? Boolean.FALSE : Boolean.TRUE
                           : arithmetic.equals(left, right) ? Boolean.FALSE : Boolean.TRUE;
                } catch (ArithmeticException xrt) {
                    throw new JexlException(node, "!= error", xrt);
                }
            });
        } else {
            Object right = operand.jjtAccept(this, data);
            try {
                Object result = operators.tryOverload(node, JexlOperator.EQ, left, right);
                return result != JexlEngine.TRY_FAILED
                       ? arithmetic.toBoolean(result) ? Boolean.FALSE : Boolean.TRUE
                       : arithmetic.equals(left, right) ? Boolean.FALSE : Boolean.TRUE;
            } catch (ArithmeticException xrt) {
                JexlNode xnode = findNullOperand(xrt, node, left, right);
                throw new JexlException(xnode, "!= error", xrt);
            }
        }
    }

    @Override
    protected Object visit(ASTGENode node, Object data) {
        Object left = node.jjtGetChild(0).jjtAccept(this, data);
        JexlNode operand = node.jjtGetChild(1);
        if (operand instanceof ASTSetOperand) {
            return checkSetOperand(node, (ASTSetOperand) operand, left, data, (right) -> {
                try {
                    Object result = operators.tryOverload(node, JexlOperator.GTE, left, right);
                    return result != JexlEngine.TRY_FAILED
                           ? arithmetic.toBoolean(result) ? Boolean.TRUE : Boolean.FALSE
                           : arithmetic.greaterThanOrEqual(left, right) ? Boolean.TRUE : Boolean.FALSE;
                } catch (ArithmeticException xrt) {
                    throw new JexlException(node, ">= error", xrt);
                }
            });
        } else {
            Object right = operand.jjtAccept(this, data);
            try {
                Object result = operators.tryOverload(node, JexlOperator.GTE, left, right);
                return result != JexlEngine.TRY_FAILED
                       ? arithmetic.toBoolean(result) ? Boolean.TRUE : Boolean.FALSE
                       : arithmetic.greaterThanOrEqual(left, right) ? Boolean.TRUE : Boolean.FALSE;
            } catch (ArithmeticException xrt) {
                throw new JexlException(node, ">= error", xrt);
            }
        }
    }

    @Override
    protected Object visit(ASTGTNode node, Object data) {
        Object left = node.jjtGetChild(0).jjtAccept(this, data);
        JexlNode operand = node.jjtGetChild(1);
        if (operand instanceof ASTSetOperand) {
            return checkSetOperand(node, (ASTSetOperand) operand, left, data, (right) -> {
                try {
                    Object result = operators.tryOverload(node, JexlOperator.GT, left, right);
                    return result != JexlEngine.TRY_FAILED
                           ? arithmetic.toBoolean(result) ? Boolean.TRUE : Boolean.FALSE
                           : arithmetic.greaterThan(left, right) ? Boolean.TRUE : Boolean.FALSE;
                } catch (ArithmeticException xrt) {
                    throw new JexlException(node, "> error", xrt);
                }
            });
        } else {
            Object right = operand.jjtAccept(this, data);
            try {
                Object result = operators.tryOverload(node, JexlOperator.GT, left, right);
                return result != JexlEngine.TRY_FAILED
                       ? arithmetic.toBoolean(result) ? Boolean.TRUE : Boolean.FALSE
                       : arithmetic.greaterThan(left, right) ? Boolean.TRUE : Boolean.FALSE;
            } catch (ArithmeticException xrt) {
                throw new JexlException(node, "> error", xrt);
            }
        }
    }

    @Override
    protected Object visit(ASTLENode node, Object data) {
        Object left = node.jjtGetChild(0).jjtAccept(this, data);
        JexlNode operand = node.jjtGetChild(1);
        if (operand instanceof ASTSetOperand) {
            return checkSetOperand(node, (ASTSetOperand) operand, left, data, (right) -> {
                try {
                    Object result = operators.tryOverload(node, JexlOperator.LTE, left, right);
                    return result != JexlEngine.TRY_FAILED
                           ? arithmetic.toBoolean(result) ? Boolean.TRUE : Boolean.FALSE
                           : arithmetic.lessThanOrEqual(left, right) ? Boolean.TRUE : Boolean.FALSE;
                } catch (ArithmeticException xrt) {
                    throw new JexlException(node, "<= error", xrt);
                }
            });
        } else {
            Object right = operand.jjtAccept(this, data);
            try {
                Object result = operators.tryOverload(node, JexlOperator.LTE, left, right);
                return result != JexlEngine.TRY_FAILED
                       ? arithmetic.toBoolean(result) ? Boolean.TRUE : Boolean.FALSE
                       : arithmetic.lessThanOrEqual(left, right) ? Boolean.TRUE : Boolean.FALSE;
            } catch (ArithmeticException xrt) {
                throw new JexlException(node, "<= error", xrt);
            }
        }
    }

    @Override
    protected Object visit(ASTLTNode node, Object data) {
        Object left = node.jjtGetChild(0).jjtAccept(this, data);
        JexlNode operand = node.jjtGetChild(1);
        if (operand instanceof ASTSetOperand) {
            return checkSetOperand(node, (ASTSetOperand) operand, left, data, (right) -> {
                try {
                    Object result = operators.tryOverload(node, JexlOperator.LT, left, right);
                    return result != JexlEngine.TRY_FAILED
                           ? arithmetic.toBoolean(result) ? Boolean.TRUE : Boolean.FALSE
                           : arithmetic.lessThan(left, right) ? Boolean.TRUE : Boolean.FALSE;
                } catch (ArithmeticException xrt) {
                    throw new JexlException(node, "< error", xrt);
                }
            });
        } else {
            Object right = operand.jjtAccept(this, data);
            try {
                Object result = operators.tryOverload(node, JexlOperator.LT, left, right);
                return result != JexlEngine.TRY_FAILED
                       ? arithmetic.toBoolean(result) ? Boolean.TRUE : Boolean.FALSE
                       : arithmetic.lessThan(left, right) ? Boolean.TRUE : Boolean.FALSE;
            } catch (ArithmeticException xrt) {
                throw new JexlException(node, "< error", xrt);
            }
        }
    }

    @Override
    protected Object visit(ASTSWNode node, Object data) {
        Object left = node.jjtGetChild(0).jjtAccept(this, data);
        JexlNode operand = node.jjtGetChild(1);
        if (operand instanceof ASTSetOperand) {
            return checkSetOperand(node, (ASTSetOperand) operand, left, data, (right) -> {
                return operators.startsWith(node, "^=", left, right) ? Boolean.TRUE : Boolean.FALSE;
            });
        } else {
            Object right = operand.jjtAccept(this, data);
            return operators.startsWith(node, "^=", left, right) ? Boolean.TRUE : Boolean.FALSE;
        }
    }

    @Override
    protected Object visit(ASTNSWNode node, Object data) {
        Object left = node.jjtGetChild(0).jjtAccept(this, data);
        JexlNode operand = node.jjtGetChild(1);
        if (operand instanceof ASTSetOperand) {
            return checkSetOperand(node, (ASTSetOperand) operand, left, data, (right) -> {
                return operators.startsWith(node, "^!", left, right) ? Boolean.FALSE : Boolean.TRUE;
            });
        } else {
            Object right = operand.jjtAccept(this, data);
            return operators.startsWith(node, "^!", left, right) ? Boolean.FALSE : Boolean.TRUE;
        }
    }

    @Override
    protected Object visit(ASTEWNode node, Object data) {
        Object left = node.jjtGetChild(0).jjtAccept(this, data);
        JexlNode operand = node.jjtGetChild(1);
        if (operand instanceof ASTSetOperand) {
            return checkSetOperand(node, (ASTSetOperand) operand, left, data, (right) -> {
                return operators.endsWith(node, "$=", left, right) ? Boolean.TRUE : Boolean.FALSE;
            });
        } else {
            Object right = operand.jjtAccept(this, data);
            return operators.endsWith(node, "$=", left, right) ? Boolean.TRUE : Boolean.FALSE;
        }
    }

    @Override
    protected Object visit(ASTNEWNode node, Object data) {
        Object left = node.jjtGetChild(0).jjtAccept(this, data);
        JexlNode operand = node.jjtGetChild(1);
        if (operand instanceof ASTSetOperand) {
            return checkSetOperand(node, (ASTSetOperand) operand, left, data, (right) -> {
                return operators.endsWith(node, "$!", left, right) ? Boolean.FALSE : Boolean.TRUE;
            });
        } else {
            Object right = operand.jjtAccept(this, data);
            return operators.endsWith(node, "$!", left, right) ? Boolean.FALSE : Boolean.TRUE;
        }
    }

    @Override
    protected Object visit(ASTERNode node, Object data) {
        Object left = node.jjtGetChild(0).jjtAccept(this, data);
        JexlNode operand = node.jjtGetChild(1);
        if (operand instanceof ASTSetOperand) {
            return checkSetOperand(node, (ASTSetOperand) operand, left, data, (right) -> {
                return operators.contains(node, "=~", right, left) ? Boolean.TRUE : Boolean.FALSE;
            });
        } else {
            Object right = operand.jjtAccept(this, data);
            return operators.contains(node, "=~", right, left) ? Boolean.TRUE : Boolean.FALSE;
        }
    }

    @Override
    protected Object visit(ASTNRNode node, Object data) {
        Object left = node.jjtGetChild(0).jjtAccept(this, data);
        JexlNode operand = node.jjtGetChild(1);
        if (operand instanceof ASTSetOperand) {
            return checkSetOperand(node, (ASTSetOperand) operand, left, data, (right) -> {
                return operators.contains(node, "!~", right, left) ? Boolean.FALSE : Boolean.TRUE;
            });
        } else {
            Object right = operand.jjtAccept(this, data);
            return operators.contains(node, "!~", right, left) ? Boolean.FALSE : Boolean.TRUE;
        }
    }

    @Override
    protected Object visit(ASTIOFNode node, Object data) {
        Object left = node.jjtGetChild(0).jjtAccept(this, data);
        if (left != null) {
            Class k = left.getClass();
            ASTTypeLiteral right = (ASTTypeLiteral) node.jjtGetChild(1);
            Class type = right.getLiteral();
            int i = right.getArray();
            while (i-- > 0) {
                if (k.isArray()) {
                    k = k.getComponentType();
                } else {
                    return Boolean.FALSE;
                }
            }
            return type == null ? Boolean.TRUE : type.isAssignableFrom(k);
        }
        return Boolean.FALSE;
    }

    @Override
    protected Object visit(ASTNIOFNode node, Object data) {
        Object left = node.jjtGetChild(0).jjtAccept(this, data);
        if (left != null) {
            Class k = left.getClass();
            ASTTypeLiteral right = (ASTTypeLiteral) node.jjtGetChild(1);
            Class type = right.getLiteral();
            int i = right.getArray();
            while (i-- > 0) {
                if (k.isArray()) {
                    k = k.getComponentType();
                } else {
                    return Boolean.TRUE;
                }
            }
            return type == null ? Boolean.FALSE : !type.isAssignableFrom(k);
        }
        return Boolean.TRUE;
    }

    @Override
    protected Object visit(ASTRangeNode node, Object data) {
        Object left = node.jjtGetChild(0).jjtAccept(this, data);
        Object right = node.jjtGetChild(1).jjtAccept(this, data);
        try {
            return arithmetic.createRange(left, right);
        } catch (ArithmeticException xrt) {
            JexlNode xnode = findNullOperand(xrt, node, left, right);
            throw new JexlException(xnode, ".. error", xrt);
        }
    }

    @Override
    protected Object visit(ASTUnaryMinusNode node, Object data) {
        // use cached value if literal
        Object value = node.jjtGetValue();
        if (value != null && !(value instanceof JexlMethod)) {
            return value;
        }
        JexlNode valNode = node.jjtGetChild(0);
        Object val = valNode.jjtAccept(this, data);
        try {
            Object result = operators.tryOverload(node, JexlOperator.NEGATE, val);
            if (result != JexlEngine.TRY_FAILED) {
                return result;
            }
            Object number = arithmetic.negate(val);
            // attempt to recoerce to literal class
            if ((number instanceof Number)) {
                // cache if number literal and negate is idempotent
                if (valNode instanceof ASTNumberLiteral) {
                    number = arithmetic.narrowNumber((Number) number, ((ASTNumberLiteral) valNode).getLiteralClass());
                    if (arithmetic.isNegateStable()) {
                        node.jjtSetValue(number);
                    }
                }
            }
            return number;
        } catch (ArithmeticException xrt) {
            throw new JexlException(valNode, "- error", xrt);
        }
    }

    @Override
    protected Object visit(ASTUnaryPlusNode node, Object data) {
        // use cached value if literal
        Object value = node.jjtGetValue();
        if (value != null && !(value instanceof JexlMethod)) {
            return value;
        }
        JexlNode valNode = node.jjtGetChild(0);
        Object val = valNode.jjtAccept(this, data);
        try {
            Object result = operators.tryOverload(node, JexlOperator.POSITIVIZE, val);
            if (result != JexlEngine.TRY_FAILED) {
                return result;
            }
            Object number = arithmetic.positivize(val);
            if (valNode instanceof ASTNumberLiteral
                && number instanceof Number
                && arithmetic.isPositivizeStable()) {
                node.jjtSetValue(number);
            }
            return number;
        } catch (ArithmeticException xrt) {
            throw new JexlException(valNode, "- error", xrt);
        }
    }

    @Override
    protected Object visit(ASTIndirectNode node, Object data) {
        Object val = node.jjtGetChild(0).jjtAccept(this, data);
        if (val == null) {
            if (isStrictEngine()) {
                throw new JexlException(node, "Null dereference", null);
            } else {
                return null;
            }
        }
        if (val instanceof GetPointer)
            return ((GetPointer) val).get();

        return operators.indirect(node, val);
    }


    /**
     * Declares pointer dereference operator
     */
    public interface GetPointer {
        public Object get();
    }

    /**
     * Declares pointer dereference assignment operator
     */
    public interface SetPointer {
        public void set(Object right);
    }

    /**
     * Pointer to a final local variable.
     *
     */
    public class FinalVarPointer implements GetPointer {

        protected ASTIdentifier node;

        protected FinalVarPointer(ASTIdentifier node) {
            this.node = node;
        }

        @Override
        public Object get() {
            return frame.get(node.getSymbol());
        }
    }

    /**
     * Pointer to a local variable.
     *
     */
    public class VarPointer extends FinalVarPointer implements SetPointer {

        protected VarPointer(ASTIdentifier node) {
            super(node);
        }

        @Override
        public void set(Object value) {
            executeAssign(node, node, value, null, null);
        }
    }

    /**
     * Pointer to a context variable.
     *
     */
    public class ContextVarPointer implements GetPointer, SetPointer {

        protected String name;

        protected ContextVarPointer(String name) {
            this.name = name;
        }

        @Override
        public Object get() {
            return context.get(name);
        }

        @Override
        public void set(Object value) {
            context.set(name, value);
        }
    }

    /**
     * Pointer to a bean property.
     *
     */
    public class PropertyPointer implements GetPointer, SetPointer {

        protected JexlNode propertyNode;
        protected Object object;
        protected String property;

        protected PropertyPointer(JexlNode node, Object object, String property) {
            this.propertyNode = node;
            this.object = object;
            this.property = property;
        }

        @Override
        public Object get() {
            return getAttribute(object, property, propertyNode);
        }

        @Override
        public void set(Object value) {
            setAttribute(object, property, value, propertyNode, JexlOperator.PROPERTY_SET);
        }
    }

    /**
     * Pointer to an indexed element.
     *
     */
    public class ArrayPointer implements GetPointer, SetPointer {

        protected JexlNode propertyNode;
        protected Object object;
        protected Object index;

        protected ArrayPointer(JexlNode node, Object object, Object index) {
            this.propertyNode = node;
            this.object = object;
            this.index = index;
        }

        @Override
        public Object get() {
            return getAttribute(object, index, propertyNode);
        }

        @Override
        public void set(Object value) {
            setAttribute(object, index, value, propertyNode, JexlOperator.ARRAY_SET);
        }
    }

    @Override
    protected Object visit(ASTPointerNode node, Object data) {
        JexlNode left = node.jjtGetChild(0);
        if (left instanceof ASTIdentifier) {
            ASTIdentifier var = (ASTIdentifier) left;
            if (data != null) {
                return new PropertyPointer(var, data, var.getName());
            } else {
                int symbol = var.getSymbol();
                if (symbol >= 0) {
                    return var.isFinal() ? new FinalVarPointer(var) : new VarPointer(var);
                } else {
                    return new ContextVarPointer(var.getName());
                }
            }
        } else {
            Object object = data;
            int last = left.jjtGetNumChildren() - 1;
            boolean antish = true;
            // 1: follow children till penultimate, resolve dot/array
            JexlNode objectNode = null;
            StringBuilder ant = null;
            int v = 1;
            // start at 1 if symbol
            for (int c = 0; c < last; ++c) {
                objectNode = left.jjtGetChild(c);
                object = objectNode.jjtAccept(this, object);
                if (object != null) {
                    // disallow mixing antish variable & bean with same root; avoid ambiguity
                    antish = false;
                } else if (antish) {
                    if (ant == null) {
                        JexlNode first = left.jjtGetChild(0);
                        if (first instanceof ASTIdentifier && ((ASTIdentifier) first).getSymbol() < 0) {
                            ant = new StringBuilder(((ASTIdentifier) first).getName());
                        } else {
                            break;
                        }
                    }
                    for (; v <= c; ++v) {
                        JexlNode child = left.jjtGetChild(v);
                        if (child instanceof ASTIdentifierAccess) {
                            ant.append('.');
                            ant.append(((ASTIdentifierAccess) objectNode).getName());
                        } else {
                            break;
                        }
                    }
                    object = context.get(ant.toString());
                } else {
                    throw new JexlException(objectNode, "illegal address");
                }
            }
            // 2: last objectNode will perform assignement in all cases
            JexlNode propertyNode = left.jjtGetChild(last);
            if (propertyNode instanceof ASTIdentifierAccess) {
                String property = String.valueOf(evalIdentifier((ASTIdentifierAccess) propertyNode));
                if (object == null) {
                    // deal with antish variable
                    if (ant != null) {
                        if (last > 0) {
                            ant.append('.');
                        }
                        ant.append(property);
                        return new ContextVarPointer(ant.toString());
                    } else {
                        return new ContextVarPointer(property);
                    }
                }
                return new PropertyPointer(propertyNode, object, property);
            } else if (propertyNode instanceof ASTArrayAccess) {
                // can have multiple nodes - either an expression, integer literal or reference
                int numChildren = propertyNode.jjtGetNumChildren() - 1;
                for (int i = 0; i < numChildren; i++) {
                    JexlNode nindex = propertyNode.jjtGetChild(i);
                    Object index = nindex.jjtAccept(this, null);
                    object = getAttribute(object, index, nindex);
                }
                propertyNode = propertyNode.jjtGetChild(numChildren);
                Object property = propertyNode.jjtAccept(this, null);
                return new ArrayPointer(propertyNode, object, property);
            } else {
                throw new JexlException(objectNode, "illegal pointer form");
            }
        }
    }

    @Override
    protected Object visit(ASTBitwiseComplNode node, Object data) {
        Object arg = node.jjtGetChild(0).jjtAccept(this, data);
        try {
            Object result = operators.tryOverload(node, JexlOperator.COMPLEMENT, arg);
            return result != JexlEngine.TRY_FAILED ? result : arithmetic.complement(arg);
        } catch (ArithmeticException xrt) {
            throw new JexlException(node, "~ error", xrt);
        }
    }

    @Override
    protected Object visit(ASTNotNode node, Object data) {
        Object val = node.jjtGetChild(0).jjtAccept(this, data);
        try {
            Object result = operators.tryOverload(node, JexlOperator.NOT, val);
            return result != JexlEngine.TRY_FAILED ? result : arithmetic.not(val);
        } catch (ArithmeticException xrt) {
            throw new JexlException(node, "! error", xrt);
        }
    }

    @Override
    protected Object visit(ASTCastNode node, Object data) {
        // Type
        ASTTypeLiteral type = (ASTTypeLiteral) node.jjtGetChild(0);
        Class c = type.getType();
        // Value
        Object val = node.jjtGetChild(1).jjtAccept(this, data);
        try {
            return arithmetic.cast(c, val);
        } catch (ArithmeticException xrt) {
            throw new JexlException(node, "cast error", xrt);
        }
    }

    @Override
    protected Object visit(ASTEnumerationReference node, Object data) {
        cancelCheck(node);
        final int numChildren = node.jjtGetNumChildren();
        // pass first piece of data in and loop through children
        Object object = data;
        JexlNode objectNode = null;
        for (int c = 0; c < numChildren; c++) {
            objectNode = node.jjtGetChild(c);
            // attempt to evaluate the property within the object)
            object = objectNode.jjtAccept(this, object);
            cancelCheck(node);
        }
        return object;
    }

    @Override
    protected Object visit(ASTEnumerationNode node, Object data) {
        JexlNode valNode = node.jjtGetChild(0);
        if (valNode instanceof ASTSimpleLambda) {
            ASTJexlLambda generator = (ASTJexlLambda) valNode;
            return new GeneratorIterator(generator);
        } else {
            Object iterableValue = valNode.jjtAccept(this, data);
            if (iterableValue != null) {
                Object forEach = operators.tryOverload(node, JexlOperator.FOR_EACH_INDEXED, iterableValue);
                Iterator<?> itemsIterator = forEach instanceof Iterator ? (Iterator<?>) forEach : uberspect.getIndexedIterator(iterableValue);
                return itemsIterator;
            } else {
                return null;
            }
        }
    }

    public class GeneratorIterator implements Iterator<Object> {

        protected final JexlNode node;
        protected final Interpreter generator;

        protected int i;
        protected boolean nextValue;
        protected Object value;

        protected GeneratorIterator(ASTJexlLambda script) {
            // Execution block is the first child
            this.node = script.jjtGetChild(0);
            Frame scope = script.createFrame(frame);
            generator = jexl.createResumableInterpreter(context, scope, options);
            i = -1;
        }

        protected void prepareNextValue() {
            try {
                i += 1;
                generator.interpret(node);
                nextValue = false;
            } catch (JexlException.Yield ex) {
                value = ex.getValue();
                nextValue = true;
            } catch (JexlException.Cancel xcancel) {
                nextValue = false;
                // cancelled |= Thread.interrupted();
                cancelled.weakCompareAndSet(false, Thread.interrupted());
                if (isCancellable()) {
                    throw xcancel.clean();
                }
            } catch (JexlException xjexl) {
                nextValue = false;
                if (!isSilent()) {
                    throw xjexl.clean();
                }
            }
        }

        @Override
        public boolean hasNext() {
            if (i == -1)
                prepareNextValue();
            return nextValue;
        }

        @Override
        public Object next() {
            cancelCheck(node);
            if (!hasNext())
                throw new NoSuchElementException();
            Object result = value;
            prepareNextValue();
            return result;
        }

        @Override
        public void remove() throws UnsupportedOperationException {
            throw new UnsupportedOperationException();
        }
    }

    @Override
    protected Object visit(ASTExpressionStatement node, Object data) {
        cancelCheck(node);
        // Try unknown identifier as a method
        JexlNode child = node.jjtGetChild(0);
        if (child instanceof ASTIdentifier) {
            ASTIdentifier identifier = (ASTIdentifier) child;
            String name = identifier.getName();
            int symbol = identifier.getSymbol();
            if (symbol < 0 && !context.has(name)) {
               JexlMethod vm = uberspect.getMethod(arithmetic, name, EMPTY_PARAMS);
               if (vm != null) {
                   try {
                      Object eval = vm.invoke(arithmetic, EMPTY_PARAMS);
                      if (cache && vm.isCacheable()) {
                          Funcall funcall = new ArithmeticFuncall(vm, false);
                          identifier.jjtSetValue(funcall);
                      }
                      return eval;
                   } catch (JexlException xthru) {
                       throw xthru;
                   } catch (Exception xany) {
                       throw invocationException(identifier, name, xany);
                   }
               }
            }
        }
        return child.jjtAccept(this, data);
    }

    @Override
    protected Object visit(ASTFunctionStatement node, Object data) {
        cancelCheck(node);
        // Declare variable
        JexlNode left = node.jjtGetChild(0);
        left.jjtAccept(this, data);
        // Create function
        Object right = Closure.create(this, (ASTJexlLambda) node.jjtGetChild(1));
        return executeAssign(node, left, right, null, data);
    }

    @Override
    protected Object visit(ASTIfStatement node, Object data) {
        cancelCheck(node);
        try {
            Object condition = node.jjtGetChild(0).jjtAccept(this, null);
            if (arithmetic.toBoolean(condition)) {
                // first objectNode is true statement
                return node.jjtGetChild(1).jjtAccept(this, null);
            }
            final int numChildren = node.jjtGetNumChildren();
            if (numChildren > 2) {
                // if there is an else, execute it.
                return node.jjtGetChild(2).jjtAccept(this, null);
            }
            return null;
        } catch (JexlException.Break stmtBreak) {
            String target = stmtBreak.getLabel();
            if (target == null || !target.equals(node.getLabel())) {
                throw stmtBreak;
            }
            // break
            return null;
        } catch (ArithmeticException xrt) {
            throw new JexlException(node.jjtGetChild(0), "if error", xrt);
        }
    }

    /**
     * Base visitation for blocks.
     * @param node the block
     * @param data the usual data
     * @return the result of the last expression evaluation
     */
    private Object visitBlock(ASTBlock node, Object data) {
        Object result = null;
        final int numChildren = node.jjtGetNumChildren();
        for (int i = 0; i < numChildren; i++) {
            cancelCheck(node);
            try {
                result = node.jjtGetChild(i).jjtAccept(this, data);
            } catch (JexlException.Break stmtBreak) {
                String target = stmtBreak.getLabel();
                if (target != null && target.equals(node.getLabel())) {
                    break;
                } else {
                    throw stmtBreak;
                }
            }
        }
        return result;
    }

    @Override
    protected Object visit(ASTBlock node, Object data) {
        int cnt = node.getSymbolCount();
        if (!options.isLexical() || cnt <= 0) {
            return visitBlock(node, data);
        }
        LexicalScope lexical = block;
        try {
            block = new LexicalFrame(frame, block);
            return visitBlock(node, data);
        } finally {
            block = block.pop();
        }
    }

    @Override
    protected Object visit(ASTReturnStatement node, Object data) {
        cancelCheck(node);
        final int numChildren = node.jjtGetNumChildren();
        Object val = numChildren > 0 ? node.jjtGetChild(0).jjtAccept(this, data) : null;
        throw new JexlException.Return(node, null, val);
    }

    @Override
    protected Object visit(ASTYieldStatement node, Object data) {
        cancelCheck(node);
        Object val = node.jjtGetChild(0).jjtAccept(this, data);
        throw new JexlException.Yield(node, null, val);
    }

    @Override
    protected Object visit(ASTContinue node, Object data) {
        cancelCheck(node);
        throw new JexlException.Continue(node, node.getLabel());
    }

    @Override
    protected Object visit(ASTRemove node, Object data) {
        cancelCheck(node);
        throw new JexlException.Remove(node, node.getLabel());
    }

    @Override
    protected Object visit(ASTBreak node, Object data) {
        cancelCheck(node);
        throw new JexlException.Break(node, node.getLabel());
    }

    @Override
    protected Object visit(ASTForStatement node, Object data) {
        cancelCheck(node);
        final boolean lexical = options.isLexical();
        if (lexical) {
              // create lexical frame
              block = new LexicalFrame(frame, block);
        }
        try {
            final int numChildren = node.jjtGetNumChildren();
            // Initialize for-loop
            Object result = node.jjtGetChild(0).jjtAccept(this, data);
            boolean when = false;
            /* third objectNode is the statement to execute */
            JexlNode statement = node.jjtGetNumChildren() > 3 ? node.jjtGetChild(3) : null;
            while (when = (Boolean) node.jjtGetChild(1).jjtAccept(this, data)) {
                cancelCheck(node);
                // Execute loop body
                if (statement != null) {
                    try {
                        result = statement.jjtAccept(this, data);
                    } catch (JexlException.Break stmtBreak) {
                        String target = stmtBreak.getLabel();
                        if (target == null || target.equals(node.getLabel())) {
                            break;
                        } else {
                            throw stmtBreak;
                        }
                    } catch (JexlException.Continue stmtContinue) {
                        String target = stmtContinue.getLabel();
                        if (target != null && !target.equals(node.getLabel())) {
                            throw stmtContinue;
                        }
                        // continue;
                    }
                }
                // for-increment node
                result = node.jjtGetChild(2).jjtAccept(this, data);
            }
            return result;
        } finally {
              // restore lexical frame
              if (lexical)
                  block = block.pop();
        }
    }

    @Override
    protected Object visit(ASTForInitializationNode node, Object data) {
        Object result = null;
        final int num = node.jjtGetNumChildren();
        for (int i = 0; i < num; ++i) {
            cancelCheck(node);
            result = node.jjtGetChild(i).jjtAccept(this, data);
        }
        return result;
    }

    @Override
    protected Object visit(ASTForTerminationNode node, Object data) {
        if (node.jjtGetNumChildren() > 0) {
            return arithmetic.toBoolean(node.jjtGetChild(0).jjtAccept(this, data));
        } else {
            return Boolean.TRUE;
        }
    }

    @Override
    protected Object visit(ASTForIncrementNode node, Object data) {
        Object result = null;
        final int num = node.jjtGetNumChildren();
        for (int i = 0; i < num; ++i) {
            cancelCheck(node);
            result = node.jjtGetChild(i).jjtAccept(this, data);
        }
        return result;
    }

    @Override
    protected Object visit(ASTForeachStatement node, Object data) {
        cancelCheck(node);
        Object result = null;
        /* first objectNode is the loop variable */
        ASTForeachVar loopReference = (ASTForeachVar) node.jjtGetChild(0);
        ASTIdentifier loopVariable = (ASTIdentifier) loopReference.jjtGetChild(0);
        ASTIdentifier loopValueVariable = loopReference.jjtGetNumChildren() > 1 ? (ASTIdentifier) loopReference.jjtGetChild(1) : null;
        final boolean lexical = options.isLexical();// && node.getSymbolCount() > 0;
        if (lexical) {
            // create lexical frame
            final LexicalFrame locals = new LexicalFrame(frame, block);
            final int symbol = loopVariable.getSymbol();
            final boolean loopSymbol = symbol >= 0 && loopVariable instanceof ASTVar;
            if (loopSymbol && !defineVariable((ASTVar) loopVariable, locals)) {
                return redefinedVariable(node, loopVariable.getName());
            }
            if (loopValueVariable != null) {
                final int valueSymbol = loopValueVariable.getSymbol();
                if (loopSymbol && !defineVariable((ASTVar) loopValueVariable, locals)) {
                    return redefinedVariable(node, loopValueVariable.getName());
                }
            }
            block = locals;
        }

        try {
            /* second objectNode is the variable to iterate */
            Object iterableValue = node.jjtGetChild(1).jjtAccept(this, data);
            Iterator<?> itemsIterator = null;
            // make sure there is a value to iterate on
            if (iterableValue != null) {
                if (loopValueVariable != null) {
                    // get an iterator for the collection/array etc via the introspector.
                    Object forEach = operators.tryOverload(node, JexlOperator.FOR_EACH_INDEXED, iterableValue);
                    itemsIterator = forEach instanceof Iterator ? (Iterator<?>) forEach : uberspect.getIndexedIterator(iterableValue);
                } else {
                    // get an iterator for the collection/array etc via the introspector.
                    Object forEach = operators.tryOverload(node, JexlOperator.FOR_EACH, iterableValue);
                    itemsIterator = forEach instanceof Iterator ? (Iterator<?>) forEach : uberspect.getIterator(iterableValue);
                }
            }
            if (itemsIterator != null) {
                int i = -1;
                try {
                    /* third objectNode is the statement to execute */
                    JexlNode statement = node.jjtGetNumChildren() >= 3 ? node.jjtGetChild(2) : null;
                    while (itemsIterator.hasNext()) {
                        cancelCheck(node);
                        i += 1;
                        // set loopVariable to value of iterator
                        Object value = itemsIterator.next();
                        if (loopValueVariable != null) {
                            if (value instanceof Map.Entry<?,?>) {
                                Map.Entry<?,?> entry = (Map.Entry<?,?>) value;
                                executeAssign(node, loopVariable, entry.getKey(), null, data);
                                executeAssign(node, loopValueVariable, entry.getValue(), null, data);
                            } else {
                                executeAssign(node, loopVariable, i, null, data);
                                executeAssign(node, loopValueVariable, value, null, data);
                            }
                        } else {
                            executeAssign(node, loopVariable, value, null, data);
                        }
                        if (statement != null) {
                            try {
                                // execute statement
                                result = statement.jjtAccept(this, data);
                            } catch (JexlException.Break stmtBreak) {
                                String target = stmtBreak.getLabel();
                                if (target == null || target.equals(node.getLabel())) {
                                    break;
                                } else {
                                    throw stmtBreak;
                                }
                            } catch (JexlException.Continue stmtContinue) {
                                String target = stmtContinue.getLabel();
                                if (target != null && !target.equals(node.getLabel())) {
                                    throw stmtContinue;
                                }
                                // continue
                            } catch (JexlException.Remove stmtRemove) {
                                String target = stmtRemove.getLabel();
                                if (target != null && !target.equals(node.getLabel())) {
                                    throw stmtRemove;
                                }
                                itemsIterator.remove();
                                i -= 1;
                                // and continue
                            }
                        }
                    }
                } finally {
                    // closeable iterator handling
                    closeIfSupported(itemsIterator);
                }
            }
        } finally {
            // restore lexical frame
            if (lexical)
                block = block.pop();
        }
        return result;
    }

    @Override
    protected Object visit(ASTForeachVar node, Object data) {
        return null;
    }

    @Override
    protected Object visit(ASTTryStatement node, Object data) {
        Object result = null;
        int num = node.jjtGetNumChildren();
        try {
            // execute try block
            result = node.jjtGetChild(0).jjtAccept(this, data);
        } catch (JexlException.Break stmtBreak) {
            String target = stmtBreak.getLabel();
            if (target == null || !target.equals(node.getLabel())) {
                throw stmtBreak;
            }
            // break
        } catch (JexlException.Continue e) {
            throw e;
        } catch (JexlException.Remove e) {
            throw e;
        } catch (JexlException.Return e) {
            throw e;
        } catch (JexlException.Yield e) {
            throw e;
        } catch(JexlException.Cancel e) {
            throw e;
        } catch (Throwable t) {
            boolean catched = false;
            Throwable ex = t;
            if (t instanceof JexlException && t.getCause() instanceof ArithmeticException) {
                ex = t.getCause();
            }
            for (int i = 1; i < num; i++) {
                JexlNode cb = node.jjtGetChild(i);
                if (cb instanceof ASTCatchBlock) {
                    JexlNode catchVariable = (JexlNode) cb.jjtGetChild(0);
                    if (catchVariable instanceof ASTMultiVar) {
                        List<Class> types = ((ASTMultiVar) catchVariable).getTypes();
                        for (Class type : types) {
                            if (type.isInstance(ex)) {
                                catched = true;
                                break;
                            }
                        }
                    } else if (catchVariable instanceof ASTVar) {
                        // Check exception catch type
                        Class type = ((ASTVar) catchVariable).getType();
                        if (type == null || type.isInstance(ex)) {
                            catched = true;
                        }
                    } else {
                        catched = true;
                    }
                }
                if (catched) {
                    cb.jjtAccept(this, ex);
                    break;
                }
            }
            // if there is no appropriate catch block just rethrow
            if (!catched) {
                throw t;
            }
        } finally {
            // execute finally block if any
            if (num > 1) {
                JexlNode fb = node.jjtGetChild(num - 1);
                if (!(fb instanceof ASTCatchBlock))
                    fb.jjtAccept(this, data);
            }
        }
        return result;
    }

    @Override
    protected Object visit(ASTTryWithResourceStatement node, Object data) {
        cancelCheck(node);
        Object result = null;
        final int num = node.jjtGetNumChildren();
        try {
            ASTTryResource resReference = (ASTTryResource) node.jjtGetChild(0);
            // Last child is expression that returns the resource
            Object r = resReference.jjtGetChild(resReference.jjtGetNumChildren() - 1).jjtAccept(this, data);
            // get a resource manager for the resource via the introspector
            Object rman = operators.tryOverload(node, JexlOperator.TRY_WITH, r);
            if (JexlEngine.TRY_FAILED != rman)
                r = rman;

            ASTTryVar resDeclaration = resReference.jjtGetChild(0) instanceof ASTTryVar ? (ASTTryVar) resReference.jjtGetChild(0) : null;
            ASTIdentifier resVariable = resDeclaration != null ? (ASTIdentifier) resDeclaration.jjtGetChild(0) : null;
            final int symbol = resVariable != null ? resVariable.getSymbol() : -1;
            final boolean lexical = options.isLexical() && symbol >= 0;
            if (lexical) {
                // create lexical frame
                LexicalFrame locals = new LexicalFrame(frame, block);
                if (!defineVariable((ASTVar) resVariable, locals)) {
                    return redefinedVariable(node, resVariable.getName());
                }
                block = locals;
            }
            try {
                if (resReference.jjtGetNumChildren() == 2) {
                   // Set variable
                   resReference.jjtGetChild(0).jjtAccept(this, r);
                }
                try (ResourceManager rm = new ResourceManager(r)) {
                    // execute try block
                    result = node.jjtGetChild(1).jjtAccept(this, data);
                }
            } finally {
                // restore lexical frame
                if (lexical)
                    block = block.pop();
            }
        } catch (JexlException.Break stmtBreak) {
            String target = stmtBreak.getLabel();
            if (target == null || !target.equals(node.getLabel())) {
                throw stmtBreak;
            }
            // break
        } catch (JexlException.Continue e) {
            throw e;
        } catch (JexlException.Remove e) {
            throw e;
        } catch (JexlException.Return e) {
            throw e;
        } catch (JexlException.Yield e) {
            throw e;
        } catch(JexlException.Cancel e) {
            throw e;
        } catch (Throwable t) {
            boolean catched = false;
            Throwable ex = t;
            if (t instanceof JexlException && t.getCause() instanceof ArithmeticException) {
                ex = t.getCause();
            }
            for (int i = 2; i < num; i++) {
                JexlNode cb = node.jjtGetChild(i);
                if (cb instanceof ASTCatchBlock) {
                    JexlNode catchVariable = (JexlNode) cb.jjtGetChild(0);
                    if (catchVariable instanceof ASTMultiVar) {
                        List<Class> types = ((ASTMultiVar) catchVariable).getTypes();
                        for (Class type : types) {
                            if (type.isInstance(ex)) {
                                catched = true;
                                break;
                            }
                        }
                    } else if (catchVariable instanceof ASTVar) {
                        // Check exception catch type
                        Class type = ((ASTVar) catchVariable).getType();
                        if (type == null || type.isInstance(ex)) {
                            catched = true;
                        }
                    } else {
                        catched = true;
                    }
                }
                if (catched) {
                    cb.jjtAccept(this, ex);
                    break;
                }
            }
            // if there is no appropriate catch block just rethrow
            if (!catched) {
                InterpreterBase.<RuntimeException>doThrow(t);
            }
        } finally {
            // execute finally block if any
            if (num > 2) {
                JexlNode fb = node.jjtGetChild(num - 1);
                if (!(fb instanceof ASTCatchBlock))
                    fb.jjtAccept(this, data);
            }
        }
        return result;
    }

    @Override
    protected Object visit(ASTTryVar node, Object data) {
        ASTIdentifier variable = (ASTIdentifier) node.jjtGetChild(0);
        executeAssign(node, variable, data, null, null);
        return null;
    }

    @Override
    protected Object visit(ASTCatchBlock node, Object data) {
        ASTIdentifier catchVariable = (ASTIdentifier) node.jjtGetChild(0);
        final int symbol = catchVariable.getSymbol();
        final boolean lexical = options.isLexical() && symbol >= 0;
        if (lexical) {
            // create lexical frame
            LexicalFrame locals = new LexicalFrame(frame, block);
            if (!defineVariable((ASTVar) catchVariable, locals)) {
                return redefinedVariable(node, catchVariable.getName());
            }
            block = locals;
        }
        try {
            // Set catch variable
            executeAssign(node, catchVariable, data, null, null);

            // execute catch block
            node.jjtGetChild(1).jjtAccept(this, null);
        } finally {
            // restore lexical frame
            if (lexical)
                block = block.pop();
        }
        return null;
    }

    @Override
    protected Object visit(ASTTryResource node, Object data) {
        return null;
    }

    @Override
    protected Object visit(ASTThrowStatement node, Object data) {
        cancelCheck(node);
        Object val = node.jjtGetChild(0).jjtAccept(this, data);
        if (val instanceof Throwable)
            InterpreterBase.<RuntimeException>doThrow((Throwable) val);
        String message = arithmetic.toString(val);
        if (message != null) {
            throw new RuntimeException(message);
        } else {
            throw new RuntimeException();
        }
    }

    @Override
    protected Object visit(ASTAssertStatement node, Object data) {
        if (isAssertions()) {
            cancelCheck(node);
            boolean test = arithmetic.toBoolean(node.jjtGetChild(0).jjtAccept(this, data));
            if (!test) {
                if (node.jjtGetNumChildren() > 1) {
                    Object val = node.jjtGetChild(1).jjtAccept(this, data);
                    throw new AssertionError(val);
                } else {
                    throw new AssertionError();
                }
            }
        }
        return null;
    }

    @Override
    protected Object visit(ASTWhileStatement node, Object data) {
        cancelCheck(node);
        Object result = null;
        /* first objectNode is the condition */
        Node condition = node.jjtGetChild(0);
        while (arithmetic.toBoolean(condition.jjtAccept(this, data))) {
            cancelCheck(node);
            if (node.jjtGetNumChildren() > 1) {
                try {
                    // execute statement
                    result = node.jjtGetChild(1).jjtAccept(this, data);
                } catch (JexlException.Break stmtBreak) {
                    String target = stmtBreak.getLabel();
                    if (target == null || target.equals(node.getLabel())) {
                        break;
                    } else {
                        throw stmtBreak;
                    }
                } catch (JexlException.Continue stmtContinue) {
                    String target = stmtContinue.getLabel();
                    if (target != null && !target.equals(node.getLabel())) {
                        throw stmtContinue;
                    }
                    // continue
                }
            }
        }
        return result;
    }

    @Override
    protected Object visit(ASTDoWhileStatement node, Object data) {
        Object result = null;
        /* last objectNode is the expression */
        Node expressionNode = node.jjtGetChild(node.jjtGetNumChildren() - 1);
        do {
            cancelCheck(node);
            // execute statement
            if (node.jjtGetNumChildren() > 1) {
                try {
                    result = node.jjtGetChild(0).jjtAccept(this, data);
                } catch (JexlException.Break stmtBreak) {
                    String target = stmtBreak.getLabel();
                    if (target == null || target.equals(node.getLabel())) {
                        break;
                    } else {
                        throw stmtBreak;
                    }
                } catch (JexlException.Continue stmtContinue) {
                    String target = stmtContinue.getLabel();
                    if (target != null && !target.equals(node.getLabel())) {
                        throw stmtContinue;
                    }
                    // continue
                }
            }
        } while (arithmetic.toBoolean(expressionNode.jjtAccept(this, data)));

        return result;
    }


    @Override
    protected Object visit(ASTSynchronizedStatement node, Object data) {
        cancelCheck(node);
        Object result = null;
        /* first objectNode is the synchronization expression */
        Node expressionNode = node.jjtGetChild(0);
        try {
            synchronized (expressionNode.jjtAccept(this, data)) {
                // execute statement
                if (node.jjtGetNumChildren() > 1)
                    result = node.jjtGetChild(1).jjtAccept(this, data);
            }
        } catch (JexlException.Break stmtBreak) {
            String target = stmtBreak.getLabel();
            if (target == null || !target.equals(node.getLabel())) {
                throw stmtBreak;
            }
            // break
        }
        return result;
    }

    @Override
    protected Object visit(ASTSwitchStatement node, Object data) {
        cancelCheck(node);
        final boolean lexical = options.isLexical();
        if (lexical) {
            // create lexical frame
            block = new LexicalFrame(frame, block);
        }
        try {
            Object result = null;
            /* first objectNode is the switch expression */
            Object left = node.jjtGetChild(0).jjtAccept(this, data);
            try {
                final int childCount = node.jjtGetNumChildren();
                boolean matched = false;
                Class scope = left != null ? left.getClass() : Void.class;
                int start = 0;
                // check all non default cases first
                l: for (int i = 1; i < childCount; i++) {
                    JexlNode child = node.jjtGetChild(i);
                    if (child instanceof ASTSwitchStatementCase) {
                        JexlNode labels = child.jjtGetChild(0);
                        // check all labels
                        for (int j = 0; j < labels.jjtGetNumChildren(); j++) {
                            JexlNode label = labels.jjtGetChild(j);
                            Object right = label instanceof ASTIdentifier ? label.jjtAccept(this, scope) : label.jjtAccept(this, data);
                            try {
                                Object caseMatched = operators.tryOverload(child, JexlOperator.EQ, left, right);
                                if (caseMatched == JexlEngine.TRY_FAILED)
                                    caseMatched = arithmetic.equals(left, right) ? Boolean.TRUE : Boolean.FALSE;
                                matched = arithmetic.toBoolean(caseMatched);
                            } catch (ArithmeticException xrt) {
                                throw new JexlException(node, "== error", xrt);
                            }
                            if (matched) {
                                start = i;
                                break l;
                            }
                        }
                    }
                }
                // otherwise jump to default case
                if (!matched) {
                    for (int i = 1; i < childCount; i++) {
                        JexlNode child = node.jjtGetChild(i);
                        if (child instanceof ASTSwitchStatementDefault) {
                            matched = true;
                            start = i;
                            break;
                        }
                    }
                }
                // execute all cases starting from matched one
                if (matched) {
                    for (int i = start; i < childCount; i++) {
                        JexlNode child = node.jjtGetChild(i);
                        result = child.jjtAccept(this, data);
                    }
                }
            } catch (JexlException.Break stmtBreak) {
                String target = stmtBreak.getLabel();
                if (target != null && !target.equals(node.getLabel())) {
                    throw stmtBreak;
                }
                // break
            }
            return result;
        } finally {
            // restore lexical frame
            if (lexical)
                block = block.pop();
        }
    }

    @Override
    protected Object visit(ASTSwitchStatementCase node, Object data) {
        Object result = null;
        final int childCount = node.jjtGetNumChildren();
        for (int i = 1; i < childCount; i++) {
            cancelCheck(node);
            result = node.jjtGetChild(i).jjtAccept(this, data);
        }
        return result;
    }

    @Override
    protected Object visit(ASTSwitchStatementDefault node, Object data) {
        Object result = null;
        final int childCount = node.jjtGetNumChildren();
        for (int i = 0; i < childCount; i++) {
            cancelCheck(node);
            result = node.jjtGetChild(i).jjtAccept(this, data);
        }
        return result;
    }

    @Override
    protected Object visit(ASTSwitchExpression node, Object data) {
        /* first objectNode is the switch expression */
        Object left = node.jjtGetChild(0).jjtAccept(this, data);
        try {
            int childCount = node.jjtGetNumChildren();
            Class scope = left != null ? left.getClass() : Void.class;
            // check all cases first
            for (int i = 1; i < childCount; i++) {
                JexlNode child = node.jjtGetChild(i);
                if (child instanceof ASTSwitchExpressionCase) {
                    JexlNode labels = child.jjtGetChild(0);
                    boolean matched = false;
                    // check all labels
                    for (int j = 0; j < labels.jjtGetNumChildren(); j++) {
                        JexlNode label = labels.jjtGetChild(j);
                        Object right = label instanceof ASTIdentifier ? label.jjtAccept(this, scope) : label.jjtAccept(this, data);
                        try {
                            Object caseMatched = operators.tryOverload(child, JexlOperator.EQ, left, right);
                            if (caseMatched == JexlEngine.TRY_FAILED)
                                caseMatched = arithmetic.equals(left, right) ? Boolean.TRUE : Boolean.FALSE;
                            matched = arithmetic.toBoolean(caseMatched);
                        } catch (ArithmeticException xrt) {
                            throw new JexlException(node, "== error", xrt);
                        }
                        if (matched) {
                            return child.jjtAccept(this, data);
                        }
                    }
                }
            }
            // otherwise jump to default case
            for (int i = 1; i < childCount; i++) {
                JexlNode child = node.jjtGetChild(i);
                if (child instanceof ASTSwitchExpressionDefault) {
                    return child.jjtAccept(this, data);
                }
            }
            return null;
        } catch (JexlException.Yield stmtYield) {
            return stmtYield.getValue();
        }
    }

    @Override
    protected Object visit(ASTSwitchExpressionCase node, Object data) {
        Object result = null;
        int childCount = node.jjtGetNumChildren();
        if (childCount > 1)
            result = node.jjtGetChild(1).jjtAccept(this, data);
        return result;
    }

    @Override
    protected Object visit(ASTSwitchCaseLabel node, Object data) {
        return null;
    }

    @Override
    protected Object visit(ASTSwitchExpressionDefault node, Object data) {
        Object result = null;
        int childCount = node.jjtGetNumChildren();
        if (childCount > 0)
            result = node.jjtGetChild(0).jjtAccept(this, data);
        return result;
    }

    @Override
    protected Object visit(ASTAndNode node, Object data) {
        /*
         * The pattern for exception mgmt is to let the child*.jjtAccept out of the try/catch loop so that if one fails,
         * the ex will traverse up to the interpreter. In cases where this is not convenient/possible, JexlException
         * must be caught explicitly and rethrown.
         */
        Object left = node.jjtGetChild(0).jjtAccept(this, data);
        try {
            boolean leftValue = arithmetic.toBoolean(left);
            if (!leftValue) {
                return Boolean.FALSE;
            }
        } catch (ArithmeticException xrt) {
            throw new JexlException(node.jjtGetChild(0), "boolean coercion error", xrt);
        }
        Object right = node.jjtGetChild(1).jjtAccept(this, data);
        try {
            boolean rightValue = arithmetic.toBoolean(right);
            if (!rightValue) {
                return Boolean.FALSE;
            }
        } catch (ArithmeticException xrt) {
            throw new JexlException(node.jjtGetChild(1), "boolean coercion error", xrt);
        }
        return Boolean.TRUE;
    }

    @Override
    protected Object visit(ASTOrNode node, Object data) {
        Object left = node.jjtGetChild(0).jjtAccept(this, data);
        try {
            boolean leftValue = arithmetic.toBoolean(left);
            if (leftValue) {
                return Boolean.TRUE;
            }
        } catch (ArithmeticException xrt) {
            throw new JexlException(node.jjtGetChild(0), "boolean coercion error", xrt);
        }
        Object right = node.jjtGetChild(1).jjtAccept(this, data);
        try {
            boolean rightValue = arithmetic.toBoolean(right);
            if (rightValue) {
                return Boolean.TRUE;
            }
        } catch (ArithmeticException xrt) {
            throw new JexlException(node.jjtGetChild(1), "boolean coercion error", xrt);
        }
        return Boolean.FALSE;
    }

    @Override
    protected Object visit(ASTUnderscoreLiteral node, Object data) {
        return null;
    }

    @Override
    protected Object visit(ASTNullLiteral node, Object data) {
        return node.getLiteral();
    }

    @Override
    protected Object visit(ASTThisNode node, Object data) {
        return context;
    }

    @Override
    protected Object visit(ASTCurrentNode node, Object data) {
        return current;
    }

    @Override
    protected Object visit(ASTBooleanLiteral node, Object data) {
        return node.getLiteral();
    }

    @Override
    protected Object visit(ASTNumberLiteral node, Object data) {
        if (data != null && node.isInteger()) {
            return getAttribute(data, node.getLiteral(), node);
        }
        return node.getLiteral();
    }

    @Override
    protected Object visit(ASTStringLiteral node, Object data) {
        if (data != null) {
            return getAttribute(data, node.getLiteral(), node);
        }
        return node.getLiteral();
    }

    @Override
    protected Object visit(ASTRegexLiteral node, Object data) {
        return node.getLiteral();
    }

    @Override
    protected Object visit(ASTClassLiteral node, Object data) {
        return node.getLiteral();
    }

    @Override
    protected Object visit(ASTTypeLiteral node, Object data) {
        return node.getType();
    }

    @Override
    protected Object visit(ASTArrayLiteral node, Object data) {
        int childCount = node.jjtGetNumChildren();
        JexlArithmetic.ArrayBuilder ab = arithmetic.arrayBuilder(childCount);
        boolean extended = node.isExtended();
        boolean immutable = node.isImmutable();
        final boolean cacheable = cache && immutable && node.isConstant();
        Object cached = cacheable ? node.jjtGetValue() : null;
        if (cached != null)
            return cached;

        for (int i = 0; i < childCount; i++) {
            cancelCheck(node);
            JexlNode child = node.jjtGetChild(i);
            if (child instanceof ASTEnumerationNode || child instanceof ASTEnumerationReference) {
                Iterator<?> it = (Iterator<?>) child.jjtAccept(this, data);
                if (it != null) {
                    try {
                        while (it.hasNext()) {
                            Object entry = it.next();
                            ab.add(entry);
                        }
                    } finally {
                        closeIfSupported(it);
                    }
                }
            } else {
                Object entry = child.jjtAccept(this, data);
                ab.add(entry);
            }
        }
        if (immutable) {
            Object result = ab.create(true);
            if (result instanceof List<?>)
                result = Collections.unmodifiableList((List<?>) result);
            if (cacheable)
                node.jjtSetValue(result);
            return result;
        } else {
            return ab.create(extended);
        }
    }

    @Override
    protected Object visit(ASTSetOperand node, Object data) {
        return null;
    }

    @Override
    protected Object visit(ASTSetLiteral node, Object data) {
        boolean immutable = node.isImmutable();
        final boolean cacheable = cache && immutable && node.isConstant();
        Object cached = cacheable ? node.jjtGetValue() : null;
        if (cached != null)
            return cached;
        int childCount = node.jjtGetNumChildren();
        boolean ordered = node.isOrdered();
        JexlArithmetic.SetBuilder mb = arithmetic.setBuilder(childCount, ordered);
        for (int i = 0; i < childCount; i++) {
            cancelCheck(node);
            JexlNode child = node.jjtGetChild(i);
            if (child instanceof ASTEnumerationNode || child instanceof ASTEnumerationReference) {
                Iterator<?> it = (Iterator<?>) child.jjtAccept(this, data);
                if (it != null) {
                    try {
                        while (it.hasNext()) {
                            Object entry = it.next();
                            mb.add(entry);
                        }
                    } finally {
                        closeIfSupported(it);
                    }
                }
            } else {
                Object entry = child.jjtAccept(this, data);
                mb.add(entry);
            }
        }
        Object result = mb.create();
        if (immutable) {
            if (result instanceof Set<?>)
                result = Collections.unmodifiableSet((Set<?>) result);
            if (cacheable)
                node.jjtSetValue(result);
        }
        return result;
    }

    @Override
    protected Object visit(ASTMapLiteral node, Object data) {
        boolean immutable = node.isImmutable();
        final boolean cacheable = cache && immutable && node.isConstant();
        Object cached = cacheable ? node.jjtGetValue() : null;
        if (cached != null)
            return cached;
        int childCount = node.jjtGetNumChildren();
        boolean ordered = node.isOrdered();
        JexlArithmetic.MapBuilder mb = arithmetic.mapBuilder(childCount, ordered);
        for (int i = 0; i < childCount; i++) {
            cancelCheck(node);
            JexlNode child = node.jjtGetChild(i);
            if (child instanceof ASTMapEntry) {
                Object[] entry = (Object[]) (child).jjtAccept(this, data);
                mb.put(entry[0], entry[1]);
            } else {
                Iterator<Object> it = (Iterator<Object>) (child).jjtAccept(this, data);
                int j = 0;
                if (it != null) {
                    try {
                        while (it.hasNext()) {
                            Object value = it.next();
                            if (value instanceof Map.Entry<?,?>) {
                                Map.Entry<?,?> entry = (Map.Entry<?,?>) value;
                                mb.put(entry.getKey(), entry.getValue());
                            } else {
                                mb.put(i, value);
                            }
                            i++;
                        }
                    } finally {
                        closeIfSupported(it);
                    }
                }
            }
        }
        if (immutable) {
            Object result = mb.create();
            if (result instanceof Map<?,?>)
                result = Collections.unmodifiableMap((Map<?,?>) result);
            if (cacheable)
                node.jjtSetValue(result);
            return result;
        } else {
            return mb.create();
        }
    }

    @Override
    protected Object visit(ASTMapEntry node, Object data) {
        Object key = node.jjtGetChild(0).jjtAccept(this, data);
        Object value = node.jjtGetChild(1).jjtAccept(this, data);
        return new Object[]{key, value};
    }

    @Override
    protected Object visit(ASTMapEntryLiteral node, Object data) {
        Object key = node.jjtGetChild(0).jjtAccept(this, data);
        Object value = node.jjtGetChild(1).jjtAccept(this, data);

        return arithmetic.createMapEntry(key, value);
    }

    @Override
    protected Object visit(ASTMapEnumerationNode node, Object data) {
        JexlNode valNode = node.jjtGetChild(0);
        Object iterableValue = valNode.jjtAccept(this, data);

        if (iterableValue != null) {
            Object forEach = operators.tryOverload(node, JexlOperator.FOR_EACH_INDEXED, iterableValue);
            Iterator<?> itemsIterator = forEach instanceof Iterator
                                   ? (Iterator<?>) forEach
                                   : uberspect.getIndexedIterator(iterableValue);
            return itemsIterator;
        } else {
            return null;
        }
    }

    @Override
    protected Object visit(ASTInlinePropertyAssignment node, Object data) {
        Object prev = current;
        current = data;
        try {
            int childCount = node.jjtGetNumChildren();
            for (int i = 0; i < childCount; i++) {
                cancelCheck(node);

                JexlNode p = node.jjtGetChild(i);

                if (p instanceof ASTInlinePropertyEntry) {

                   Object[] entry = (Object[]) p.jjtAccept(this, null);

                   String name = String.valueOf(entry[0]);
                   Object value = entry[1];

                   setAttribute(data, name, value, p, JexlOperator.PROPERTY_SET);

                } else if (p instanceof ASTInlinePropertyArrayEntry) {

                   Object[] entry = (Object[]) p.jjtAccept(this, null);

                   Object key = entry[0];
                   Object value = entry[1];

                   setAttribute(data, key, value, p, JexlOperator.ARRAY_SET);

                } else if (p instanceof ASTInlinePropertyNullEntry) {

                   ASTInlinePropertyNullEntry entry = (ASTInlinePropertyNullEntry) p;

                   JexlNode name = entry.jjtGetChild(0);
                   Object key = name instanceof ASTIdentifier ? ((ASTIdentifier) name).getName() : name.jjtAccept(this, null);
                   String property = String.valueOf(key);

                   Object value = getAttribute(data, property, p);

                   if (value == null) {
                      value = entry.jjtAccept(this, null);
                      setAttribute(data, property, value, p, JexlOperator.PROPERTY_SET);
                   }

                } else if (p instanceof ASTInlinePropertyNEEntry) {

                   ASTInlinePropertyNEEntry entry = (ASTInlinePropertyNEEntry) p;

                   JexlNode name = entry.jjtGetChild(0);
                   Object key = name instanceof ASTIdentifier ? ((ASTIdentifier) name).getName() : name.jjtAccept(this, null);
                   String property = String.valueOf(key);

                   Object value = getAttribute(data, property, p);
                   Object right = entry.jjtAccept(this, null);

                   Object result = operators.tryOverload(entry, JexlOperator.EQ, value, right);
                   boolean equals = (result != JexlEngine.TRY_FAILED)
                              ? arithmetic.toBoolean(result)
                              : arithmetic.equals(value, right);
                   if (!equals) {
                      setAttribute(data, property, right, p, JexlOperator.PROPERTY_SET);
                   }

                } else if (p instanceof ASTInlinePropertyArrayNullEntry) {

                   ASTInlinePropertyArrayNullEntry entry = (ASTInlinePropertyArrayNullEntry) p;

                   Object key = entry.jjtGetChild(0).jjtAccept(this, null);
                   Object value = getAttribute(data, key, p);

                   if (value == null) {
                      value = entry.jjtAccept(this, null);
                      setAttribute(data, key, value, p, JexlOperator.ARRAY_SET);
                   }

                } else if (p instanceof ASTInlinePropertyArrayNEEntry) {

                   ASTInlinePropertyArrayNEEntry entry = (ASTInlinePropertyArrayNEEntry) p;

                   Object key = entry.jjtGetChild(0).jjtAccept(this, null);
                   Object value = getAttribute(data, key, p);
                   Object right = entry.jjtAccept(this, null);

                   Object result = operators.tryOverload(entry, JexlOperator.EQ, value, right);
                   boolean equals = (result != JexlEngine.TRY_FAILED)
                              ? arithmetic.toBoolean(result)
                              : arithmetic.equals(value, right);
                   if (!equals) {
                      setAttribute(data, key, right, p, JexlOperator.ARRAY_SET);
                   }

                } else {

                   // ASTReference
                   p.jjtAccept(this, data);
                }
            }
        } finally {
            current = prev;
        }
        return data;
    }

    @Override
    protected Object visit(ASTInlinePropertyArrayEntry node, Object data) {

        Object key = node.jjtGetChild(0).jjtAccept(this, data);
        Object value = node.jjtGetChild(1).jjtAccept(this, data);

        return new Object[] {key, value};
    }

    @Override
    protected Object visit(ASTInlinePropertyEntry node, Object data) {
        JexlNode name = node.jjtGetChild(0);

        Object key = name instanceof ASTIdentifier ? ((ASTIdentifier) name).getName() : name.jjtAccept(this, data);
        Object value = node.jjtGetChild(1).jjtAccept(this, data);

        return new Object[] {key, value};
    }

    @Override
    protected Object visit(ASTInlinePropertyNullEntry node, Object data) {
        return node.jjtGetChild(1).jjtAccept(this, data);
    }

    @Override
    protected Object visit(ASTInlinePropertyNEEntry node, Object data) {
        return node.jjtGetChild(1).jjtAccept(this, data);
    }

    @Override
    protected Object visit(ASTInlinePropertyArrayNullEntry node, Object data) {
        return node.jjtGetChild(1).jjtAccept(this, data);
    }

    @Override
    protected Object visit(ASTInlinePropertyArrayNEEntry node, Object data) {
        return node.jjtGetChild(1).jjtAccept(this, data);
    }

    @Override
    protected Object visit(ASTTernaryNode node, Object data) {
        Object condition;
        try {
            condition = node.jjtGetChild(0).jjtAccept(this, data);
        } catch(JexlException xany) {
            if (!(xany.getCause() instanceof JexlArithmetic.NullOperand)) {
                throw xany;
            }
            condition = null;
        }
        // ternary as in "x ? y : z"
        if (condition != null && arithmetic.toBoolean(condition))
            return node.jjtGetChild(1).jjtAccept(this, data);
        if (node.jjtGetNumChildren() == 3) {
            return node.jjtGetChild(2).jjtAccept(this, data);
        }
        return null;
    }

    @Override
    protected Object visit(ASTElvisNode node, Object data) {
        Object condition;
        try {
            condition = node.jjtGetChild(0).jjtAccept(this, data);
        } catch(JexlException xany) {
            if (!(xany.getCause() instanceof JexlArithmetic.NullOperand)) {
                throw xany;
            }
            condition = null;
        }
        if (condition != null && arithmetic.toBoolean(condition)) {
            return condition;
        } else {
            return node.jjtGetChild(1).jjtAccept(this, data);
        }
    }

    @Override
    protected Object visit(ASTNullpNode node, Object data) {
        Object lhs;
        try {
            lhs = node.jjtGetChild(0).jjtAccept(this, data);
        } catch(JexlException xany) {
            if (!(xany.getCause() instanceof JexlArithmetic.NullOperand)) {
                throw xany;
            }
            lhs = null;
        }
        // null elision as in "x ?? z"
        return lhs != null? lhs : node.jjtGetChild(1).jjtAccept(this, data);
    }

    @Override
    protected Object visit(ASTSizeFunction node, Object data) {
        try {
            Object val = node.jjtGetChild(0).jjtAccept(this, data);
            return operators.size(node, val);
        } catch(JexlException xany) {
            return 0;
        }
    }

    @Override
    protected Object visit(ASTEmptyFunction node, Object data) {
        try {
            Object value = node.jjtGetChild(0).jjtAccept(this, data);
            return operators.empty(node, value);
        } catch(JexlException xany) {
            return true;
        }
    }

    /**
     * Runs a node.
     * @param node the node
     * @param data the usual data
     * @return the return value
     */
    protected Object visitLexicalNode(JexlNode node, Object data) {
        block = new LexicalFrame(frame, null);
        try {
            return node.jjtAccept(this, data);
        } finally {
            block = block.pop();
        }
    }

    /**
     * Runs a closure.
     * @param closure the closure
     * @param data the usual data
     * @return the closure return value
     */
    protected Object runClosure(Closure closure, Object data) {
        ASTJexlScript script = closure.getScript();
        block = new LexicalFrame(frame, block).defineArgs();
        try {
            JexlNode body = script.jjtGetChild(script.jjtGetNumChildren() - 1);
            return interpret(body);
        } finally {
            block = block.pop();
        }
    }

    @Override
    protected Object visit(ASTJexlScript script, Object data) {
        if (script instanceof ASTJexlLambda && !((ASTJexlLambda) script).isTopLevel()) {
            return Closure.create(this, (ASTJexlLambda) script);
        } else {
            block = new LexicalFrame(frame, block).defineArgs();
            try {
                final int numChildren = script.jjtGetNumChildren();
                Object result = null;
                for (int i = 0; i < numChildren; i++) {
                    JexlNode child = script.jjtGetChild(i);
                    result = child.jjtAccept(this, data);
                    cancelCheck(child);
                }
                return result;
            } finally {
                block = block.pop();
            }
        }
    }

    @Override
    protected Object visit(ASTEnclosedExpression node, Object data) {
        try {
            return node.jjtGetChild(0).jjtAccept(this, data);
        } catch (JexlException.Yield stmtYield) {
            return stmtYield.getValue();
        }
    }

    @Override
    protected Object visit(ASTVar node, Object data) {
        int symbol = node.getSymbol();
        if (options.isLexical() && !defineVariable(node, block)) {
            return redefinedVariable(node, node.getName());
        }
        // if we have a var, we have a scope thus a frame
        boolean isFinal = block.isVariableFinal(symbol);
        if (isFinal) {
            throw new JexlException(node, "can not redefine a final variable: " + node.getName());
        }
        // Adjust frame variable modifiers
        block.setModifiers(symbol, node.getType(), node.isFinal(), node.isRequired());
        // if we have a var, we have a scope thus a frame
        if (options.isLexical() || !frame.has(symbol)) {
            frame.set(symbol, null);
            return null;
        } else {
            return frame.get(symbol);
        }
    }

    @Override
    protected Object visit(ASTExtVar node, Object data) {
        return visit((ASTVar) node, data);
    }

    @Override
    protected Object visit(ASTMultiVar node, Object data) {
        return visit((ASTVar) node, data);
    }

    @Override
    protected Object visit(ASTIdentifier identifier, Object data) {
        cancelCheck(identifier);
        return data != null
                ? getAttribute(data, identifier.getName(), identifier)
                : getVariable(frame, block, identifier);
    }

    @Override
    protected Object visit(ASTArrayAccess node, Object data) {
        // first objectNode is the identifier
        Object object = data;
        // can have multiple nodes - either an expression, integer literal or reference
        int numChildren = node.jjtGetNumChildren();
        for (int i = 0; i < numChildren; i++) {
            JexlNode nindex = node.jjtGetChild(i);
            if (object == null) {
                return unsolvableProperty(nindex, stringifyProperty(nindex), false, null);
            }
            Object index = nindex.jjtAccept(this, null);
            cancelCheck(node);
            object = getAttribute(object, index, nindex);
        }
        return object;
    }

    @Override
    protected Object visit(ASTArrayAccessSafe node, Object data) {
        // first objectNode is the identifier
        Object object = data;
        // can have multiple nodes - either an expression, integer literal or reference
        int numChildren = node.jjtGetNumChildren();
        for (int i = 0; i < numChildren; i++) {
            JexlNode nindex = node.jjtGetChild(i);
            if (object == null) {
                return null;
            }
            Object index = nindex.jjtAccept(this, null);
            cancelCheck(node);
            object = getAttribute(object, index, nindex);
        }
        return object;
    }

    /**
     * Evaluates an access identifier based on the 2 main implementations;
     * static (name or numbered identifier) or dynamic (jxlt).
     * @param node the identifier access node
     * @return the evaluated identifier
     */
    private Object evalIdentifier(ASTIdentifierAccess node) {
        if (node instanceof ASTIdentifierAccessJxlt) {
            final ASTIdentifierAccessJxlt accessJxlt = (ASTIdentifierAccessJxlt) node;
            final String src = node.getName();
            Throwable cause = null;
            TemplateEngine.TemplateExpression expr = (TemplateEngine.TemplateExpression) accessJxlt.getExpression();
            try {
                if (expr == null) {
                    TemplateEngine jxlt = jexl.jxlt();
                    expr = jxlt.parseExpression(node.jexlInfo(), src, frame != null ? frame.getScope() : null);
                    accessJxlt.setExpression(expr);
                }
                if (expr != null) {
                    Object name = expr.evaluate(frame, context);
                    if (name != null) {
                        Integer id = ASTIdentifierAccess.parseIdentifier(name.toString());
                        return id != null ? id : name;
                    }
                }
            } catch (JxltEngine.Exception xjxlt) {
                cause = xjxlt;
            }
            return node.isSafe() ? null : unsolvableProperty(node, src, true, cause);
        } else {
            return node.getIdentifier();
        }
    }

    @Override
    protected Object visit(ASTIdentifierAccess node, Object data) {
        if (data == null) {
            return null;
        }
        Object id = evalIdentifier(node);
        return getAttribute(data, id, node);
    }

    @Override
    protected Object visit(ASTAttributeReference node, Object data) {
        if (data == null) {
            return null;
        }
        Object id = node.getName();
        return getAttribute(data, id, node);
    }

    @Override
    protected Object visit(final ASTReference node, Object data) {
        cancelCheck(node);
        final int numChildren = node.jjtGetNumChildren();
        final JexlNode parent = node.jjtGetParent();
        // pass first piece of data in and loop through children
        Object object = data;
        JexlNode objectNode = null;
        JexlNode ptyNode = null;
        StringBuilder ant = null;
        boolean antish = !(parent instanceof ASTReference) && options.isAntish();
        int v = 1;
        main:
        for (int c = 0; c < numChildren; c++) {
            objectNode = node.jjtGetChild(c);
            if (objectNode instanceof ASTMethodNode) {
                antish = false;
                if (object == null) {
                    // we may be performing a method call on an antish var
                    if (ant != null) {
                        JexlNode child = objectNode.jjtGetChild(0);
                        if (child instanceof ASTIdentifierAccess) {
                            int alen = ant.length();
                            ant.append('.');
                            ant.append(((ASTIdentifierAccess) child).getName());
                            object = context.get(ant.toString());
                            if (object != null) {
                                object = visit((ASTMethodNode) objectNode, object, context);
                                continue;
                            } else {
                                // remove method name from antish
                                ant.delete(alen, ant.length());
                                ptyNode = objectNode;
                            }
                        }
                    }
                    break;
                }
            } else if (objectNode instanceof ASTArrayAccess) {
                antish = false;
                if (object == null) {
                    ptyNode = objectNode;
                    break;
                }
            } else if (objectNode instanceof ASTArrayAccessSafe) {
                antish = false;
                if (object == null) {
                    break;
                }
            } else if (objectNode instanceof ASTPipeNode) {
                antish = false;
                if (object == null) {
                    break;
                }
            } else if (objectNode instanceof ASTInlinePropertyAssignment) {
                antish = false;
                if (object == null) {
                    break;
                }
            }
            // attempt to evaluate the property within the object (visit(ASTIdentifierAccess node))
            object = objectNode.jjtAccept(this, object);
            cancelCheck(node);
            if (object != null) {
                // disallow mixing antish variable & bean with same root; avoid ambiguity
                antish = false;
            } else if (antish) {
                // create first from first node
                if (ant == null) {
                    // if we still have a null object, check for an antish variable
                    JexlNode first = node.jjtGetChild(0);
                    if (first instanceof ASTIdentifier) {
                        ASTIdentifier afirst = (ASTIdentifier) first;
                        ant = new StringBuilder(afirst.getName());
                        // skip the else...*
                    } else {
                        // not an identifier, not antish
                        ptyNode = objectNode;
                        break main;
                    }
                    // skip the first node case since it was trialed in jjtAccept above and returned null
                    if (c == 0) {
                        continue;
                    }
                }
                // catch up to current node
                for (; v <= c; ++v) {
                    JexlNode child = node.jjtGetChild(v);
                    if (child instanceof ASTIdentifierAccess) {
                        ASTIdentifierAccess achild = (ASTIdentifierAccess) child;
                        if (achild.isSafe() || achild.isExpression()) {
                            break main;
                        }
                        ant.append('.');
                        ant.append(achild.getName());
                    } else {
                        // not an identifier, not antish
                        ptyNode = objectNode;
                        break main;
                    }
                }
                // solve antish
                object = context.get(ant.toString());
            } else if (c != numChildren - 1) {
                // only the last one may be null
                ptyNode = objectNode;
                break; //
            }
        }
        // dealing with null
        if (object == null) {
            if (ptyNode != null) {
                if (ptyNode.isSafeLhs(isSafe())) {
                    return null;
                }
                if (ant != null) {
                    String aname = ant.toString();
                    boolean defined = isVariableDefined(frame, block, aname);
                    return unsolvableVariable(node, aname, !defined);
                }
                return unsolvableProperty(node,
                        stringifyProperty(ptyNode), ptyNode == objectNode, null);
            }
            if (antish) {
                if (node.isSafeLhs(isSafe())) {
                    return null;
                }
                String aname = ant != null ? ant.toString() : "?";
                boolean defined = isVariableDefined(frame, block, aname);
                if (defined && !arithmetic.isStrict()) {
                    return null;
                }
                if (!defined || !(node.jjtGetParent() instanceof ASTExpressionStatement)) {
                    return unsolvableVariable(node, aname, !defined);
                }
            }
        }
        return object;
    }

    @Override
    protected Object visit(ASTMultipleIdentifier node, Object data) {
        return null;
    }

    @Override
    protected Object visit(ASTMultipleAssignment node, Object data) {
        cancelCheck(node);
        // Vector of identifiers to assign values to
        JexlNode identifiers = node.jjtGetChild(0);
        // Assignable values
        Object assignableValue = node.jjtGetChild(1).jjtAccept(this, data);
        return executeMultipleAssign(node, identifiers, assignableValue, data);
    }

    @Override
    protected Object visit(ASTMultipleVarStatement node, Object data) {
        cancelCheck(node);
        // Vector of identifiers to assign values to
        JexlNode identifiers = node.jjtGetChild(0);
        // Initialize variables
        final int num = identifiers.jjtGetNumChildren();
        for (int i = 0; i < num; i++) {
            JexlNode left = identifiers.jjtGetChild(i);
            left.jjtAccept(this, data);
        }
        // Assignable values
        Object assignableValue = node.jjtGetChild(1).jjtAccept(this, data);
        return executeMultipleAssign(node, identifiers, assignableValue, data);
    }

    /**
     * Executes a multiple assignment.
     * @param node        the node
     * @param identifiers the reference to assign to
     * @param value       the value expression to assign
     * @param data        the data
     * @return the left hand side
     */
    protected Object executeMultipleAssign(JexlNode node, JexlNode identifiers, Object value, Object data) { // CSOFF: MethodLength
        Object result = null;
        final int num = identifiers.jjtGetNumChildren();
        // Use separate logic for maps and non-iterable objects for destructuring
        if (value instanceof Map<?,?>) {
            Map<?,?> assignableMap = (Map<?,?>) value;
            for (int i = 0; i < num; i++) {
                cancelCheck(node);
                JexlNode left = identifiers.jjtGetChild(i);
                if (left instanceof ASTIdentifier) {
                    ASTIdentifier var = (ASTIdentifier) left;
                    Object right = assignableMap.get(var.getName());
                    result = executeAssign(left, left, right, null, data);
                }
            }
        } else if (value != null) {
            Object forEach = operators.tryOverload(node, JexlOperator.FOR_EACH, value);
            Iterator<?> itemsIterator = forEach instanceof Iterator
                                    ? (Iterator<?>) forEach
                                    : uberspect.getIterator(value);
            if (itemsIterator != null) {
                try {
                    int i = -1;
                    while (itemsIterator.hasNext()) {
                        cancelCheck(node);
                        i += 1;
                        // Stop if we are out of variables to assign to
                        if (i == num)
                            break;
                        // The value to assign
                        Object right = itemsIterator.next();
                        // The identifier to assign to
                        JexlNode left = identifiers.jjtGetChild(i);
                        if (left instanceof ASTIdentifier)
                            result = executeAssign(left, left, right, null, data);
                    }
                    while (i + 1 < num) {
                        JexlNode left = identifiers.jjtGetChild(++i);
                        if (left instanceof ASTIdentifier)
                            result = executeAssign(left, left, null, null, data);
                    }
                } finally {
                    //  closeable iterator handling
                    closeIfSupported(itemsIterator);
                }
            } else {
                for (int i = 0; i < num; i++) {
                    cancelCheck(node);
                    JexlNode left = identifiers.jjtGetChild(i);
                    if (left instanceof ASTIdentifier) {
                        ASTIdentifier var = (ASTIdentifier) left;
                        Object right = getAttribute(value, var.getName(), node);
                        result = executeAssign(left, left, right, null, data);
                    }
                }
            }
        } else {
            for (int i = 0; i < num; i++) {
                cancelCheck(node);
                JexlNode left = identifiers.jjtGetChild(i);
                if (left instanceof ASTIdentifier)
                    result = executeAssign(left, left, null, null, data);
            }
        }
        return result;
    }

    @Override
    protected Object visit(ASTVarStatement node, Object data) {
        cancelCheck(node);
        int num = node.jjtGetNumChildren();
        Object value = null;
        for (int i = 0; i < num; i++) {
            value = node.jjtGetChild(i).jjtAccept(this, data);
        }
        return value;
    }

    @Override
    protected Object visit(ASTInitialization node, Object data) {
        cancelCheck(node);
        ASTVar left = (ASTVar) node.jjtGetChild(0);
        Object right = null;
        // First evaluate the right part
        if (node.jjtGetNumChildren() == 2) {
            right = node.jjtGetChild(1).jjtAccept(this, data);
        } else if (left.getType() == Boolean.TYPE) {
            right = Boolean.FALSE;
        } else if (left.getType() == Character.TYPE) {
            right = (char) 0;
        } else if (left.getType() == Byte.TYPE) {
            right = (byte) 0;
        } else if (left.getType() == Short.TYPE) {
            right = (short) 0;
        } else if (left.getType() == Integer.TYPE) {
            right = 0;
        } else if (left.getType() == Long.TYPE) {
            right = 0L;
        } else if (left.getType() == Float.TYPE) {
            right = 0.0f;
        } else if (left.getType() == Double.TYPE) {
            right = 0.0d;
        }
        // Then declare variable
        Object result = left.jjtAccept(this, data);
        // Initialize variable
        if (node.jjtGetNumChildren() == 2 || right != null) {
            return executeAssign(node, left, right, null, data);
        } else {
            return result;
        }
    }

    @Override
    protected Object visit(ASTAssignment node, Object data) {
        JexlNode left = node.jjtGetChild(0);
        Object right = node.jjtGetChild(1).jjtAccept(this, data);
        return executeAssign(node, left, right, null, data);
    }

    @Override
    protected Object visit(ASTNullAssignment node, Object data) {
        JexlNode left = node.jjtGetChild(0);
        Object value = left.jjtAccept(this, data);
        if (value != null) {
             return value;
        }
        Object right = node.jjtGetChild(1).jjtAccept(this, data);
        return executeAssign(node, left, right, null, data);
    }

    @Override
    protected Object visit(ASTNEAssignment node, Object data) {
        JexlNode left = node.jjtGetChild(0);
        Object value = left.jjtAccept(this, data);
        Object right = node.jjtGetChild(1).jjtAccept(this, data);
        Object result = operators.tryOverload(node, JexlOperator.EQ, value, right);
        boolean equals = (result != JexlEngine.TRY_FAILED)
                   ? arithmetic.toBoolean(result)
                   : arithmetic.equals(value, right);
        if (!equals) {
           return executeAssign(node, left, right, null, data);
        }
        return value;
    }

    @Override
    protected Object visit(ASTSetAddNode node, Object data) {
        JexlNode left = node.jjtGetChild(0);
        Object right = node.jjtGetChild(1).jjtAccept(this, data);
        return executeAssign(node, left, right, JexlOperator.SELF_ADD, data);
    }

    @Override
    protected Object visit(ASTSetSubNode node, Object data) {
        JexlNode left = node.jjtGetChild(0);
        Object right = node.jjtGetChild(1).jjtAccept(this, data);
        return executeAssign(node, left, right, JexlOperator.SELF_SUBTRACT, data);
    }

    @Override
    protected Object visit(ASTSetMultNode node, Object data) {
        JexlNode left = node.jjtGetChild(0);
        Object right = node.jjtGetChild(1).jjtAccept(this, data);
        return executeAssign(node, left, right, JexlOperator.SELF_MULTIPLY, data);
    }

    @Override
    protected Object visit(ASTSetDivNode node, Object data) {
        JexlNode left = node.jjtGetChild(0);
        Object right = node.jjtGetChild(1).jjtAccept(this, data);
        return executeAssign(node, left, right, JexlOperator.SELF_DIVIDE, data);
    }

    @Override
    protected Object visit(ASTSetModNode node, Object data) {
        JexlNode left = node.jjtGetChild(0);
        Object right = node.jjtGetChild(1).jjtAccept(this, data);
        return executeAssign(node, left, right, JexlOperator.SELF_MOD, data);
    }

    @Override
    protected Object visit(ASTSetAndNode node, Object data) {
        JexlNode left = node.jjtGetChild(0);
        Object right = node.jjtGetChild(1).jjtAccept(this, data);
        return executeAssign(node, left, right, JexlOperator.SELF_AND, data);
    }

    @Override
    protected Object visit(ASTSetOrNode node, Object data) {
        JexlNode left = node.jjtGetChild(0);
        Object right = node.jjtGetChild(1).jjtAccept(this, data);
        return executeAssign(node, left, right, JexlOperator.SELF_OR, data);
    }

    @Override
    protected Object visit(ASTSetXorNode node, Object data) {
        JexlNode left = node.jjtGetChild(0);
        Object right = node.jjtGetChild(1).jjtAccept(this, data);
        return executeAssign(node, left, right, JexlOperator.SELF_XOR, data);
    }

    @Override
    protected Object visit(ASTSetShlNode node, Object data) {
        JexlNode left = node.jjtGetChild(0);
        Object right = node.jjtGetChild(1).jjtAccept(this, data);
        return executeAssign(node, left, right, JexlOperator.SELF_SHL, data);
    }

    @Override
    protected Object visit(ASTSetSarNode node, Object data) {
        JexlNode left = node.jjtGetChild(0);
        Object right = node.jjtGetChild(1).jjtAccept(this, data);
        return executeAssign(node, left, right, JexlOperator.SELF_SAR, data);
    }

    @Override
    protected Object visit(ASTSetShrNode node, Object data) {
        JexlNode left = node.jjtGetChild(0);
        Object right = node.jjtGetChild(1).jjtAccept(this, data);
        return executeAssign(node, left, right, JexlOperator.SELF_SHR, data);
    }

    @Override
    protected Object visit(ASTIncrementNode node, Object data) {
        JexlNode left = node.jjtGetChild(0);
        return executeAssign(node, left, 1, JexlOperator.INCREMENT, data);
    }

    @Override
    protected Object visit(ASTDecrementNode node, Object data) {
        JexlNode left = node.jjtGetChild(0);
        return executeAssign(node, left, 1, JexlOperator.DECREMENT, data);
    }

    @Override
    protected Object visit(ASTIncrementPostfixNode node, Object data) {
        JexlNode left = node.jjtGetChild(0);
        Object value = left.jjtAccept(this, data);
        executeAssign(node, left, 1, JexlOperator.INCREMENT, data);
        return value;
    }

    @Override
    protected Object visit(ASTDecrementPostfixNode node, Object data) {
        JexlNode left = node.jjtGetChild(0);
        Object value = left.jjtAccept(this, data);
        executeAssign(node, left, 1, JexlOperator.DECREMENT, data);
        return value;
    }

    /**
     * Executes an assignment with an optional side-effect operator.
     * @param node     the node
     * @param left     the reference to assign to
     * @param right    the value expression to assign
     * @param assignop the assignment operator or null if simply assignment
     * @param data     the data
     * @return the left hand side
     */
    protected Object executeAssign(JexlNode node, JexlNode left, Object right, JexlOperator assignop, Object data) { // CSOFF: MethodLength
        cancelCheck(node);
        // left contains the reference to assign to
        ASTIdentifier var = null;
        Object object = null;
        int symbol = -1;
        // check var decl with assign is ok
        if (left instanceof ASTIdentifier) {
            var = (ASTIdentifier) left;
            symbol = var.getSymbol();
            if (symbol >= 0 && options.isLexical()) {
                if (options.isLexicalShade() && var.isShaded()) {
                    return undefinedVariable(var, var.getName());
                }
            }
        }
        boolean antish = options.isAntish();
        // 0: determine initial object & property:
        final int last = left.jjtGetNumChildren() - 1;
        // a (var?) v = ... expression
        if (var != null) {
            if (symbol >= 0) {
                // check we are not assigning a symbol itself
                if (last < 0) {
                    boolean isFinal = block.isVariableFinal(symbol);
                    if (isFinal && !(var instanceof ASTVar || var instanceof ASTExtVar)) {
                        throw new JexlException(node, "can not assign a value to the final variable: " + var.getName());
                    }
                    if (assignop != null) {
                        Object self = getVariable(frame, block, var);
                        right = assignop.getArity() == 1 ? operators.tryAssignOverload(node, assignop, self) :
                            operators.tryAssignOverload(node, assignop, self, right);
                        if (right == JexlOperator.ASSIGN) {
                            return self;
                        }
                    }
                    // check if we need to typecast result
                    Class type = block.typeof(symbol);
                    if (type != null) {
                        if (arithmetic.isStrict()) {
                            right = arithmetic.implicitCast(type, right);
                        } else {
                            right = arithmetic.cast(type, right);
                        }
                        if (type.isPrimitive() && right == null)
                            throw new JexlException(node, "not null value required for: " + var.getName());
                    }
                    boolean isRequired = block.isVariableRequired(symbol);
                    if (isRequired && right == null)
                        throw new JexlException(node, "not null value required for: " + var.getName());

                    frame.set(symbol, right);
                    // make the closure accessible to itself, ie capture the currently set variable after frame creation
                    if (right instanceof Closure) {
                          ((Closure) right).setCaptured(symbol, right);
                    }
                    return right; // 1
                }
                object = getVariable(frame, block, var);
                // top level is a symbol, can not be an antish var
                antish = false;
            } else {
                // check we are not assigning direct global
                if (last < 0) {
                    if (assignop != null) {
                        Object self = context.get(var.getName());
                        right = assignop.getArity() == 1 ? operators.tryAssignOverload(node, assignop, self) :
                            operators.tryAssignOverload(node, assignop, self, right);
                        if (right == JexlOperator.ASSIGN) {
                            return self;
                        }
                    }
                    setContextVariable(node, var.getName(), right);
                    return right; // 2
                }
                object = context.get(var.getName());
                // top level accesses object, can not be an antish var
                if (object != null) {
                    antish = false;
                }
            }
        } else if (left instanceof ASTIndirectNode) {
            if (assignop == null) {
                Object self = left.jjtGetChild(0).jjtAccept(this, data);
                if (self == null)
                    throw new JexlException(left, "illegal assignment form *0");
                if (self instanceof SetPointer) {
                    ((SetPointer) self).set(right);
                } else {
                    Object result = operators.indirectAssign(node, self, right);
                    if (result == JexlEngine.TRY_FAILED)
                        throw new JexlException(left, "illegal dereferenced assignment");
                }
                return right;
            } else {
                Object self = left.jjtAccept(this, data);
                if (self == null)
                    throw new JexlException(left, "illegal assignment form *0");
                Object result = operators.tryAssignOverload(node, assignop, self, right);
                if (result == JexlOperator.ASSIGN) {
                    return self;
                } else if (result != JexlEngine.TRY_FAILED) {
                    self = left.jjtGetChild(0).jjtAccept(this, data);
                    if (self == null)
                        throw new JexlException(left, "illegal assignment form *0");
                    if (self instanceof SetPointer) {
                        ((SetPointer) self).set(result);
                    } else {
                        result = operators.indirectAssign(node, self, result);
                        if (result == JexlEngine.TRY_FAILED)
                            throw new JexlException(left, "illegal dereferenced assignment");
                    }
                }
                return right;
            }
        } else if (!(left instanceof ASTReference)) {
            throw new JexlException(left, "illegal assignment form 0");
        }
        // 1: follow children till penultimate, resolve dot/array
        JexlNode objectNode = null;
        StringBuilder ant = null;
        int v = 1;
        // start at 1 if symbol
        main: for (int c = symbol >= 0 ? 1 : 0; c < last; ++c) {
            objectNode = left.jjtGetChild(c);
            object = objectNode.jjtAccept(this, object);
            if (object != null) {
                // disallow mixing antish variable & bean with same root; avoid ambiguity
                antish = false;
            } else if (antish) {
                // initialize if first time
                if (ant == null) {
                    JexlNode first = left.jjtGetChild(0);
                    ASTIdentifier firstId = first instanceof ASTIdentifier
                            ? (ASTIdentifier) first
                            : null;
                    if (firstId != null && firstId.getSymbol() < 0) {
                        ant = new StringBuilder(firstId.getName());
                    } else {
                        // ant remains null, object is null, stop solving
                        antish = false;
                        break main;
                    }
                }
                // catch up to current child
                for (; v <= c; ++v) {
                    JexlNode child = left.jjtGetChild(v);
                    ASTIdentifierAccess aid = child instanceof ASTIdentifierAccess
                            ? (ASTIdentifierAccess) child
                            : null;
                    // remain antish only if unsafe navigation
                    if (aid != null && !aid.isSafe() && !aid.isExpression()) {
                        ant.append('.');
                        ant.append(aid.getName());
                    } else {
                        antish = false;
                        break main;
                    }
                }
                // solve antish
                object = context.get(ant.toString());
            } else {
                throw new JexlException(objectNode, "illegal assignment form");
            }
        }
        // 2: last objectNode will perform assignement in all cases
        Object property = null;
        JexlNode propertyNode = left.jjtGetChild(last);
        ASTIdentifierAccess propertyId = propertyNode instanceof ASTIdentifierAccess
                ? (ASTIdentifierAccess) propertyNode
                : null;
        if (propertyId != null) {
            // deal with creating/assignining antish variable
            if (antish && ant != null && object == null && !propertyId.isSafe() && !propertyId.isExpression()) {
                if (last > 0) {
                    ant.append('.');
                }
                ant.append(propertyId.getName());
                if (assignop != null) {
                    Object self = context.get(ant.toString());
                    right = assignop.getArity() == 1 ? operators.tryAssignOverload(node, assignop, self) :
                        operators.tryAssignOverload(node, assignop, self, right);
                    if (right == JexlOperator.ASSIGN) {
                        return self;
                    }
                }
                setContextVariable(propertyNode, ant.toString(), right);
                return right; // 3
            }
            // property of an object ?
            property = evalIdentifier(propertyId);
        } else if (propertyNode instanceof ASTArrayAccess) {
            // can have multiple nodes - either an expression, integer literal or reference
            int numChildren = propertyNode.jjtGetNumChildren() - 1;
            for (int i = 0; i < numChildren; i++) {
                JexlNode nindex = propertyNode.jjtGetChild(i);
                Object index = nindex.jjtAccept(this, null);
                object = getAttribute(object, index, nindex);
            }
            propertyNode = propertyNode.jjtGetChild(numChildren);
            property = propertyNode.jjtAccept(this, null);
        } else {
            throw new JexlException(objectNode, "illegal assignment form");
        }
        // we may have a null property as in map[null], no check needed.
        // we can not *have* a null object though.
        if (object == null) {
            // no object, we fail
            return unsolvableProperty(objectNode, "<null>.<?>", true, null);
        }
        // 3: one before last, assign
        if (assignop != null) {
            Object self = getAttribute(object, property, propertyNode);
            right = assignop.getArity() == 1 ? operators.tryAssignOverload(node, assignop, self) :
                operators.tryAssignOverload(node, assignop, self, right);
            if (right == JexlOperator.ASSIGN) {
                return self;
            }
        }

        final JexlOperator operator = propertyNode != null && propertyNode.jjtGetParent() instanceof ASTArrayAccess
                                      ? JexlOperator.ARRAY_SET : JexlOperator.PROPERTY_SET;

        setAttribute(object, property, right, propertyNode, operator);
        return right; // 4
    }

    @Override
    protected Object[] visit(ASTArguments node, Object data) {
        int childCount = node.jjtGetNumChildren();
        if (childCount > 0) {
            List<Object> av = new ArrayList<Object> (childCount);
            for (int i = 0; i < childCount; i++) {
                JexlNode child = node.jjtGetChild(i);
                if (child instanceof ASTEnumerationNode || child instanceof ASTEnumerationReference) {
                    Iterator<?> it = (Iterator<?>) child.jjtAccept(this, data);
                    if (it != null) {
                       try {
                           while (it.hasNext()) {
                               Object entry = it.next();
                               av.add(entry);
                           }
                       } finally {
                           closeIfSupported(it);
                       }
                    }
                } else {
                    Object entry = child.jjtAccept(this, data);
                    av.add(entry);
                }
            }
            return av.toArray();
        } else {
            return EMPTY_PARAMS;
        }
    }

    @Override
    protected Object visit(final ASTInnerConstructorNode node, Object data) {
        if (isCancelled()) {
            throw new JexlException.Cancel(node);
        }

        String enclosingClass = data == null ? null : data.getClass().getCanonicalName();
        if (enclosingClass == null) {
            String tstr = data != null ? data.toString() : "?";
            return unsolvableMethod(node, tstr);
        }
        ASTArguments argNode = (ASTArguments) node.jjtGetChild(1);
        // get the ctor args
        Object[] argv = callArguments(data, false, (Object[]) argNode.jjtAccept(this, data));

        ASTIdentifier classNode = (ASTIdentifier) node.jjtGetChild(0);
        String target  = enclosingClass + "$" + classNode.getName();
        try {
            boolean narrow = false;
            JexlMethod ctor = null;
            while (true) {
                // try as stated
                ctor = uberspect.getConstructor(target, argv);
                if (ctor != null) {
                    break;
                }
                // if we did not find an exact method by name and we haven't tried yet,
                // attempt to narrow the parameters and if this succeeds, try again in next loop
                if (!narrow && arithmetic.narrowArguments(argv)) {
                    narrow = true;
                    continue;
                }
                // we are done trying
                break;
            }
            // we have either evaluated and returned or might have found a ctor
            if (ctor != null) {
                return ctor.invoke(target, argv);
            }
            String tstr = target != null ? target.toString() : "?";
            return unsolvableMethod(node, tstr);
        } catch (JexlException xthru) {
            throw xthru;
        } catch (Exception xany) {
            String tstr = target != null ? target.toString() : "?";
            throw invocationException(node, tstr, xany);
        }
    }

    @Override
    protected Object visit(final ASTMethodReference node, Object data) {
        ASTIdentifier methodNode = (ASTIdentifier) node.jjtGetChild(0);
        String methodName = methodNode.getName();
        if (data == null)
            return unsolvableMethod(methodNode, "<null>::" + methodName);
        Object result = MethodReference.create(this, data, methodName);
        return result != null ? result : unsolvableMethod(methodNode, "::" + methodName);
    }

    @Override
    protected Object visit(final ASTMethodNode node, Object data) {
        return visit(node, null, data);
    }

    /**
     * Execute a method call, ie syntactically written as name.call(...).
     * @param node the actual method call node
     * @param object non null when name.call is an antish variable
     * @param data the context
     * @return the method call result
     */
    private Object visit(final ASTMethodNode node, Object object, Object data) {
        // left contains the reference to the method
        final JexlNode methodNode = node.jjtGetChild(0);
        Object method;
        // 1: determine object and method or functor
        if (methodNode instanceof ASTIdentifierAccess) {
            method = methodNode;
            if (object == null) {
                object = data;
                if (object == null) {
                    // no object, we fail
                    return node.isSafeLhs(isSafe())
                        ? null
                        : unsolvableMethod(methodNode, "<null>.<?>(...)");
                }
            } else {
                // edge case of antish var used as functor
                method = object;
            }
        } else {
            method = methodNode.jjtAccept(this, data);
        }
        Object result = method;
        for (int a = 1; a < node.jjtGetNumChildren(); ++a) {
            if (result == null) {
                // no method, we fail// variable unknown in context and not a local
                return node.isSafeLhs(isSafe())
                        ? null
                        : unsolvableMethod(methodNode, "<?>.<null>(...)");
            }
            ASTArguments argNode = (ASTArguments) node.jjtGetChild(a);
            result = call(node, object, result, argNode);
            object = result;
        }
        return result;
    }

    @Override
    protected Object visit(ASTFunctionNode node, Object data) {
        ASTIdentifier functionNode = (ASTIdentifier) node.jjtGetChild(0);
        String nsid = functionNode.getNamespace();
        Object namespace = (nsid != null)? resolveNamespace(nsid, node) : context;
        ASTArguments argNode = (ASTArguments) node.jjtGetChild(1);
        return call(node, namespace, functionNode, argNode);
    }

    /**
     * Calls a method (or function).
     * <p>
     * Method resolution is a follows:
     * 1 - attempt to find a method in the target passed as parameter;
     * 2 - if this fails, seeks a JexlScript or JexlMethod or a duck-callable* as a property of that target;
     * 3 - if this fails, narrow the arguments and try again 1
     * 4 - if this fails, seeks a context or arithmetic method with the proper name taking the target as first argument;
     * </p>
     * *duck-callable: an object where a "call" function exists
     *
     * @param node    the method node
     * @param target  the target of the method, what it should be invoked upon
     * @param functor the object carrying the method or function or the method identifier
     * @param argNode the node carrying the arguments
     * @return the result of the method invocation
     */
    protected Object call(final JexlNode node, Object target, Object functor, final ASTArguments argNode) {
        cancelCheck(node);
        // evaluate the arguments
        final Object[] argv = visit(argNode, null);
        // get the method name if identifier
        final int symbol;
        final String methodName;
        boolean cacheable = cache;
        boolean isavar = false;
        if (functor instanceof ASTIdentifier) {
            // function call, target is context or namespace (if there was one)
            ASTIdentifier methodIdentifier = (ASTIdentifier) functor;
            symbol = methodIdentifier.getSymbol();
            methodName = methodIdentifier.getName();
            functor = null;
            // is it a global or local variable ?
            if (target == context) {
                if (frame != null && frame.has(symbol)) {
                    functor = frame.get(symbol);
                    isavar = functor != null;
                } else if (context.has(methodName)) {
                    functor = context.get(methodName);
                    isavar = functor != null;
                }
                // name is a variable, cant be cached
                cacheable &= !isavar;
            }
        } else if (functor instanceof ASTIdentifierAccess) {
            // a method call on target
            methodName = ((ASTIdentifierAccess) functor).getName();
            symbol = -1;
            functor = null;
            cacheable = true;
        } else if (functor != null) {
            // ...(x)(y)
            symbol = -1 - 1; // -2;
            methodName = null;
            cacheable = false;
        } else if (!node.isSafeLhs(isSafe())) {
            return unsolvableMethod(node, "?(...)");
        } else {
            // safe lhs
            return null;
        }

        // solving the call site
        CallDispatcher call = new CallDispatcher(node, cacheable);
        try {
            // do we have a  cached version method/function name ?
            Object eval = call.tryEval(target, methodName, argv);
            if (JexlEngine.TRY_FAILED != eval) {
                return eval;
            }
            boolean functorp = false;
            boolean narrow = false;
            // pseudo loop to try acquiring methods without and with argument narrowing
            while (true) {
                call.narrow = narrow;
                // direct function or method call
                if (functor == null || functorp) {
                    // try a method or function from context
                    if (call.isTargetMethod(target, methodName, argv)) {
                        return call.eval(methodName);
                    }
                    if (target == context) {
                        // solve 'null' namespace
                        Object namespace = resolveNamespace(null, node);
                        if (namespace != null
                            && namespace != context
                            && call.isTargetMethod(namespace, methodName, argv)) {
                            return call.eval(methodName);
                        }
                        // do not try context function since this was attempted
                        // 10 lines above...; solve as an arithmetic function
                        if (call.isArithmeticMethod(methodName, argv)) {
                            return call.eval(methodName);
                        }
                        // could not find a method, try as a property of a non-context target (performed once)
                    } else {
                        // try prepending target to arguments and look for
                        // applicable method in context...
                        Object[] pargv = functionArguments(target, narrow, argv);
                        if (call.isContextMethod(methodName, pargv)) {
                            return call.eval(methodName);
                        }
                        // ...or arithmetic
                        if (call.isArithmeticMethod(methodName, pargv)) {
                            return call.eval(methodName);
                        }
                        // the method may also be a functor stored in a property of the target
                        if (!narrow) {
                            try {
                               functor = getAttribute(target, methodName);
                               functorp = functor != null;
                            } catch (UnsupportedOperationException eux) {
                               //
                            }
                        }
                    }
                }
                // this may happen without the above when we are chaining call like x(a)(b)
                // or when a var/symbol or antish var is used as a "function" name
                if (functor != null) {
                    // lambda, script or jexl method will do
                    if (functor instanceof JexlScript) {
                        JexlScript s = (JexlScript) functor;
                        boolean varArgs = s.isVarArgs();
                        if (!varArgs) {
                            String[] params = s.getUnboundParameters();
                            int paramCount = params != null ? params.length : 0;
                            int argCount = argv != null ? argv.length : 0;
                            if (argCount > paramCount)
                                return unsolvableMethod(node, "(...)");
                        }
                        return s.execute(context, argv);
                    }
                    if (functor instanceof JexlMethod) {
                        return ((JexlMethod) functor).invoke(target, argv);
                    }
                    if (functor instanceof MethodReference) {
                        return ((MethodReference) functor).invoke(argv);
                    }
                    final String mCALL = "call";
                    // may be a generic callable, try a 'call' method
                    if (call.isTargetMethod(functor, mCALL, argv)) {
                        return call.eval(mCALL);
                    }
                    // functor is a var, may be method is a global one ?
                    if (isavar && target == context) {
                        if (call.isContextMethod(methodName, argv)) {
                            return call.eval(methodName);
                        }
                        if (call.isArithmeticMethod(methodName, argv)) {
                            return call.eval(methodName);
                        }
                    }
                    // try prepending functor to arguments and look for
                    // context or arithmetic function called 'call'
                    Object[] pargv = functionArguments(functor, narrow, argv);
                    if (call.isContextMethod(mCALL, pargv)) {
                        return call.eval(mCALL);
                    }
                    if (call.isArithmeticMethod(mCALL, pargv)) {
                        return call.eval(mCALL);
                    }
                }
                // if we did not find an exact method by name and we haven't tried yet,
                // attempt to narrow the parameters and if this succeeds, try again in next loop
                if (!narrow && arithmetic.narrowArguments(argv)) {
                    narrow = true;
                    // continue;
                } else {
                    break;
                }
            }
            // we have either evaluated and returned or no method was found
            return node.isSafeLhs(isSafe())
                    ? null
                    : unsolvableMethod(node, methodName, argv);
        } catch (JexlException.TryFailed xany) {
            throw invocationException(node, methodName, xany.getCause());
        } catch (JexlException xthru) {
            throw xthru;
        } catch (Exception xany) {
            throw invocationException(node, methodName, xany);
        }
    }

    @Override
    protected Object visit(ASTConstructorNode node, Object data) {
        if (isCancelled()) {
            throw new JexlException.Cancel(node);
        }
        // first child is class or class name
        final Object target = node.jjtGetChild(0).jjtAccept(this, data);
        // get the ctor args
        int argc = node.jjtGetNumChildren() - 1;
        Object[] argv = argc > 0 ? new Object[argc] : EMPTY_PARAMS;
        for (int i = 0; i < argc; i++) {
            argv[i] = node.jjtGetChild(i + 1).jjtAccept(this, data);
        }

        try {
            boolean cacheable = cache;
            // attempt to reuse last funcall cached in volatile JexlNode.value
            if (cacheable) {
                Object cached = node.jjtGetValue();
                if (cached instanceof Funcall) {
                    Object eval = ((Funcall) cached).tryInvoke(this, null, target, argv);
                    if (JexlEngine.TRY_FAILED != eval) {
                        return eval;
                    }
                }
            }
            boolean narrow = false;
            JexlMethod ctor = null;
            Funcall funcall = null;
            while (true) {
                // try as stated
                ctor = uberspect.getConstructor(target, argv);
                if (ctor != null) {
                    if (cacheable && ctor.isCacheable()) {
                        funcall = new Funcall(ctor, narrow);
                    }
                    break;
                }
                // try with prepending context as first argument
                Object[] nargv = callArguments(context, narrow, argv);
                ctor = uberspect.getConstructor(target, nargv);
                if (ctor != null) {
                    if (cacheable && ctor.isCacheable()) {
                        funcall = new ContextualCtor(ctor, narrow);
                    }
                    argv = nargv;
                    break;
                }
                // if we did not find an exact method by name and we haven't tried yet,
                // attempt to narrow the parameters and if this succeeds, try again in next loop
                if (!narrow && arithmetic.narrowArguments(argv)) {
                    narrow = true;
                    continue;
                }
                // we are done trying
                break;
            }
            // we have either evaluated and returned or might have found a ctor
            if (ctor != null) {
                Object eval = ctor.invoke(target, argv);
                // cache executor in volatile JexlNode.value
                if (funcall != null) {
                    node.jjtSetValue(funcall);
                }
                return eval;
            }
            String tstr = target != null ? target.toString() : "?";
            return unsolvableMethod(node, tstr, argv);
        } catch (JexlException xthru) {
            throw xthru;
        } catch (Exception xany) {
            String tstr = target != null ? target.toString() : "?";
            throw invocationException(node, tstr, xany);
        }
    }

    @Override
    protected Object visit(ASTQualifiedConstructorNode node, Object data) {
        if (isCancelled()) {
            throw new JexlException.Cancel(node);
        }
        // first child is class or class name
        final Class target = (Class) node.jjtGetChild(0).jjtAccept(this, data);
        // get the ctor args
        Object[] argv = (Object[]) node.jjtGetChild(1).jjtAccept(this, data);
        try {
            boolean cacheable = cache;
            // attempt to reuse last funcall cached in volatile JexlNode.value
            if (cacheable) {
                Object cached = node.jjtGetValue();
                if (cached instanceof Funcall) {
                    Object eval = ((Funcall) cached).tryInvoke(this, null, target, argv);
                    if (JexlEngine.TRY_FAILED != eval) {
                        return eval;
                    }
                }
            }
            boolean narrow = false;
            JexlMethod ctor = null;
            Funcall funcall = null;
            while (true) {
                // try as stated
                ctor = uberspect.getConstructor(target, argv);
                if (ctor != null) {
                    if (cacheable && ctor.isCacheable()) {
                        funcall = new Funcall(ctor, narrow);
                    }
                    break;
                }
                // try with prepending context as first argument
                Object[] nargv = callArguments(context, narrow, argv);
                ctor = uberspect.getConstructor(target, nargv);
                if (ctor != null) {
                    if (cacheable && ctor.isCacheable()) {
                        funcall = new ContextualCtor(ctor, narrow);
                    }
                    argv = nargv;
                    break;
                }
                // if we did not find an exact method by name and we haven't tried yet,
                // attempt to narrow the parameters and if this succeeds, try again in next loop
                if (!narrow && arithmetic.narrowArguments(argv)) {
                    narrow = true;
                    // continue;
                }
                // we are done trying
                break;
            }
            // we have either evaluated and returned or might have found a ctor
            if (ctor != null) {
                Object eval = ctor.invoke(target, argv);
                // cache executor in volatile JexlNode.value
                if (funcall != null) {
                    node.jjtSetValue(funcall);
                }
                return eval;
            }
            String tstr = target != null ? target.toString() : "?";
            return unsolvableMethod(node, tstr, argv);
        } catch (JexlException.Method xmethod) {
            throw xmethod;
        } catch (Exception xany) {
            String tstr = target != null ? target.toString() : "?";
            throw invocationException(node, tstr, xany);
        }
    }

    @Override
    protected Object visit(ASTArrayConstructorNode node, Object data) {
        if (isCancelled()) {
            throw new JexlException.Cancel(node);
        }
        // first child is class or class name
        final Class target = (Class) node.jjtGetChild(0).jjtAccept(this, data);
        // get the dimensions
        int argc = node.jjtGetNumChildren() - 1;
        int[] argv = new int[argc];
        for (int i = 0; i < argc; i++) {
            argv[i] = arithmetic.toInteger(node.jjtGetChild(i + 1).jjtAccept(this, data));
        }
        try {
            return Array.newInstance(target, argv);
        } catch (Exception xany) {
            String tstr = target != null ? target.toString() : "?";
            throw invocationException(node, tstr, xany);
        }
    }

    @Override
    protected Object visit(ASTArrayOpenDimension node, Object data) {
        return 0;
    }

    @Override
    protected Object visit(ASTInitializedArrayConstructorNode node, Object data) {
        if (isCancelled()) {
            throw new JexlException.Cancel(node);
        }
        // first child is class or class name
        final Class target = (Class) node.jjtGetChild(0).jjtAccept(this, data);
        // get the length of the array
        int argc = node.jjtGetNumChildren() - 1;
        boolean comprehensions = false;
        for (int i = 0; i < argc; i++) {
            JexlNode child = node.jjtGetChild(i + 1);
            if (child instanceof ASTEnumerationNode || child instanceof ASTEnumerationReference)
                comprehensions = true;
        }
        try {
            if (comprehensions) {
                ArrayList<Object> result = new ArrayList<Object> (argc);
                for (int i = 0; i < argc; i++) {
                    JexlNode child = node.jjtGetChild(i + 1);
                    if (child instanceof ASTEnumerationNode || child instanceof ASTEnumerationReference) {
                        Iterator<?> it = (Iterator<?>) child.jjtAccept(this, data);
                        if (it != null) {
                            try {
                                while (it.hasNext()) {
                                    result.add(it.next());
                                }
                            } finally {
                                closeIfSupported(it);
                            }
                        }
                    } else {
                        result.add(child.jjtAccept(this, data));
                    }
                }
                int sz = result.size();
                Object array = Array.newInstance(target, sz);
                Class type = arithmetic.getWrapperClass(target);
                for (int i = 0; i < argc; i++) {
                    Object value = result.get(i);
                    if (!type.isInstance(value)) {
                        if (arithmetic.isStrict()) {
                            value = arithmetic.implicitCast(type, value);
                        } else {
                            value = arithmetic.cast(type, value);
                        }
                    }
                    Array.set(array, i, value);
                }
                return array;
            } else {
                Object result = Array.newInstance(target, argc);
                Class type = arithmetic.getWrapperClass(target);
                for (int i = 0; i < argc; i++) {
                    Object value = node.jjtGetChild(i + 1).jjtAccept(this, data);
                    if (!type.isInstance(value)) {
                        if (arithmetic.isStrict()) {
                            value = arithmetic.implicitCast(type, value);
                        } else {
                            value = arithmetic.cast(type, value);
                        }
                    }
                    Array.set(result, i, value);
                }
                return result;
            }
        } catch (Exception xany) {
            String tstr = target != null ? target.toString() : "?";
            throw invocationException(node, tstr, xany);
        }
    }

    @Override
    protected Object visit(ASTInitializedCollectionConstructorNode node, Object data) {
        if (isCancelled()) {
            throw new JexlException.Cancel(node);
        }
        // first child is class or class name
        final Class target = (Class) node.jjtGetChild(0).jjtAccept(this, data);
        if (!Collection.class.isAssignableFrom(target))
            throw new JexlException(node, "Not a Collection", null);
        try {
            JexlMethod ctor = uberspect.getConstructor(target, EMPTY_PARAMS);
            if (ctor != null) {
                Collection<Object> result = (Collection<Object>) ctor.invoke(target, EMPTY_PARAMS);
                // get the length of the collection
                int argc = node.jjtGetNumChildren() - 1;
                for (int i = 0; i < argc; i++) {
                    JexlNode child = node.jjtGetChild(i + 1);
                    if (child instanceof ASTEnumerationNode || child instanceof ASTEnumerationReference) {
                        Iterator<?> it = (Iterator<?>) child.jjtAccept(this, data);
                        if (it != null) {
                            try {
                                while (it.hasNext()) {
                                    result.add(it.next());
                                }
                            } finally {
                                closeIfSupported(it);
                            }
                        }
                    } else {
                        result.add(child.jjtAccept(this, data));
                    }
                }
                return result;
            }
            String tstr = target != null ? target.toString() : "?";
            return unsolvableMethod(node, tstr, EMPTY_PARAMS);
        } catch (Exception xany) {
            String tstr = target != null ? target.toString() : "?";
            throw invocationException(node, tstr, xany);
        }
    }

    @Override
    protected Object visit(ASTInitializedMapConstructorNode node, Object data) {
        if (isCancelled()) {
            throw new JexlException.Cancel(node);
        }
        // first child is class or class name
        final Class target = (Class) node.jjtGetChild(0).jjtAccept(this, data);
        if (!Map.class.isAssignableFrom(target))
            throw new JexlException(node, "Not a Map", null);
        try {
            JexlMethod ctor = uberspect.getConstructor(target, EMPTY_PARAMS);
            if (ctor != null) {
                Map<Object,Object> result = (Map<Object,Object>) ctor.invoke(target, EMPTY_PARAMS);
                // get the length of the map
                int argc = node.jjtGetNumChildren() - 1;
                for (int i = 0; i < argc; i++) {
                    JexlNode child = node.jjtGetChild(i + 1);
                    if (child instanceof ASTMapEntry) {
                        Object[] entry = (Object[]) (child).jjtAccept(this, data);
                        result.put(entry[0], entry[1]);
                    } else {
                        Iterator<Object> it = (Iterator<Object>) (child).jjtAccept(this, data);
                        if (it != null) {
                            try {
                                while (it.hasNext()) {
                                    Object value = it.next();
                                    if (value instanceof Map.Entry<?,?>) {
                                        Map.Entry<?,?> entry = (Map.Entry<?,?>) value;
                                        result.put(entry.getKey(), entry.getValue());
                                    } else {
                                        throw new JexlException(node, "Not a Map.Entry", null);
                                    }
                                }
                            } finally {
                                closeIfSupported(it);
                            }
                        }
                    }
                }
                return result;
            }
            String tstr = target != null ? target.toString() : "?";
            return unsolvableMethod(node, tstr, EMPTY_PARAMS);
        } catch (Exception xany) {
            String tstr = target != null ? target.toString() : "?";
            throw invocationException(node, tstr, xany);
        }
    }

    @Override
    protected Object visit(ASTJxltLiteral node, Object data) {
        TemplateEngine.TemplateExpression tp = (TemplateEngine.TemplateExpression) node.jjtGetValue();
        if (tp == null) {
            TemplateEngine jxlt = jexl.jxlt();
            JexlInfo info = node.jexlInfo();
            if (this.block != null) {
                info = new JexlNode.Info(node, info);
            }
            tp = jxlt.parseExpression(info, node.getLiteral(), frame != null ? frame.getScope() : null);
            node.jjtSetValue(tp);
        }
        if (tp != null) {
            return tp.evaluate(frame, context);
        }
        return null;
    }

    @Override
    protected Object visit(ASTAnnotation node, Object data) {
        throw new UnsupportedOperationException(ASTAnnotation.class.getName() + ": Not supported.");
    }

    @Override
    protected Object visit(ASTAnnotatedStatement node, Object data) {
        return processAnnotation(node, 0, data);
    }

    /**
     * Processes an annotated statement.
     * @param stmt the statement
     * @param index the index of the current annotation being processed
     * @param data the contextual data
     * @return  the result of the statement block evaluation
     */
    protected Object processAnnotation(final ASTAnnotatedStatement stmt, final int index, final Object data) {
        // are we evaluating the block ?
        final int last = stmt.jjtGetNumChildren() - 1;
        if (index == last) {
            JexlNode cblock = stmt.jjtGetChild(last);
            // if the context has changed, might need a new arithmetic
            final JexlArithmetic jexla = arithmetic.options(context);
            if (jexla != arithmetic) {
                if (!arithmetic.getClass().equals(jexla.getClass())) {
                    logger.warn("expected arithmetic to be " + arithmetic.getClass().getSimpleName()
                            + ", got " + jexla.getClass().getSimpleName()
                    );
                }
                final JexlArithmetic old = arithmetic;
                try {
                    arithmetic = jexla;
                    return cblock.jjtAccept(this, data);
                } finally {
                    arithmetic = old;
                }
            } else {
                return cblock.jjtAccept(this, data);
            }
        }
        // tracking whether we processed the annotation
        final boolean[] processed = new boolean[]{false};
        final Callable<Object> jstmt = new Callable<Object>() {
            @Override
            public Object call() throws Exception {
                processed[0] = true;
                try {
                    return processAnnotation(stmt, index + 1, data);
<<<<<<< HEAD
                } catch (JexlException.Return xreturn) {
                    return xreturn;
                } catch (JexlException.Yield xyield) {
                    return xyield;
                } catch (JexlException.Break xbreak) {
                    return xbreak;
                } catch (JexlException.Continue xcontinue) {
                    return xcontinue;
                } catch (JexlException.Remove xremove) {
                    return xremove;
=======
                } catch(JexlException.Return | JexlException.Continue | JexlException.Break xreturn) {
                    return xreturn;
>>>>>>> bc269ea4
                }
            }
        };
        // the annotation node and name
        final ASTAnnotation anode = (ASTAnnotation) stmt.jjtGetChild(index);
        final String aname = anode.getName();
        // evaluate the arguments
        Object[] argv = anode.jjtGetNumChildren() > 0
                        ? visit((ASTArguments) anode.jjtGetChild(0), null) : null;
        // wrap the future, will recurse through annotation processor
        Object result;
        try {
            result = processAnnotation(aname, argv, jstmt);
            // not processing an annotation is an error
            if (!processed[0]) {
                return annotationError(anode, aname, null);
            }
        } catch (JexlException xany) {
            throw xany;
        } catch (Exception xany) {
            return annotationError(anode, aname, xany);
        }
        // the caller may return a return, break or continue
        if (result instanceof JexlException) {
            throw (JexlException) result;
        }
        return result;
    }

    /**
     * Delegates the annotation processing to the JexlContext if it is an AnnotationProcessor.
     * @param annotation    the annotation name
     * @param args          the annotation arguments
     * @param stmt          the statement / block that was annotated
     * @return the result of statement.call()
     * @throws Exception if anything goes wrong
     */
    protected Object processAnnotation(String annotation, Object[] args, Callable<Object> stmt) throws Exception {
        return context instanceof JexlContext.AnnotationProcessor
                ? ((JexlContext.AnnotationProcessor) context).processAnnotation(annotation, args, stmt)
                : stmt.call();
    }

    protected Iterator<?> prepareIndexedIterator(JexlNode node, Object iterableValue) {
        if (iterableValue != null) {
            Object forEach = operators.tryOverload(node, JexlOperator.FOR_EACH_INDEXED, iterableValue);
            Iterator<?> itemsIterator = forEach instanceof Iterator
                                    ? (Iterator<?>) forEach
                                    : uberspect.getIndexedIterator(iterableValue);
            return itemsIterator;
        }
        return null;
    }

    protected abstract class IteratorBase implements Iterator<Object>, AutoCloseable {

        protected final Iterator<?> itemsIterator;
        protected final JexlNode node;

        protected int i;

        protected IteratorBase(Iterator<?> iterator, JexlNode projection) {
            itemsIterator = iterator;
            node = projection;

            i = 0;
        }

        protected Object[] prepareArgs(ASTJexlScript lambda, Object data) {

            int argCount = lambda.getArgCount();
            boolean varArgs = lambda.isVarArgs();

            Object[] argv = null;

            if (argCount == 0) {
                argv = EMPTY_PARAMS;
            } else if (argCount == 1) {
                argv = new Object[] {data};
            } else if (!varArgs && data instanceof Object[]) {
                int len = ((Object[]) data).length;
                if (argCount > len) {
                    argv = new Object[len + 1];
                    argv[0] = i;
                    System.arraycopy(data, 0, argv, 1, len);
                } else if (argCount == len) {
                    argv = (Object[]) data;
                } else {
                    argv = new Object[] {i, data};
                }
            } else {
                argv = new Object[] {i, data};
            }

            return argv;
        }

        @Override
        public void close() {
            closeIfSupported(itemsIterator);
        }
    }

    public class ProjectionIterator extends IteratorBase {

        protected Map<Integer,Closure> scripts;

        protected ProjectionIterator(Iterator<?> iterator, JexlNode projection) {
            super(iterator, projection);
            scripts = new HashMap<Integer,Closure> ();
            i = -1;
            initClosure();
        }

        protected JexlNode getProjectionExpresssion(JexlNode node) {
            if (node instanceof ASTSimpleLambda && node.jjtGetNumChildren() == 1) {
                JexlNode expr = node.jjtGetChild(0);
                if (expr instanceof ASTJexlLambda || expr instanceof ASTCurrentNode)
                    node = expr;
            }
            return node;
        }

        protected void initClosure() {
            // can have multiple nodes
            int numChildren = node.jjtGetNumChildren();
            for (int i = 0; i < numChildren; i++) {
                JexlNode child = getProjectionExpresssion(node.jjtGetChild(i));
                if (child instanceof ASTJexlLambda) {
                    ASTJexlLambda script = (ASTJexlLambda) child;
                    scripts.put(i, new Closure(Interpreter.this, script));
                }
            }
        }

        protected Object evaluateProjection(int i, Object data) {
            Object prev = current;
            try {
                current = data;
                JexlNode child = getProjectionExpresssion(node.jjtGetChild(i));
                if (child instanceof ASTJexlLambda) {
                    Closure c = scripts.get(i);
                    Object[] argv = prepareArgs(c.getScript(), data);
                    return c.execute(null, argv);
                } else {
                    return child.jjtAccept(Interpreter.this, data);
                }
            } finally {
                current = prev;
            }
        }

        @Override
        public boolean hasNext() {
            return itemsIterator.hasNext();
        }

        @Override
        public Object next() {
            cancelCheck(node);
            Object data = itemsIterator.next();
            i += 1;
            // can have multiple nodes
            int numChildren = node.jjtGetNumChildren();
            if (numChildren == 1) {
                return evaluateProjection(0, data);
            } else {
                List<Object> value = new ArrayList(numChildren);
                for (int child = 0; child < numChildren; child++) {
                    value.add(evaluateProjection(child, data));
                }
                return Collections.unmodifiableList(value);
            }
        }

        @Override
        public void remove() {
            itemsIterator.remove();
        }
    }

    @Override
    protected Object visit(ASTProjectionNode node, Object data) {
        Iterator<?> itemsIterator = prepareIndexedIterator(node, data);
        return itemsIterator != null ? new ProjectionIterator(itemsIterator, node) : null;
    }

    public class MapProjectionIterator extends ProjectionIterator {

        protected MapProjectionIterator(Iterator<?> iterator, JexlNode projection) {
            super(iterator, projection);
        }

        @Override
        public Object next() {
            cancelCheck(node);
            Object data = itemsIterator.next();
            i += 1;
            Object key = evaluateProjection(0, data);
            Object value = evaluateProjection(1, data);
            return new AbstractMap.SimpleImmutableEntry<Object,Object> (key, value);
        }
    }

    @Override
    protected Object visit(ASTMapProjectionNode node, Object data) {
        Iterator<?> itemsIterator = prepareIndexedIterator(node, data);
        return itemsIterator != null ? new MapProjectionIterator(itemsIterator, node) : null;
    }

    public final class SelectionIterator extends IteratorBase {
        // filtering expression
        protected final Closure closure;
        // next available item of iterator
        protected Object nextItem;
        // whether the next item is available
        protected boolean hasNextItem;

        protected SelectionIterator(Iterator<?> iterator, ASTJexlLambda filter) {
            super(iterator, filter);
            closure = new Closure(Interpreter.this, filter);
        }

        protected void findNextItem() {
            if (!itemsIterator.hasNext()) {
                hasNextItem = false;
                nextItem = null;
            } else {
                Object data = null;
                boolean selected = false;
                Object prev = current;
                try {
                    do {
                        data = itemsIterator.next();
                        Object[] argv = prepareArgs((ASTJexlLambda) node, data);
                        current = data;
                        selected = arithmetic.toBoolean(closure.execute(null, argv));
                    } while (!selected && itemsIterator.hasNext());
                } finally {
                    current = prev;
                }
                if (selected) {
                    hasNextItem = true;
                    nextItem = data;
                }
            }
        }

        @Override
        public boolean hasNext() {
            if (!hasNextItem)
                findNextItem();
            return hasNextItem;
        }

        @Override
        public Object next() {
            cancelCheck(node);
            if (!hasNextItem)
                findNextItem();
            if (!hasNextItem)
                throw new NoSuchElementException();
            i += 1;
            hasNextItem = false;
            return nextItem;
        }

        @Override
        public void remove() {
            itemsIterator.remove();
        }
    }

    public final class StopCountIterator extends IteratorBase {
        // Stop counter
        protected final int limit;

        protected StopCountIterator(Iterator<?> iterator, JexlNode node, int stopCount) {
            super(iterator, node);
            limit = stopCount;
        }

        @Override
        public boolean hasNext() {
            return itemsIterator.hasNext() && i < limit;
        }

        @Override
        public Object next() {
            cancelCheck(node);
            if (!hasNext())
                throw new NoSuchElementException();
            i += 1;
            return itemsIterator.next();
        }

        @Override
        public void remove() {
            itemsIterator.remove();
        }
    }

    public final class StartCountIterator extends IteratorBase {

        protected StartCountIterator(Iterator<?> iterator, JexlNode node, int startCount) {
            super(iterator, node);

            if (startCount > 0)
                skipItems(startCount);
        }

        protected void skipItems(int skipCount) {
            while (i < skipCount) {
                if (hasNext()) {
                    next();
                } else {
                    break;
                }
            }
        }

        @Override
        public boolean hasNext() {
            return itemsIterator.hasNext();
        }

        @Override
        public Object next() {
            cancelCheck(node);
            if (!hasNext())
                throw new NoSuchElementException();
            i += 1;
            return itemsIterator.next();
        }

        @Override
        public void remove() {
            itemsIterator.remove();
        }
    }

    @Override
    protected Object visit(ASTSelectionNode node, Object data) {
        JexlNode child = node.jjtGetChild(0);

        if (child instanceof ASTStopCountNode) {
            int stopCount = (Integer) child.jjtAccept(this, null);
            Iterator<?> itemsIterator = prepareIndexedIterator(child, data);
            return itemsIterator != null ? new StopCountIterator(itemsIterator, node, stopCount) : null;
        } else if (child instanceof ASTStartCountNode) {
            int startCount = (Integer) child.jjtAccept(this, null);
            Iterator<?> itemsIterator = prepareIndexedIterator(child, data);
            return itemsIterator != null ? new StartCountIterator(itemsIterator, node, startCount) : null;
        }

        ASTJexlLambda script = (ASTJexlLambda) child;
        if (script instanceof ASTSimpleLambda && script.jjtGetNumChildren() == 1 && script.jjtGetChild(0) instanceof ASTJexlLambda)
           script = (ASTJexlLambda) script.jjtGetChild(0);

        Iterator<?> itemsIterator = prepareIndexedIterator(child, data);
        return itemsIterator != null ? new SelectionIterator(itemsIterator, script) : null;
    }

    @Override
    protected Object visit(ASTStartCountNode node, Object data) {
        JexlNode child = node.jjtGetChild(0);
        return arithmetic.toInteger(child.jjtAccept(this, null));
    }

    @Override
    protected Object visit(ASTStopCountNode node, Object data) {
        JexlNode child = node.jjtGetChild(0);
        return arithmetic.toInteger(child.jjtAccept(this, null));
    }

    protected Object[] preparePipeLambdaArgs(ASTJexlLambda script, Object result, int i, Object value) {
        boolean varArgs = script.isVarArgs();
        int argCount = script.getArgCount();

        // Result
        Object[] argv = null;

        if (argCount == 0) {
            argv = EMPTY_PARAMS;
        } else if (argCount == 1) {
            argv = new Object[] {result};
        } else if (argCount == 2) {
            argv = new Object[] {result, value};
        } else if (argCount == 3) {
            argv = new Object[] {result, i, value};
        } else if (value instanceof Map.Entry<?,?>) {
            Map.Entry<?,?> entry = (Map.Entry<?,?>) value;
            argv = new Object[] {result, i, entry.getKey(), entry.getValue()};
        } else if (!varArgs && value instanceof Object[]) {
            int len = ((Object[]) value).length;
            if (argCount > len + 1) {
               argv = new Object[len + 2];
               argv[0] = result;
               argv[2] = i;
               System.arraycopy(value, 0, argv, 2, len);
            } else if (argCount == len + 1) {
               argv = new Object[len + 1];
               argv[0] = result;
               System.arraycopy(value, 0, argv, 1, len);
            } else {
               argv = new Object[] {result, i, value};
            }
        } else {
            argv = new Object[] {result, i, value};
        }
        return argv;
    }

    @Override
    protected Object visit(ASTPipeNode node, Object data) {
        JexlNode pipe = node.jjtGetChild(0);
        Object result = null;
        if (data instanceof Iterator<?>) {
            Iterator<?> itemsIterator = (Iterator) data;
            try {
                int i = 0;
                if (pipe instanceof ASTJexlLambda) {
                    ASTJexlLambda script = (ASTJexlLambda) pipe;
                    Closure closure = new Closure(this, script);

                    while (itemsIterator.hasNext()) {
                        Object value = itemsIterator.next();
                        Object prev = current;
                        try {
                            current = value;
                            result = closure.execute(null, preparePipeLambdaArgs(script, result, i, value));
                        } finally {
                            current = prev;
                        }
                        i += 1;
                    }
                } else {
                    while (itemsIterator.hasNext()) {
                        Object value = itemsIterator.next();
                        Object prev = current;
                        try {
                            current = value;
                            result = pipe.jjtAccept(this, null);
                        } finally {
                            current = prev;
                        }
                        i += 1;
                    }
                }
            } finally {
                closeIfSupported(itemsIterator);
            }
        } else if (data != null) {
            if (pipe instanceof ASTJexlLambda) {
                ASTJexlLambda script = (ASTJexlLambda) pipe;
                Closure closure = new Closure(this, script);
                Object prev = current;
                try {
                    current = data;
                    result = closure.execute(null, new Object[] {data});
                } finally {
                    current = prev;
                }
            } else {
                Object prev = current;
                try {
                    current = data;
                    result = pipe.jjtAccept(this, null);
                } finally {
                    current = prev;
                }
            }
        }
        return result;
    }

}<|MERGE_RESOLUTION|>--- conflicted
+++ resolved
@@ -4212,21 +4212,10 @@
                 processed[0] = true;
                 try {
                     return processAnnotation(stmt, index + 1, data);
-<<<<<<< HEAD
-                } catch (JexlException.Return xreturn) {
-                    return xreturn;
-                } catch (JexlException.Yield xyield) {
-                    return xyield;
-                } catch (JexlException.Break xbreak) {
-                    return xbreak;
-                } catch (JexlException.Continue xcontinue) {
-                    return xcontinue;
-                } catch (JexlException.Remove xremove) {
-                    return xremove;
-=======
                 } catch(JexlException.Return | JexlException.Continue | JexlException.Break xreturn) {
                     return xreturn;
->>>>>>> bc269ea4
+                } catch (JexlException.Yield | JexlException.Remove xreturn) {
+                    return xreturn;
                 }
             }
         };
