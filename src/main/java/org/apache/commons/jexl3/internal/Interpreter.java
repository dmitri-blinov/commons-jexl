--- conflicted
+++ resolved
@@ -1371,10 +1371,11 @@
 
     @Override
     protected Object visit(ASTForStatement node, Object data) {
-        final LexicalFrame lexical = block;
-        if (options.isLexical()) {
-               // create lexical frame
-               block = new LexicalFrame(frame, lexical);
+        final boolean lexical = options.isLexical();
+        if (lexical) {
+              // create lexical frame
+              LexicalFrame locals = new LexicalFrame(frame, block);
+              block = locals;
         }
         try {
             // Initialize for-loop
@@ -1404,8 +1405,9 @@
             }
             return result;
         } finally {
-            if (lexical != null && block != null)
-                 block = lexical;
+              // restore lexical frame
+              if (lexical)
+                  block = block.pop();
         }
     }
 
@@ -1441,16 +1443,6 @@
 
         ASTIdentifier loopVariable = (ASTIdentifier) loopReference.jjtGetChild(0);
         final int symbol = loopVariable.getSymbol();
-<<<<<<< HEAD
-        final LexicalFrame lexical = block;
-        if (options.isLexical()) {
-               // the iteration variable can not be declared in parent block
-               if (symbol >= 0 && block.hasSymbol(symbol)) {
-                   return redefinedVariable(node, loopVariable.getName());
-               }
-               // create lexical frame
-               block = new LexicalFrame(frame, lexical);
-=======
         final boolean lexical = options.isLexical() && symbol >= 0;
         if (lexical) {
             // create lexical frame
@@ -1459,7 +1451,6 @@
                 return redefinedVariable(node, loopVariable.getName());
             }
             block = locals;
->>>>>>> 0a9ddb90
         }
         try {
                 /* second objectNode is the variable to iterate */
@@ -1583,8 +1574,9 @@
                     }
                }
         } finally {
-              if (lexical != null && block != null)
-                   block = lexical;
+              // restore lexical frame
+              if (lexical)
+                  block = block.pop();
         }
         return result;
     }
@@ -1624,19 +1616,11 @@
             // execute catch block
             node.jjtGetChild(2).jjtAccept(this, data);
         } finally {
-<<<<<<< HEAD
             // execute finally block if any
             if (num == 2) {
                 node.jjtGetChild(1).jjtAccept(this, data);
             } else if (num == 4) {
                 node.jjtGetChild(3).jjtAccept(this, data);
-=======
-            //  closeable iterator handling
-            closeIfSupported(forEach);
-            // restore lexical frame
-            if (lexical) {
-                block = block.pop();
->>>>>>> 0a9ddb90
             }
         }
         return result;
@@ -2537,10 +2521,13 @@
                          return undefinedVariable(identifier, name);
                      }
                  }
-                 return frame.get(symbol);
+                 Object value = frame.get(symbol);
+                 if (value != Scope.UNDEFINED) {
+                     return value;
+                 }
             }
             Object value = context.get(name);
-            if (value == null && identifier.jjtGetParent() instanceof ASTExpressionStatement) {
+            if (value == null && !context.has(name) && identifier.jjtGetParent() instanceof ASTExpressionStatement) {
                JexlMethod vm = uberspect.getMethod(arithmetic, name, EMPTY_PARAMS);
                if (vm != null) {
                    try {
