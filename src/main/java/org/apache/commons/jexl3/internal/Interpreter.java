--- conflicted
+++ resolved
@@ -2113,25 +2113,9 @@
 
     @Override
     protected Object visit(ASTTernaryNode node, Object data) {
-<<<<<<< HEAD
-        Object condition = null;
-        try {
-            condition = node.jjtGetChild(0).jjtAccept(this, data);
-        } catch(JexlException.Property xprop) {
-            if (logger.isDebugEnabled()) {
-                logger.debug(node, xprop);
-            }
-        } catch(JexlException.Variable xvar) {
-            if (logger.isDebugEnabled()) {
-                logger.debug(node, xvar);
-            }
-        }
+        Object condition = node.jjtGetChild(0).jjtAccept(this, data);
         if (condition != null && arithmetic.toBoolean(condition))
             return node.jjtGetChild(1).jjtAccept(this, data);
-=======
-        Object condition = node.jjtGetChild(0).jjtAccept(this, data);
-        // ternary as in "x ? y : z"
->>>>>>> a10776a6
         if (node.jjtGetNumChildren() == 3) {
             return node.jjtGetChild(2).jjtAccept(this, data);
         }
@@ -2140,18 +2124,7 @@
 
     @Override
     protected Object visit(ASTElvisNode node, Object data) {
-        Object condition = null;
-        try {
-            condition = node.jjtGetChild(0).jjtAccept(this, data);
-        } catch(JexlException.Property xprop) {
-            if (logger.isDebugEnabled()) {
-                logger.debug(node, xprop);
-            }
-        } catch(JexlException.Variable xvar) {
-            if (logger.isDebugEnabled()) {
-                logger.debug(node, xvar);
-            }
-        }
+        Object condition = node.jjtGetChild(0).jjtAccept(this, data);
         if (condition != null && arithmetic.toBoolean(condition)) {
             return condition;
         } else {
@@ -2605,19 +2578,9 @@
     @Override
     protected Object visit(ASTNullAssignment node, Object data) {
         JexlNode left = node.jjtGetChild(0);
-        try {
-            Object value = left.jjtAccept(this, data);
-            if (value != null) {
-               return value;
-            }
-        } catch(JexlException.Property xprop) {
-            if (logger.isDebugEnabled()) {
-                logger.debug(node, xprop);
-            }
-        } catch(JexlException.Variable xvar) {
-            if (logger.isDebugEnabled()) {
-                logger.debug(node, xvar);
-            }
+        Object value = left.jjtAccept(this, data);
+        if (value != null) {
+             return value;
         }
         Object right = node.jjtGetChild(1).jjtAccept(this, data);
         return executeAssign(node, left, right, null, data);
@@ -2626,18 +2589,7 @@
     @Override
     protected Object visit(ASTNEAssignment node, Object data) {
         JexlNode left = node.jjtGetChild(0);
-        Object value = null;
-        try {
-            value = left.jjtAccept(this, data);
-        } catch(JexlException.Property xprop) {
-            if (logger.isDebugEnabled()) {
-                logger.debug(node, xprop);
-            }
-        } catch(JexlException.Variable xvar) {
-            if (logger.isDebugEnabled()) {
-                logger.debug(node, xvar);
-            }
-        }
+        Object value = left.jjtAccept(this, data);
         Object right = node.jjtGetChild(1).jjtAccept(this, data);
         Object result = operators.tryOverload(node, JexlOperator.EQ, value, right);
         boolean equals = (result != JexlEngine.TRY_FAILED)
