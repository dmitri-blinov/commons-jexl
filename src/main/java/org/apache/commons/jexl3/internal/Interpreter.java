/*
 * Licensed to the Apache Software Foundation (ASF) under one or more
 * contributor license agreements.  See the NOTICE file distributed with
 * this work for additional information regarding copyright ownership.
 * The ASF licenses this file to You under the Apache License, Version 2.0
 * (the "License"); you may not use this file except in compliance with
 * the License.  You may obtain a copy of the License at
 *
 *      http://www.apache.org/licenses/LICENSE-2.0
 *
 * Unless required by applicable law or agreed to in writing, software
 * distributed under the License is distributed on an "AS IS" BASIS,
 * WITHOUT WARRANTIES OR CONDITIONS OF ANY KIND, either express or implied.
 * See the License for the specific language governing permissions and
 * limitations under the License.
 */
//CSOFF: FileLength
package org.apache.commons.jexl3.internal;


import org.apache.commons.jexl3.JexlArithmetic;
import org.apache.commons.jexl3.JexlContext;
import org.apache.commons.jexl3.JexlEngine;
import org.apache.commons.jexl3.JexlException;
import org.apache.commons.jexl3.JexlOperator;
import org.apache.commons.jexl3.JexlScript;
import org.apache.commons.jexl3.JxltEngine;
import org.apache.commons.jexl3.introspection.JexlMethod;
import org.apache.commons.jexl3.introspection.JexlPropertyGet;
import org.apache.commons.jexl3.introspection.JexlPropertySet;
import org.apache.commons.jexl3.introspection.JexlUberspect.PropertyResolver;
import org.apache.commons.jexl3.parser.ASTAddNode;
import org.apache.commons.jexl3.parser.ASTAndNode;
import org.apache.commons.jexl3.parser.ASTAnnotatedStatement;
import org.apache.commons.jexl3.parser.ASTAnnotation;
import org.apache.commons.jexl3.parser.ASTArguments;
import org.apache.commons.jexl3.parser.ASTArrayAccess;
import org.apache.commons.jexl3.parser.ASTArrayConstructorNode;
import org.apache.commons.jexl3.parser.ASTArrayLiteral;
import org.apache.commons.jexl3.parser.ASTAssertStatement;
import org.apache.commons.jexl3.parser.ASTAssignment;
import org.apache.commons.jexl3.parser.ASTBitwiseAndNode;
import org.apache.commons.jexl3.parser.ASTBitwiseComplNode;
import org.apache.commons.jexl3.parser.ASTBitwiseOrNode;
import org.apache.commons.jexl3.parser.ASTBitwiseXorNode;
import org.apache.commons.jexl3.parser.ASTBlock;
import org.apache.commons.jexl3.parser.ASTBreak;
import org.apache.commons.jexl3.parser.ASTCastNode;
import org.apache.commons.jexl3.parser.ASTClassLiteral;
import org.apache.commons.jexl3.parser.ASTConstructorNode;
import org.apache.commons.jexl3.parser.ASTContinue;
import org.apache.commons.jexl3.parser.ASTDecrementNode;
import org.apache.commons.jexl3.parser.ASTDecrementPostfixNode;
import org.apache.commons.jexl3.parser.ASTDivNode;
import org.apache.commons.jexl3.parser.ASTDoWhileStatement;
import org.apache.commons.jexl3.parser.ASTEQNode;
import org.apache.commons.jexl3.parser.ASTERNode;
import org.apache.commons.jexl3.parser.ASTEWNode;
import org.apache.commons.jexl3.parser.ASTElvisNode;
import org.apache.commons.jexl3.parser.ASTEmptyFunction;
import org.apache.commons.jexl3.parser.ASTEmptyMethod;
import org.apache.commons.jexl3.parser.ASTEnumerationNode;
import org.apache.commons.jexl3.parser.ASTEnumerationReference;
import org.apache.commons.jexl3.parser.ASTExpressionStatement;
import org.apache.commons.jexl3.parser.ASTExtVar;
import org.apache.commons.jexl3.parser.ASTFalseNode;
import org.apache.commons.jexl3.parser.ASTForStatement;
import org.apache.commons.jexl3.parser.ASTForInitializationNode;
import org.apache.commons.jexl3.parser.ASTForTerminationNode;
import org.apache.commons.jexl3.parser.ASTForIncrementNode;
import org.apache.commons.jexl3.parser.ASTForeachStatement;
import org.apache.commons.jexl3.parser.ASTForeachVar;
import org.apache.commons.jexl3.parser.ASTFunctionNode;
import org.apache.commons.jexl3.parser.ASTGENode;
import org.apache.commons.jexl3.parser.ASTGTNode;
import org.apache.commons.jexl3.parser.ASTIdentifier;
import org.apache.commons.jexl3.parser.ASTIdentifierAccess;
import org.apache.commons.jexl3.parser.ASTIdentifierAccessJxlt;
import org.apache.commons.jexl3.parser.ASTIncrementNode;
import org.apache.commons.jexl3.parser.ASTIncrementPostfixNode;
import org.apache.commons.jexl3.parser.ASTIndirectNode;
import org.apache.commons.jexl3.parser.ASTInitialization;
import org.apache.commons.jexl3.parser.ASTInitializedArrayConstructorNode;
import org.apache.commons.jexl3.parser.ASTInlinePropertyAssignment;
import org.apache.commons.jexl3.parser.ASTInlinePropertyArrayEntry;
import org.apache.commons.jexl3.parser.ASTInlinePropertyEntry;
import org.apache.commons.jexl3.parser.ASTIfStatement;
import org.apache.commons.jexl3.parser.ASTIOFNode;
import org.apache.commons.jexl3.parser.ASTISNode;
import org.apache.commons.jexl3.parser.ASTJexlLambda;
import org.apache.commons.jexl3.parser.ASTJexlScript;
import org.apache.commons.jexl3.parser.ASTJxltLiteral;
import org.apache.commons.jexl3.parser.ASTLENode;
import org.apache.commons.jexl3.parser.ASTLTNode;
import org.apache.commons.jexl3.parser.ASTMapEntry;
import org.apache.commons.jexl3.parser.ASTMapEntryLiteral;
import org.apache.commons.jexl3.parser.ASTMapEnumerationNode;
import org.apache.commons.jexl3.parser.ASTMapLiteral;
import org.apache.commons.jexl3.parser.ASTMapProjectionNode;
import org.apache.commons.jexl3.parser.ASTMethodNode;
import org.apache.commons.jexl3.parser.ASTModNode;
import org.apache.commons.jexl3.parser.ASTMulNode;
import org.apache.commons.jexl3.parser.ASTMultipleAssignment;
import org.apache.commons.jexl3.parser.ASTMultipleIdentifier;
import org.apache.commons.jexl3.parser.ASTMultipleInitialization;
import org.apache.commons.jexl3.parser.ASTNENode;
import org.apache.commons.jexl3.parser.ASTNEWNode;
import org.apache.commons.jexl3.parser.ASTNINode;
import org.apache.commons.jexl3.parser.ASTNRNode;
import org.apache.commons.jexl3.parser.ASTNSWNode;
import org.apache.commons.jexl3.parser.ASTNotNode;
import org.apache.commons.jexl3.parser.ASTNullLiteral;
import org.apache.commons.jexl3.parser.ASTNullpNode;
import org.apache.commons.jexl3.parser.ASTNumberLiteral;
import org.apache.commons.jexl3.parser.ASTOrNode;
import org.apache.commons.jexl3.parser.ASTPointerNode;
import org.apache.commons.jexl3.parser.ASTProjectionNode;
import org.apache.commons.jexl3.parser.ASTQualifiedConstructorNode;
import org.apache.commons.jexl3.parser.ASTRangeNode;
import org.apache.commons.jexl3.parser.ASTReductionNode;
import org.apache.commons.jexl3.parser.ASTReference;
import org.apache.commons.jexl3.parser.ASTReferenceExpression;
import org.apache.commons.jexl3.parser.ASTRegexLiteral;
import org.apache.commons.jexl3.parser.ASTRemove;
import org.apache.commons.jexl3.parser.ASTReturnStatement;
import org.apache.commons.jexl3.parser.ASTSWNode;
import org.apache.commons.jexl3.parser.ASTSelectionNode;
import org.apache.commons.jexl3.parser.ASTSetAddNode;
import org.apache.commons.jexl3.parser.ASTSetAndNode;
import org.apache.commons.jexl3.parser.ASTSetDivNode;
import org.apache.commons.jexl3.parser.ASTSetLiteral;
import org.apache.commons.jexl3.parser.ASTSetModNode;
import org.apache.commons.jexl3.parser.ASTSetMultNode;
import org.apache.commons.jexl3.parser.ASTSetOrNode;
import org.apache.commons.jexl3.parser.ASTSetSubNode;
import org.apache.commons.jexl3.parser.ASTSetShlNode;
import org.apache.commons.jexl3.parser.ASTSetSarNode;
import org.apache.commons.jexl3.parser.ASTSetShrNode;
import org.apache.commons.jexl3.parser.ASTSetXorNode;
import org.apache.commons.jexl3.parser.ASTShiftLeftNode;
import org.apache.commons.jexl3.parser.ASTShiftRightNode;
import org.apache.commons.jexl3.parser.ASTShiftRightUnsignedNode;
import org.apache.commons.jexl3.parser.ASTSizeFunction;
import org.apache.commons.jexl3.parser.ASTSizeMethod;
import org.apache.commons.jexl3.parser.ASTStartCountNode;
import org.apache.commons.jexl3.parser.ASTStopCountNode;
import org.apache.commons.jexl3.parser.ASTStringLiteral;
import org.apache.commons.jexl3.parser.ASTSubNode;
import org.apache.commons.jexl3.parser.ASTSwitchStatement;
import org.apache.commons.jexl3.parser.ASTSwitchStatementCase;
import org.apache.commons.jexl3.parser.ASTSwitchStatementDefault;
import org.apache.commons.jexl3.parser.ASTSynchronizedStatement;
import org.apache.commons.jexl3.parser.ASTTernaryNode;
import org.apache.commons.jexl3.parser.ASTThisNode;
import org.apache.commons.jexl3.parser.ASTThrowStatement;
import org.apache.commons.jexl3.parser.ASTTrueNode;
import org.apache.commons.jexl3.parser.ASTTryStatement;
import org.apache.commons.jexl3.parser.ASTTryVar;
import org.apache.commons.jexl3.parser.ASTTryWithResourceStatement;
import org.apache.commons.jexl3.parser.ASTTryResource;
import org.apache.commons.jexl3.parser.ASTUnaryMinusNode;
import org.apache.commons.jexl3.parser.ASTUnaryPlusNode;
import org.apache.commons.jexl3.parser.ASTVar;
import org.apache.commons.jexl3.parser.ASTWhileStatement;
import org.apache.commons.jexl3.parser.JexlNode;
import org.apache.commons.jexl3.parser.Node;

import java.util.Collections;
import java.util.HashMap;
import java.util.Iterator;
import java.util.List;
import java.util.ArrayList;
import java.util.Set;
import java.util.Map;
import java.util.AbstractMap;
import java.util.NoSuchElementException;
import java.util.concurrent.Callable;

import java.lang.reflect.Array;

import org.apache.commons.jexl3.JxltEngine;


/**
 * An interpreter of JEXL syntax.
 *
 * @since 2.0
 */
public class Interpreter extends InterpreterBase {
    /** The operators evaluation delegate. */
    protected final Operators operators;
    /** Cache executors. */
    protected final boolean cache;
    /** Frame height. */
    protected int fp = 0;
    /** Symbol values. */
    protected final Scope.Frame frame;
    /** The context to store/retrieve variables. */
    protected final JexlContext.NamespaceResolver ns;
    /** The map of 'prefix:function' to object resolving as namespaces. */
    protected final Map<String, Object> functions;
    /** The map of dynamically creates namespaces, NamespaceFunctor or duck-types of those. */
    protected Map<String, Object> functors;

    /**
     * The thread local interpreter.
     */
    protected static final java.lang.ThreadLocal<Interpreter> INTER =
                       new java.lang.ThreadLocal<Interpreter>();

    /**
     * Creates an interpreter.
     * @param engine   the engine creating this interpreter
     * @param aContext the context to evaluate expression
     * @param eFrame   the interpreter evaluation frame
     */
    protected Interpreter(Engine engine, JexlContext aContext, Scope.Frame eFrame) {
        super(engine, aContext);
        this.operators = new Operators(this);
        this.cache = jexl.cache != null;
        this.frame = eFrame;
        if (this.context instanceof JexlContext.NamespaceResolver) {
            ns = ((JexlContext.NamespaceResolver) context);
        } else {
            ns = Engine.EMPTY_NS;
        }
        this.functions = jexl.functions;
        this.functors = null;
    }

    /**
     * Copy constructor.
     * @param ii  the interpreter to copy
     * @param jexla the arithmetic instance to use (or null)
     */
    protected Interpreter(Interpreter ii, JexlArithmetic jexla) {
        super(ii, jexla);
        operators = ii.operators;
        cache = ii.cache;
        frame = ii.frame;
        ns = ii.ns;
        functions = ii.functions;
        functors = ii.functors;
    }

    /**
     * Swaps the current thread local interpreter.
     * @param inter the interpreter or null
     * @return the previous thread local interpreter
     */
    protected Interpreter putThreadInterpreter(Interpreter inter) {
        Interpreter pinter = INTER.get();
        INTER.set(inter);
        return pinter;
    }

    /**
     * Interpret the given script/expression.
     * <p>
     * If the underlying JEXL engine is silent, errors will be logged through
     * its logger as warning.
     * @param node the script or expression to interpret.
     * @return the result of the interpretation.
     * @throws JexlException if any error occurs during interpretation.
     */
    public Object interpret(JexlNode node) {
        JexlContext.ThreadLocal tcontext = null;
        JexlEngine tjexl = null;
        Interpreter tinter = null;
        try {
            tinter = putThreadInterpreter(this);
            if (tinter != null) {
                fp = tinter.fp + 1;
            }
            if (context instanceof JexlContext.ThreadLocal) {
                tcontext = jexl.putThreadLocal((JexlContext.ThreadLocal) context);
            }
            tjexl = jexl.putThreadEngine(jexl);
            if (fp > jexl.stackOverflow) {
                throw new JexlException.StackOverflow(node.jexlInfo(), "jexl (" + jexl.stackOverflow + ")", null);
            }
            cancelCheck(node);
            return node.jjtAccept(this, null);
        } catch(StackOverflowError xstack) {
            JexlException xjexl = new JexlException.StackOverflow(node.jexlInfo(), "jvm", xstack);
            if (!isSilent()) {
                throw xjexl.clean();
            }
            if (logger.isWarnEnabled()) {
                logger.warn(xjexl.getMessage(), xjexl.getCause());
            }
        } catch (JexlException.Return xreturn) {
            return xreturn.getValue();
        } catch (JexlException.Cancel xcancel) {
            cancelled |= Thread.interrupted();
            if (isCancellable()) {
                throw xcancel.clean();
            }
        } catch (JexlException xjexl) {
            if (!isSilent()) {
                throw xjexl.clean();
            }
            if (logger.isWarnEnabled()) {
                logger.warn(xjexl.getMessage(), xjexl.getCause());
            }
        } finally {
            synchronized(this) {
                if (functors != null) {
                    for (Object functor : functors.values()) {
                        closeIfSupported(functor);
                    }
                    functors.clear();
                    functors = null;
                }
            }
            jexl.putThreadEngine(tjexl);
            if (context instanceof JexlContext.ThreadLocal) {
                jexl.putThreadLocal(tcontext);
            }
            if (tinter != null) {
                fp = tinter.fp - 1;
            }
            putThreadInterpreter(tinter);
        }
        return null;
    }

    /**
     * Resolves a namespace, eventually allocating an instance using context as constructor argument.
     * <p>
     * The lifetime of such instances span the current expression or script evaluation.</p>
     * @param prefix the prefix name (may be null for global namespace)
     * @param node   the AST node
     * @return the namespace instance
     */
    protected Object resolveNamespace(String prefix, JexlNode node) {
        Object namespace;
        // check whether this namespace is a functor
        synchronized (this) {
            if (functors != null) {
                namespace = functors.get(prefix);
                if (namespace != null) {
                    return namespace;
                }
            }
        }
        // check if namespace is a resolver
        namespace = ns.resolveNamespace(prefix);
        if (namespace == null) {
            namespace = functions.get(prefix);
            if (prefix != null && namespace == null) {
                throw new JexlException(node, "no such function namespace " + prefix, null);
            }
        }
        // shortcut if ns is known to be not-a-functor
        final boolean cacheable = cache;
        Object cached = cacheable ? node.jjtGetValue() : null;
        if (cached != JexlContext.NamespaceFunctor.class) {
            // allow namespace to instantiate a functor with context if possible, not an error otherwise
            Object functor = null;
            if (namespace instanceof JexlContext.NamespaceFunctor) {
                functor = ((JexlContext.NamespaceFunctor) namespace).createFunctor(context);
            } else if (namespace instanceof Class<?> || namespace instanceof String) {
                try {
                    // attempt to reuse last ctor cached in volatile JexlNode.value
                    if (cached instanceof JexlMethod) {
                        Object eval = ((JexlMethod) cached).tryInvoke(null, context);
                        if (JexlEngine.TRY_FAILED != eval) {
                            functor = eval;
                        }
                    }
                    if (functor == null) {
                        JexlMethod ctor = uberspect.getConstructor(namespace, context);
                        if (ctor != null) {
                            functor = ctor.invoke(namespace, context);
                            if (cacheable && ctor.isCacheable()) {
                                node.jjtSetValue(ctor);
                            }
                        }
                    }
                } catch (Exception xinst) {
                    throw new JexlException(node, "unable to instantiate namespace " + prefix, xinst);
                }

            }
            // got a functor, store it and return it
            if (functor != null) {
                synchronized (this) {
                    if (functors == null) {
                        functors = new HashMap<String, Object>();
                    }
                    functors.put(prefix, functor);
                }
                return functor;
            } else {
                // use the NamespaceFunctor class to tag this node as not-a-functor
                node.jjtSetValue(JexlContext.NamespaceFunctor.class);
            }
        }
        return namespace;
    }

    @Override
    protected Object visit(ASTAddNode node, Object data) {
        Object left = node.jjtGetChild(0).jjtAccept(this, data);
        Object right = node.jjtGetChild(1).jjtAccept(this, data);
        try {
            Object result = operators.tryOverload(node, JexlOperator.ADD, left, right);
            return result != JexlEngine.TRY_FAILED ? result : arithmetic.add(left, right);
        } catch (ArithmeticException xrt) {
            throw new JexlException(node, "+ error", xrt);
        }
    }

    @Override
    protected Object visit(ASTSubNode node, Object data) {
        Object left = node.jjtGetChild(0).jjtAccept(this, data);
        Object right = node.jjtGetChild(1).jjtAccept(this, data);
        try {
            Object result = operators.tryOverload(node, JexlOperator.SUBTRACT, left, right);
            return result != JexlEngine.TRY_FAILED ? result : arithmetic.subtract(left, right);
        } catch (ArithmeticException xrt) {
            throw new JexlException(node, "- error", xrt);
        }
    }

    @Override
    protected Object visit(ASTMulNode node, Object data) {
        Object left = node.jjtGetChild(0).jjtAccept(this, data);
        Object right = node.jjtGetChild(1).jjtAccept(this, data);
        try {
            Object result = operators.tryOverload(node, JexlOperator.MULTIPLY, left, right);
            return result != JexlEngine.TRY_FAILED ? result : arithmetic.multiply(left, right);
        } catch (ArithmeticException xrt) {
            JexlNode xnode = findNullOperand(xrt, node, left, right);
            throw new JexlException(xnode, "* error", xrt);
        }
    }

    @Override
    protected Object visit(ASTDivNode node, Object data) {
        Object left = node.jjtGetChild(0).jjtAccept(this, data);
        Object right = node.jjtGetChild(1).jjtAccept(this, data);
        try {
            Object result = operators.tryOverload(node, JexlOperator.DIVIDE, left, right);
            return result != JexlEngine.TRY_FAILED ? result : arithmetic.divide(left, right);
        } catch (ArithmeticException xrt) {
            if (!arithmetic.isStrict()) {
                return 0.0d;
            }
            JexlNode xnode = findNullOperand(xrt, node, left, right);
            throw new JexlException(xnode, "/ error", xrt);
        }
    }

    @Override
    protected Object visit(ASTModNode node, Object data) {
        Object left = node.jjtGetChild(0).jjtAccept(this, data);
        Object right = node.jjtGetChild(1).jjtAccept(this, data);
        try {
            Object result = operators.tryOverload(node, JexlOperator.MOD, left, right);
            return result != JexlEngine.TRY_FAILED ? result : arithmetic.mod(left, right);
        } catch (ArithmeticException xrt) {
            if (!arithmetic.isStrict()) {
                return 0.0d;
            }
            JexlNode xnode = findNullOperand(xrt, node, left, right);
            throw new JexlException(xnode, "% error", xrt);
        }
    }

    @Override
    protected Object visit(ASTShiftLeftNode node, Object data) {
        Object left = node.jjtGetChild(0).jjtAccept(this, data);
        Object right = node.jjtGetChild(1).jjtAccept(this, data);
        try {
            Object result = operators.tryOverload(node, JexlOperator.SHL, left, right);
            return result != JexlEngine.TRY_FAILED ? result : arithmetic.leftShift(left, right);
        } catch (ArithmeticException xrt) {
            JexlNode xnode = findNullOperand(xrt, node, left, right);
            throw new JexlException(xnode, "<< error", xrt);
        }
    }

    @Override
    protected Object visit(ASTShiftRightNode node, Object data) {
        Object left = node.jjtGetChild(0).jjtAccept(this, data);
        Object right = node.jjtGetChild(1).jjtAccept(this, data);
        try {
            Object result = operators.tryOverload(node, JexlOperator.SAR, left, right);
            return result != JexlEngine.TRY_FAILED ? result : arithmetic.rightShift(left, right);
        } catch (ArithmeticException xrt) {
            JexlNode xnode = findNullOperand(xrt, node, left, right);
            throw new JexlException(xnode, ">> error", xrt);
        }
    }

    @Override
    protected Object visit(ASTShiftRightUnsignedNode node, Object data) {
        Object left = node.jjtGetChild(0).jjtAccept(this, data);
        Object right = node.jjtGetChild(1).jjtAccept(this, data);
        try {
            Object result = operators.tryOverload(node, JexlOperator.SHR, left, right);
            return result != JexlEngine.TRY_FAILED ? result : arithmetic.rightShiftUnsigned(left, right);
        } catch (ArithmeticException xrt) {
            JexlNode xnode = findNullOperand(xrt, node, left, right);
            throw new JexlException(xnode, ">>> error", xrt);
        }
    }

    @Override
    protected Object visit(ASTBitwiseAndNode node, Object data) {
        Object left = node.jjtGetChild(0).jjtAccept(this, data);
        Object right = node.jjtGetChild(1).jjtAccept(this, data);
        try {
            Object result = operators.tryOverload(node, JexlOperator.AND, left, right);
            return result != JexlEngine.TRY_FAILED ? result : arithmetic.and(left, right);
        } catch (ArithmeticException xrt) {
            throw new JexlException(node, "& error", xrt);
        }
    }

    @Override
    protected Object visit(ASTBitwiseOrNode node, Object data) {
        Object left = node.jjtGetChild(0).jjtAccept(this, data);
        Object right = node.jjtGetChild(1).jjtAccept(this, data);
        try {
            Object result = operators.tryOverload(node, JexlOperator.OR, left, right);
            return result != JexlEngine.TRY_FAILED ? result : arithmetic.or(left, right);
        } catch (ArithmeticException xrt) {
            throw new JexlException(node, "| error", xrt);
        }
    }

    @Override
    protected Object visit(ASTBitwiseXorNode node, Object data) {
        Object left = node.jjtGetChild(0).jjtAccept(this, data);
        Object right = node.jjtGetChild(1).jjtAccept(this, data);
        try {
            Object result = operators.tryOverload(node, JexlOperator.XOR, left, right);
            return result != JexlEngine.TRY_FAILED ? result : arithmetic.xor(left, right);
        } catch (ArithmeticException xrt) {
            throw new JexlException(node, "^ error", xrt);
        }
    }

    @Override
    protected Object visit(ASTISNode node, Object data) {
        Object left = node.jjtGetChild(0).jjtAccept(this, data);
        Object right = node.jjtGetChild(1).jjtAccept(this, data);
        return left == right;
    }

    @Override
    protected Object visit(ASTNINode node, Object data) {
        Object left = node.jjtGetChild(0).jjtAccept(this, data);
        Object right = node.jjtGetChild(1).jjtAccept(this, data);
        return left != right;
    }

    @Override
    protected Object visit(ASTEQNode node, Object data) {
        Object left = node.jjtGetChild(0).jjtAccept(this, data);
        Object right = node.jjtGetChild(1).jjtAccept(this, data);
        try {
            Object result = operators.tryOverload(node, JexlOperator.EQ, left, right);
            return result != JexlEngine.TRY_FAILED
                   ? result
                   : arithmetic.equals(left, right) ? Boolean.TRUE : Boolean.FALSE;
        } catch (ArithmeticException xrt) {
            throw new JexlException(node, "== error", xrt);
        }
    }

    @Override
    protected Object visit(ASTNENode node, Object data) {
        Object left = node.jjtGetChild(0).jjtAccept(this, data);
        Object right = node.jjtGetChild(1).jjtAccept(this, data);
        try {
            Object result = operators.tryOverload(node, JexlOperator.EQ, left, right);
            return result != JexlEngine.TRY_FAILED
                   ? arithmetic.toBoolean(result) ? Boolean.FALSE : Boolean.TRUE
                   : arithmetic.equals(left, right) ? Boolean.FALSE : Boolean.TRUE;
        } catch (ArithmeticException xrt) {
            JexlNode xnode = findNullOperand(xrt, node, left, right);
            throw new JexlException(xnode, "!= error", xrt);
        }
    }

    @Override
    protected Object visit(ASTGENode node, Object data) {
        Object left = node.jjtGetChild(0).jjtAccept(this, data);
        Object right = node.jjtGetChild(1).jjtAccept(this, data);
        try {
            Object result = operators.tryOverload(node, JexlOperator.GTE, left, right);
            return result != JexlEngine.TRY_FAILED
                   ? result
                   : arithmetic.greaterThanOrEqual(left, right) ? Boolean.TRUE : Boolean.FALSE;
        } catch (ArithmeticException xrt) {
            throw new JexlException(node, ">= error", xrt);
        }
    }

    @Override
    protected Object visit(ASTGTNode node, Object data) {
        Object left = node.jjtGetChild(0).jjtAccept(this, data);
        Object right = node.jjtGetChild(1).jjtAccept(this, data);
        try {
            Object result = operators.tryOverload(node, JexlOperator.GT, left, right);
            return result != JexlEngine.TRY_FAILED
                   ? result
                   : arithmetic.greaterThan(left, right) ? Boolean.TRUE : Boolean.FALSE;
        } catch (ArithmeticException xrt) {
            throw new JexlException(node, "> error", xrt);
        }
    }

    @Override
    protected Object visit(ASTLENode node, Object data) {
        Object left = node.jjtGetChild(0).jjtAccept(this, data);
        Object right = node.jjtGetChild(1).jjtAccept(this, data);
        try {
            Object result = operators.tryOverload(node, JexlOperator.LTE, left, right);
            return result != JexlEngine.TRY_FAILED
                   ? result
                   : arithmetic.lessThanOrEqual(left, right) ? Boolean.TRUE : Boolean.FALSE;
        } catch (ArithmeticException xrt) {
            throw new JexlException(node, "<= error", xrt);
        }
    }

    @Override
    protected Object visit(ASTLTNode node, Object data) {
        Object left = node.jjtGetChild(0).jjtAccept(this, data);
        Object right = node.jjtGetChild(1).jjtAccept(this, data);
        try {
            Object result = operators.tryOverload(node, JexlOperator.LT, left, right);
            return result != JexlEngine.TRY_FAILED
                   ? result
                   : arithmetic.lessThan(left, right) ? Boolean.TRUE : Boolean.FALSE;
        } catch (ArithmeticException xrt) {
            throw new JexlException(node, "< error", xrt);
        }
    }

    @Override
    protected Object visit(ASTSWNode node, Object data) {
        Object left = node.jjtGetChild(0).jjtAccept(this, data);
        Object right = node.jjtGetChild(1).jjtAccept(this, data);
        return operators.startsWith(node, "^=", left, right) ? Boolean.TRUE : Boolean.FALSE;
    }

    @Override
    protected Object visit(ASTNSWNode node, Object data) {
        Object left = node.jjtGetChild(0).jjtAccept(this, data);
        Object right = node.jjtGetChild(1).jjtAccept(this, data);
        return operators.startsWith(node, "^!", left, right) ? Boolean.FALSE : Boolean.TRUE;
    }

    @Override
    protected Object visit(ASTEWNode node, Object data) {
        Object left = node.jjtGetChild(0).jjtAccept(this, data);
        Object right = node.jjtGetChild(1).jjtAccept(this, data);
        return operators.endsWith(node, "$=", left, right) ? Boolean.TRUE : Boolean.FALSE;
    }

    @Override
    protected Object visit(ASTNEWNode node, Object data) {
        Object left = node.jjtGetChild(0).jjtAccept(this, data);
        Object right = node.jjtGetChild(1).jjtAccept(this, data);
        return operators.endsWith(node, "$!", left, right) ? Boolean.FALSE : Boolean.TRUE;
    }

    @Override
    protected Object visit(ASTERNode node, Object data) {
        Object left = node.jjtGetChild(0).jjtAccept(this, data);
        Object right = node.jjtGetChild(1).jjtAccept(this, data);
        return operators.contains(node, "=~", right, left) ? Boolean.TRUE : Boolean.FALSE;
    }

    @Override
    protected Object visit(ASTNRNode node, Object data) {
        Object left = node.jjtGetChild(0).jjtAccept(this, data);
        Object right = node.jjtGetChild(1).jjtAccept(this, data);
        return operators.contains(node, "!~", right, left) ? Boolean.FALSE : Boolean.TRUE;
    }

    @Override
    protected Object visit(ASTIOFNode node, Object data) {
        Object left = node.jjtGetChild(0).jjtAccept(this, data);
        if (left != null) {
            ASTClassLiteral right = (ASTClassLiteral) node.jjtGetChild(1);
            Class k = left.getClass();
            Class type = right.getLiteral();
            int i = right.getArray();
            while (i-- > 0) {
                if (k.isArray()) {
                    k = k.getComponentType();
                } else {
                    return false;
                }
            }
            return type != null ? type.isAssignableFrom(k) : true;
        }
        return false;
    }

    @Override
    protected Object visit(ASTRangeNode node, Object data) {
        Object left = node.jjtGetChild(0).jjtAccept(this, data);
        Object right = node.jjtGetChild(1).jjtAccept(this, data);
        try {
            return arithmetic.createRange(left, right);
        } catch (ArithmeticException xrt) {
            JexlNode xnode = findNullOperand(xrt, node, left, right);
            throw new JexlException(xnode, ".. error", xrt);
        }
    }

    @Override
    protected Object visit(ASTUnaryMinusNode node, Object data) {
        JexlNode valNode = node.jjtGetChild(0);
        Object val = valNode.jjtAccept(this, data);
        try {
            Object result = operators.tryOverload(node, JexlOperator.NEGATE, val);
            if (result != JexlEngine.TRY_FAILED) {
                return result;
            }
            Object number = arithmetic.negate(val);
            // attempt to recoerce to literal class
            if (valNode instanceof ASTNumberLiteral && number instanceof Number) {
                number = arithmetic.narrowNumber((Number) number, ((ASTNumberLiteral) valNode).getLiteralClass());
            }
            return number;
        } catch (ArithmeticException xrt) {
            throw new JexlException(valNode, "- error", xrt);
        }
    }

    @Override
    protected Object visit(ASTUnaryPlusNode node, Object data) {
        JexlNode valNode = node.jjtGetChild(0);
        Object val = valNode.jjtAccept(this, data);
        try {
            Object result = operators.tryOverload(node, JexlOperator.CONFIRM, val);
            if (result != JexlEngine.TRY_FAILED) {
                return result;
            }
            Object number = arithmetic.confirm(val);
            // attempt to recoerce to literal class
            if (valNode instanceof ASTNumberLiteral && number instanceof Number) {
                number = arithmetic.narrowNumber((Number) number, ((ASTNumberLiteral) valNode).getLiteralClass());
            }
            return number;
        } catch (ArithmeticException xrt) {
            throw new JexlException(valNode, "+ error", xrt);
        }
    }

    @Override
    protected Object visit(ASTIndirectNode node, Object data) {
        Object val = node.jjtGetChild(0).jjtAccept(this, data);
        if (val == null) {
            if (isStrictEngine()) {
                throw new JexlException(node, "Null dereference", null);
            } else {
                return null;
            }
        }
        if (val instanceof GetPointer)
            return ((GetPointer) val).get();

        return operators.indirect(node, val);
    }


    /**
     * Declares pointer dereference operator
     */
    public interface GetPointer {
        public Object get();
    }

    /**
     * Declares pointer dereference assignment operator
     */
    public interface SetPointer {
        public void set(Object right);
    }

    /**
     * Pointer to a final local variable.
     *
     */
    public class FinalVarPointer implements GetPointer {

        protected ASTIdentifier node;

        protected FinalVarPointer(ASTIdentifier node) {
            this.node = node;
        }

        @Override
        public Object get() {
            return frame.get(node.getSymbol());
        }
    }

    /**
     * Pointer to a local variable.
     *
     */
    public class VarPointer extends FinalVarPointer implements SetPointer {

        protected VarPointer(ASTIdentifier node) {
            super(node);
        }

        @Override
        public void set(Object value) {
            int symbol = node.getSymbol();
            boolean isFinal = frame.getScope().isVariableFinal(symbol);
            if (!isFinal) {
                executeAssign(node, node, value, null, null);
            } else {
                throw new JexlException(node, "can not assign a value to the final variable", null);
            }
        }
    }

    /**
     * Pointer to a context variable.
     *
     */
    public class ContextVarPointer implements GetPointer, SetPointer {

        protected String name;

        protected ContextVarPointer(String name) {
            this.name = name;
        }

        @Override
        public Object get() {
            return context.get(name);
        }

        @Override
        public void set(Object value) {
            context.set(name, value);
        }
    }

    /**
     * Pointer to a bean property.
     *
     */
    public class PropertyPointer implements GetPointer, SetPointer {

        protected JexlNode propertyNode;
        protected Object object;
        protected String property;

        protected PropertyPointer(JexlNode node, Object object, String property) {
            this.propertyNode = node;
            this.object = object;
            this.property = property;
        }

        @Override
        public Object get() {
            return getAttribute(object, property, propertyNode);
        }

        @Override
        public void set(Object value) {
            setAttribute(object, property, value, propertyNode, JexlOperator.PROPERTY_SET);
        }
    }

    /**
     * Pointer to an indexed element.
     *
     */
    public class ArrayPointer implements GetPointer, SetPointer {

        protected JexlNode propertyNode;
        protected Object object;
        protected Object index;

        protected ArrayPointer(JexlNode node, Object object, Object index) {
            this.propertyNode = node;
            this.object = object;
            this.index = index;
        }

        @Override
        public Object get() {
            return getAttribute(object, index, propertyNode);
        }

        @Override
        public void set(Object value) {
            setAttribute(object, index, value, propertyNode, JexlOperator.ARRAY_SET);
        }
    }

    @Override
<<<<<<< HEAD
    protected Object visit(ASTPointerNode node, Object data) {
        JexlNode left = node.jjtGetChild(0);
        if (left instanceof ASTIdentifier) {
            ASTIdentifier var = (ASTIdentifier) left;
            if (data != null) {
                return new PropertyPointer(var, data, var.getName());
            } else {
                int symbol = var.getSymbol();
                if (symbol >= 0) {
                    return var.isFinal() ? new FinalVarPointer(var) : new VarPointer(var);
                } else {
                    return new ContextVarPointer(var.getName());
                }
            }
        } else {
            Object object = data;
            int last = left.jjtGetNumChildren() - 1;
            boolean antish = true;
            // 1: follow children till penultimate, resolve dot/array
            JexlNode objectNode = null;
            StringBuilder ant = null;
            int v = 1;
            // start at 1 if symbol
            for (int c = 0; c < last; ++c) {
                objectNode = left.jjtGetChild(c);
                object = objectNode.jjtAccept(this, object);
                if (object != null) {
                    // disallow mixing antish variable & bean with same root; avoid ambiguity
                    antish = false;
                } else if (antish) {
                    if (ant == null) {
                        JexlNode first = left.jjtGetChild(0);
                        if (first instanceof ASTIdentifier && ((ASTIdentifier) first).getSymbol() < 0) {
                            ant = new StringBuilder(((ASTIdentifier) first).getName());
=======
    protected Object visit(ASTForeachStatement node, Object data) {
        Object result = null;
        /* first objectNode is the loop variable */
        ASTReference loopReference = (ASTReference) node.jjtGetChild(0);
        ASTIdentifier loopVariable = (ASTIdentifier) loopReference.jjtGetChild(0);
        int symbol = loopVariable.getSymbol();
        /* second objectNode is the variable to iterate */
        Object iterableValue = node.jjtGetChild(1).jjtAccept(this, data);
        // make sure there is a value to iterate upon
        if (iterableValue != null) {
            /* third objectNode is the statement to execute */
            JexlNode statement = node.jjtGetNumChildren() >= 3? node.jjtGetChild(2) : null;
            // get an iterator for the collection/array etc via the introspector.
            Object forEach = null;
            try {
                forEach = operators.tryOverload(node, JexlOperator.FOR_EACH, iterableValue);
                Iterator<?> itemsIterator = forEach instanceof Iterator
                                            ? (Iterator<?>) forEach
                                            : uberspect.getIterator(iterableValue);
                if (itemsIterator != null) {
                    while (itemsIterator.hasNext()) {
                        cancelCheck(node);
                        // set loopVariable to value of iterator
                        Object value = itemsIterator.next();
                        if (symbol < 0) {
                            context.set(loopVariable.getName(), value);
>>>>>>> 4dc0dcf7
                        } else {
                            break;
                        }
<<<<<<< HEAD
                    }
                    for (; v <= c; ++v) {
                        JexlNode child = left.jjtGetChild(v);
                        if (child instanceof ASTIdentifierAccess) {
                            ant.append('.');
                            ant.append(((ASTIdentifierAccess) objectNode).getName());
                        } else {
                            break;
=======
                        if (statement != null) {
                            try {
                                // execute statement
                                result = statement.jjtAccept(this, data);
                            } catch (JexlException.Break stmtBreak) {
                                break;
                            } catch (JexlException.Continue stmtContinue) {
                                //continue;
                            }
>>>>>>> 4dc0dcf7
                        }
                    }
                    object = context.get(ant.toString());
                } else {
                    throw new JexlException(objectNode, "illegal address");
                }
            }
            // 2: last objectNode will perform assignement in all cases
            JexlNode propertyNode = left.jjtGetChild(last);
            if (propertyNode instanceof ASTIdentifierAccess) {
                String property = String.valueOf(evalIdentifier((ASTIdentifierAccess) propertyNode));
                if (object == null) {
                    // deal with antish variable
                    if (ant != null) {
                        if (last > 0) {
                            ant.append('.');
                        }
                        ant.append(property);
                        return new ContextVarPointer(ant.toString());
                    } else {
                        return new ContextVarPointer(property);
                    }
                }
                return new PropertyPointer(propertyNode, object, property);
            } else if (propertyNode instanceof ASTArrayAccess) {
                // can have multiple nodes - either an expression, integer literal or reference
                int numChildren = propertyNode.jjtGetNumChildren() - 1;
                for (int i = 0; i < numChildren; i++) {
                    JexlNode nindex = propertyNode.jjtGetChild(i);
                    Object index = nindex.jjtAccept(this, null);
                    object = getAttribute(object, index, nindex);
                }
                propertyNode = propertyNode.jjtGetChild(numChildren);
                Object property = propertyNode.jjtAccept(this, null);
                return new ArrayPointer(propertyNode, object, property);
            } else {
                throw new JexlException(objectNode, "illegal pointer form");
            }
        }
    }

    @Override
    protected Object visit(ASTBitwiseComplNode node, Object data) {
        Object arg = node.jjtGetChild(0).jjtAccept(this, data);
        try {
            Object result = operators.tryOverload(node, JexlOperator.COMPLEMENT, arg);
            return result != JexlEngine.TRY_FAILED ? result : arithmetic.complement(arg);
        } catch (ArithmeticException xrt) {
            throw new JexlException(node, "~ error", xrt);
        }
    }

    @Override
    protected Object visit(ASTNotNode node, Object data) {
        Object val = node.jjtGetChild(0).jjtAccept(this, data);
        try {
            Object result = operators.tryOverload(node, JexlOperator.NOT, val);
            return result != JexlEngine.TRY_FAILED ? result : arithmetic.not(val);
        } catch (ArithmeticException xrt) {
            throw new JexlException(node, "! error", xrt);
        }
    }

    @Override
    protected Object visit(ASTCastNode node, Object data) {
        // Type
        ASTClassLiteral type = (ASTClassLiteral) node.jjtGetChild(0);
        Class c = type.getLiteral();
        // Value
        Object val = node.jjtGetChild(1).jjtAccept(this, data);
        try {
            return arithmetic.cast(c, val);
        } catch (ArithmeticException xrt) {
            throw new JexlException(node, "cast error", xrt);
        }
    }

    @Override
    protected Object visit(ASTEnumerationReference node, Object data) {
        cancelCheck(node);
        final int numChildren = node.jjtGetNumChildren();
        // pass first piece of data in and loop through children
        Object object = data;
        JexlNode objectNode = null;
        for (int c = 0; c < numChildren; c++) {
            objectNode = node.jjtGetChild(c);
            // attempt to evaluate the property within the object)
            object = objectNode.jjtAccept(this, object);
            cancelCheck(node);
        }
        return object;
    }

    @Override
    protected Object visit(ASTEnumerationNode node, Object data) {
        final int numChildren = node.jjtGetNumChildren();
        if (numChildren == 1) {
            JexlNode valNode = node.jjtGetChild(0);
            Object iterableValue = valNode.jjtAccept(this, data);

            if (iterableValue != null) {
                Object forEach = operators.tryOverload(node, JexlOperator.FOR_EACH_INDEXED, iterableValue);
                Iterator<?> itemsIterator = forEach instanceof Iterator
                                      ? (Iterator<?>) forEach
                                      : uberspect.getIndexedIterator(iterableValue);
                return itemsIterator;
            } else {
                return null;
            }
        } else {
            Object initialValue = node.jjtGetChild(0).jjtAccept(this, data);

            ASTJexlLambda generator = (ASTJexlLambda) node.jjtGetChild(1);
            return new GeneratorIterator(initialValue, generator);
        }
    }

    public class GeneratorIterator implements Iterator<Object> {

        protected final ASTJexlLambda node;
        protected final Closure generator;

        protected int i;

        protected Object value;

        protected GeneratorIterator(Object initialValue, ASTJexlLambda node) {
            this.node = node;
            generator = new Closure(Interpreter.this, node);

            i = 0;
            value = initialValue;
        }

        protected void nextValue() {

            i += 1;

            int argCount = node.getArgCount();

            Object[] argv = null;

            if (argCount == 0) {
                argv = EMPTY_PARAMS;
            } else if (argCount == 1) {
                argv = new Object[] {value};
            } else if (argCount == 2) {
                argv = new Object[] {i, value};
            }

            value = generator.execute(null, argv);
        }

        @Override
        public boolean hasNext() {
            return value != null;
        }

        @Override
        public Object next() {
            cancelCheck(node);

            if (value == null)
                throw new NoSuchElementException();

            Object result = value;

            nextValue();

            return result;
        }

        @Override
        public void remove() throws UnsupportedOperationException {
            throw new UnsupportedOperationException();
        }

    }


    @Override
    protected Object visit(ASTExpressionStatement node, Object data) {
        cancelCheck(node);
        Object result = node.jjtGetChild(0).jjtAccept(this, data);
        return result;
    }

    @Override
    protected Object visit(ASTIfStatement node, Object data) {
        final int numChildren = node.jjtGetNumChildren();
        try {
            Object condition = node.jjtGetChild(0).jjtAccept(this, null);
            if (arithmetic.toBoolean(condition)) {
                // first objectNode is true statement
                return node.jjtGetChild(1).jjtAccept(this, null);
            }
            if (numChildren > 2) {
                // if there is an else, execute it.
                return node.jjtGetChild(2).jjtAccept(this, null);
            }
            return null;
        } catch (JexlException.Break stmtBreak) {
            String target = stmtBreak.getLabel();
            if (target == null || !target.equals(node.getLabel())) {
                throw stmtBreak;
            }
            // break
            return null;
        } catch (ArithmeticException xrt) {
            throw new JexlException(node.jjtGetChild(0), "if error", xrt);
        }
    }

    @Override
    protected Object visit(ASTBlock node, Object data) {
        int numChildren = node.jjtGetNumChildren();
        Object result = null;
        for (int i = 0; i < numChildren; i++) {
            try {
                cancelCheck(node);
                result = node.jjtGetChild(i).jjtAccept(this, data);
            } catch (JexlException.Break stmtBreak) {
                String target = stmtBreak.getLabel();
                if (target != null && target.equals(node.getLabel())) {
                    break;
                } else {
                    throw stmtBreak;
                }
            }
        }
        return result;
    }

    @Override
    protected Object visit(ASTReturnStatement node, Object data) {
        Object val = node.jjtGetChild(0).jjtAccept(this, data);
        cancelCheck(node);
        throw new JexlException.Return(node, null, val);
    }

    @Override
    protected Object visit(ASTContinue node, Object data) {
        throw new JexlException.Continue(node, node.getLabel());
    }

    @Override
    protected Object visit(ASTRemove node, Object data) {
        throw new JexlException.Remove(node, node.getLabel());
    }

    @Override
    protected Object visit(ASTBreak node, Object data) {
        throw new JexlException.Break(node, node.getLabel());
    }

    @Override
    protected Object visit(ASTForStatement node, Object data) {
        // Initialize for-loop
        Object result = node.jjtGetChild(0).jjtAccept(this, data);
        boolean when = false;
        while (when = (Boolean) node.jjtGetChild(1).jjtAccept(this, data)) {
            try {
                // Execute loop body
                if (node.jjtGetNumChildren() > 3)
                    result = node.jjtGetChild(3).jjtAccept(this, data);
            } catch (JexlException.Break stmtBreak) {
                String target = stmtBreak.getLabel();
                if (target == null || target.equals(node.getLabel())) {
                    break;
                } else {
                    throw stmtBreak;
                }
            } catch (JexlException.Continue stmtContinue) {
                String target = stmtContinue.getLabel();
                if (target != null && !target.equals(node.getLabel())) {
                    throw stmtContinue;
                }
                // continue;
            }
            // for-increment node
            result = node.jjtGetChild(2).jjtAccept(this, data);
        }
        return result;
    }

    @Override
    protected Object visit(ASTForInitializationNode node, Object data) {
        Object result = null;
        if (node.jjtGetNumChildren() > 0)
            result = node.jjtGetChild(0).jjtAccept(this, data);
        return result;
    }

    @Override
    protected Object visit(ASTForTerminationNode node, Object data) {
        Boolean result = Boolean.TRUE;
        if (node.jjtGetNumChildren() > 0)
            result = arithmetic.toBoolean(node.jjtGetChild(0).jjtAccept(this, data));
        return result;
    }

    @Override
    protected Object visit(ASTForIncrementNode node, Object data) {
        Object result = null;
        if (node.jjtGetNumChildren() > 0)
            result = node.jjtGetChild(0).jjtAccept(this, data);
        return result;
    }

    @Override
    protected Object visit(ASTForeachStatement node, Object data) {
        Object result = null;
        /* first objectNode is the loop variable */
        ASTForeachVar loopReference = (ASTForeachVar) node.jjtGetChild(0);

        ASTIdentifier loopVariable = (ASTIdentifier) loopReference.jjtGetChild(0);

        /* second objectNode is the variable to iterate */
        Object iterableValue = node.jjtGetChild(1).jjtAccept(this, data);

        // make sure there is a value to iterate on
        if (iterableValue != null) {
            if (loopReference.jjtGetNumChildren() > 1) {

                ASTIdentifier loopValueVariable = (ASTIdentifier) loopReference.jjtGetChild(1);

                // get an iterator for the collection/array etc via the introspector.
                Object forEach = operators.tryOverload(node, JexlOperator.FOR_EACH_INDEXED, iterableValue);
                Iterator<?> itemsIterator = forEach instanceof Iterator
                                        ? (Iterator<?>) forEach
                                        : uberspect.getIndexedIterator(iterableValue);

                int i = -1;
                if (itemsIterator != null) {
                    try {
                        /* third objectNode is the statement to execute */
                        JexlNode statement = node.jjtGetNumChildren() >= 3 ? node.jjtGetChild(2) : null;

                        while (itemsIterator.hasNext()) {
                            cancelCheck(node);
                            i += 1;
                            // set loopVariable to value of iterator
                            Object value = itemsIterator.next();
                            if (value instanceof Map.Entry<?,?>) {
                                Map.Entry<?,?> entry = (Map.Entry<?,?>) value;
                                executeAssign(node, loopVariable, entry.getKey(), null, data);
                                executeAssign(node, loopValueVariable, entry.getValue(), null, data);
                            } else {
                                executeAssign(node, loopVariable, i, null, data);
                                executeAssign(node, loopValueVariable, value, null, data);
                            }
                            if (statement != null) {
                                try {
                                    // execute statement
                                    result = statement.jjtAccept(this, data);
                                } catch (JexlException.Break stmtBreak) {
                                    String target = stmtBreak.getLabel();
                                    if (target == null || target.equals(node.getLabel())) {
                                        break;
                                    } else {
                                        throw stmtBreak;
                                    }
                                } catch (JexlException.Continue stmtContinue) {
                                    String target = stmtContinue.getLabel();
                                    if (target != null && !target.equals(node.getLabel())) {
                                        throw stmtContinue;
                                    }
                                    // continue
                                } catch (JexlException.Remove stmtRemove) {
                                    String target = stmtRemove.getLabel();
                                    if (target != null && !target.equals(node.getLabel())) {
                                        throw stmtRemove;
                                    }
                                    itemsIterator.remove();
                                    i -= 1;
                                    // and continue
                                }
                            }
                        }
                    } finally {
                        // closeable iterator handling
                        closeIfSupported(itemsIterator);
                    }
                }

            } else {
                // get an iterator for the collection/array etc via the introspector.
                Object forEach = operators.tryOverload(node, JexlOperator.FOR_EACH, iterableValue);
                Iterator<?> itemsIterator = forEach instanceof Iterator
                                        ? (Iterator<?>) forEach
                                        : uberspect.getIterator(iterableValue);
                if (itemsIterator != null) {
                    try {

                        /* third objectNode is the statement to execute */
                        JexlNode statement = node.jjtGetNumChildren() >= 3 ? node.jjtGetChild(2) : null;

                        while (itemsIterator.hasNext()) {
                            cancelCheck(node);
                            // set loopVariable to value of iterator
                            Object value = itemsIterator.next();
                            executeAssign(node, loopVariable, value, null, data);

                            if (statement != null) {
                                try {
                                    // execute statement
                                    result = statement.jjtAccept(this, data);
                                } catch (JexlException.Break stmtBreak) {
                                    String target = stmtBreak.getLabel();
                                    if (target == null || target.equals(node.getLabel())) {
                                        break;
                                    } else {
                                        throw stmtBreak;
                                    }
                                } catch (JexlException.Continue stmtContinue) {
                                    String target = stmtContinue.getLabel();
                                    if (target != null && !target.equals(node.getLabel())) {
                                        throw stmtContinue;
                                    }
                                    // continue
                                } catch (JexlException.Remove stmtRemove) {
                                    String target = stmtRemove.getLabel();
                                    if (target != null && !target.equals(node.getLabel())) {
                                        throw stmtRemove;
                                    }
                                    itemsIterator.remove();
                                    // and continue
                                }
                            }
                        }
                    } finally {
                        // closeable iterator handling
                        closeIfSupported(itemsIterator);
                    }
                }
            }
        }
        return result;
    }

    @Override
    protected Object visit(ASTForeachVar node, Object data) {
        return null;
    }

    @Override
    protected Object visit(ASTTryStatement node, Object data) {
        Object result = null;
        int num = node.jjtGetNumChildren();
        try {
            // execute try block
            result = node.jjtGetChild(0).jjtAccept(this, data);
        } catch (JexlException.Break stmtBreak) {
            String target = stmtBreak.getLabel();
            if (target == null || !target.equals(node.getLabel())) {
                throw stmtBreak;
            }
            // break
        } catch (JexlException.Continue e) {
            throw e;
        } catch (JexlException.Remove e) {
            throw e;
        } catch (JexlException.Return e) {
            throw e;
        } catch(JexlException.Cancel e) {
            throw e;
        } catch (Throwable t) {
            // if there is no catch block just rethrow
            if (num < 3)
                throw t;
            // Set catch variable
            node.jjtGetChild(1).jjtAccept(this, t);
            // execute catch block
            node.jjtGetChild(2).jjtAccept(this, data);
        } finally {
            // execute finally block if any
            if (num == 2) {
                node.jjtGetChild(1).jjtAccept(this, data);
            } else if (num == 4) {
                node.jjtGetChild(3).jjtAccept(this, data);
            }
        }
        return result;
    }

    @Override
    protected Object visit(ASTTryWithResourceStatement node, Object data) {
        Object result = null;
        int num = node.jjtGetNumChildren();
        try {
            ASTTryResource resReference = (ASTTryResource) node.jjtGetChild(0);
            // Last child is expression that returns the resource
            Object r = resReference.jjtGetChild(resReference.jjtGetNumChildren() - 1).jjtAccept(this, data);
            // get a resource manager for the resource via the introspector
            Object rman = operators.tryOverload(node, JexlOperator.TRY_WITH, r);
            if (JexlEngine.TRY_FAILED != rman)
                r = rman;
            if (resReference.jjtGetNumChildren() == 2) {
               // Set variable
               resReference.jjtGetChild(0).jjtAccept(this, r);
            }
            try (ResourceManager rm = new ResourceManager(r)) {
                // execute try block
                result = node.jjtGetChild(1).jjtAccept(this, data);
            }
        } catch (JexlException.Break stmtBreak) {
            String target = stmtBreak.getLabel();
            if (target == null || !target.equals(node.getLabel())) {
                throw stmtBreak;
            }
            // break
        } catch (JexlException.Continue e) {
            throw e;
        } catch (JexlException.Remove e) {
            throw e;
        } catch (JexlException.Return e) {
            throw e;
        } catch(JexlException.Cancel e) {
            throw e;
        } catch (Throwable t) {
            // if there is no catch block just rethrow
            if (num < 4)
                InterpreterBase.<RuntimeException>doThrow(t);
            // set catch variable
            node.jjtGetChild(2).jjtAccept(this, t);
            // execute catch block
            node.jjtGetChild(3).jjtAccept(this, data);
        } finally {
            // execute finally block if any
            if (num == 3) {
                node.jjtGetChild(2).jjtAccept(this, data);
            } else if (num == 5) {
                node.jjtGetChild(4).jjtAccept(this, data);
            }
        }
        return result;
    }

    @Override
    protected Object visit(ASTTryVar node, Object data) {
        ASTIdentifier variable = (ASTIdentifier) node.jjtGetChild(0);
        executeAssign(node, variable, data, null, null);
        return null;
    }

    @Override
    protected Object visit(ASTTryResource node, Object data) {
        return null;
    }

    @Override
    protected Object visit(ASTThrowStatement node, Object data) {
        cancelCheck(node);
        Object val = node.jjtGetChild(0).jjtAccept(this, data);
        if (val instanceof Throwable)
            InterpreterBase.<RuntimeException>doThrow((Throwable) val);
        String message = arithmetic.toString(val);
        if (message != null) {
            throw new RuntimeException(message);
        } else {
            throw new RuntimeException();
        }
    }

    @Override
    protected Object visit(ASTAssertStatement node, Object data) {
        if (isAssertions()) {
            cancelCheck(node);
            boolean test = arithmetic.toBoolean(node.jjtGetChild(0).jjtAccept(this, data));
            if (!test) {
                if (node.jjtGetNumChildren() > 1) {
                    Object val = node.jjtGetChild(1).jjtAccept(this, data);
                    throw new AssertionError(val);
                } else {
                    throw new AssertionError();
                }
            }
        }
        return null;
    }

    @Override
    protected Object visit(ASTWhileStatement node, Object data) {
        Object result = null;
        /* first objectNode is the expression */
        Node expressionNode = node.jjtGetChild(0);
        while (arithmetic.toBoolean(expressionNode.jjtAccept(this, data))) {
            cancelCheck(node);
            if (node.jjtGetNumChildren() > 1) {
                try {
                    // execute statement
                    result = node.jjtGetChild(1).jjtAccept(this, data);
                } catch (JexlException.Break stmtBreak) {
                    String target = stmtBreak.getLabel();
                    if (target == null || target.equals(node.getLabel())) {
                        break;
                    } else {
                        throw stmtBreak;
                    }
                } catch (JexlException.Continue stmtContinue) {
                    String target = stmtContinue.getLabel();
                    if (target != null && !target.equals(node.getLabel())) {
                        throw stmtContinue;
                    }
                    // continue
                }
            }
        }
        return result;
    }

    @Override
    protected Object visit(ASTDoWhileStatement node, Object data) {
        Object result = null;
        /* last objectNode is the expression */
        Node expressionNode = node.jjtGetChild(1);
        do {
            cancelCheck(node);

            try {
                // execute statement
                result = node.jjtGetChild(0).jjtAccept(this, data);
            } catch (JexlException.Break stmtBreak) {
                String target = stmtBreak.getLabel();
                if (target == null || target.equals(node.getLabel())) {
                    break;
                } else {
                    throw stmtBreak;
                }
            } catch (JexlException.Continue stmtContinue) {
                String target = stmtContinue.getLabel();
                if (target != null && !target.equals(node.getLabel())) {
                    throw stmtContinue;
                }
                // continue
            }
        } while (arithmetic.toBoolean(expressionNode.jjtAccept(this, data)));

        return result;
    }

    @Override
    protected Object visit(ASTSynchronizedStatement node, Object data) {
        Object result = null;
        /* first objectNode is the synchronization expression */
        Node expressionNode = node.jjtGetChild(0);
        try {
            synchronized (expressionNode.jjtAccept(this, data)) {
                cancelCheck(node);
                if (node.jjtGetNumChildren() > 1) {
                    // execute statement
                    result = node.jjtGetChild(1).jjtAccept(this, data);
                }
            }
        } catch (JexlException.Break stmtBreak) {
            String target = stmtBreak.getLabel();
            if (target == null || !target.equals(node.getLabel())) {
                throw stmtBreak;
            }
            // break
        }
        return result;
    }

    @Override
    protected Object visit(ASTSwitchStatement node, Object data) {
        Object result = null;
        /* first objectNode is the switch expression */
        Object left = node.jjtGetChild(0).jjtAccept(this, data);
        try {
            int childCount = node.jjtGetNumChildren();
            boolean matched = false;
            // check all cases first
            for (int i = 0; i < childCount; i++) {
                JexlNode child = node.jjtGetChild(i);
                if (!matched && child instanceof ASTSwitchStatementCase) {
                    Object right = child.jjtGetChild(0).jjtAccept(this, data);
                    try {
                        Object caseMatched = operators.tryOverload(child, JexlOperator.EQ, left, right);
                        if (caseMatched == JexlEngine.TRY_FAILED)
                            caseMatched = arithmetic.equals(left, right) ? Boolean.TRUE : Boolean.FALSE;
                        matched = arithmetic.toBoolean(caseMatched);
                    } catch (ArithmeticException xrt) {
                        throw new JexlException(node, "== error", xrt);
                    }
                }
                if (matched)
                    result = child.jjtAccept(this, data);
            }
            // otherwise jump to default case
            if (!matched) {
                for (int i = 0; i < childCount; i++) {
                    JexlNode child = node.jjtGetChild(i);
                    if (child instanceof ASTSwitchStatementDefault)
                        matched = true;
                    if (matched)
                        result = child.jjtAccept(this, data);
                }
            }
        } catch (JexlException.Break stmtBreak) {
            String target = stmtBreak.getLabel();
            if (target != null && !target.equals(node.getLabel())) {
                throw stmtBreak;
            }
            // break
        }
        return result;
    }

    @Override
    protected Object visit(ASTSwitchStatementCase node, Object data) {
        Object result = null;
        int childCount = node.jjtGetNumChildren();
        for (int i = 1; i < childCount; i++) {
            cancelCheck(node);
            result = node.jjtGetChild(i).jjtAccept(this, data);
        }
        return result;
    }

    @Override
    protected Object visit(ASTSwitchStatementDefault node, Object data) {
        Object result = null;
        int childCount = node.jjtGetNumChildren();
        for (int i = 0; i < childCount; i++) {
            cancelCheck(node);
            result = node.jjtGetChild(i).jjtAccept(this, data);
        }
        return result;
    }

    @Override
    protected Object visit(ASTAndNode node, Object data) {
        /**
         * The pattern for exception mgmt is to let the child*.jjtAccept out of the try/catch loop so that if one fails,
         * the ex will traverse up to the interpreter. In cases where this is not convenient/possible, JexlException
         * must be caught explicitly and rethrown.
         */
        Object left = node.jjtGetChild(0).jjtAccept(this, data);
        try {
            boolean leftValue = arithmetic.toBoolean(left);
            if (!leftValue) {
                return Boolean.FALSE;
            }
        } catch (ArithmeticException xrt) {
            throw new JexlException(node.jjtGetChild(0), "boolean coercion error", xrt);
        }
        Object right = node.jjtGetChild(1).jjtAccept(this, data);
        try {
            boolean rightValue = arithmetic.toBoolean(right);
            if (!rightValue) {
                return Boolean.FALSE;
            }
        } catch (ArithmeticException xrt) {
            throw new JexlException(node.jjtGetChild(1), "boolean coercion error", xrt);
        }
        return Boolean.TRUE;
    }

    @Override
    protected Object visit(ASTOrNode node, Object data) {
        Object left = node.jjtGetChild(0).jjtAccept(this, data);
        try {
            boolean leftValue = arithmetic.toBoolean(left);
            if (leftValue) {
                return Boolean.TRUE;
            }
        } catch (ArithmeticException xrt) {
            throw new JexlException(node.jjtGetChild(0), "boolean coercion error", xrt);
        }
        Object right = node.jjtGetChild(1).jjtAccept(this, data);
        try {
            boolean rightValue = arithmetic.toBoolean(right);
            if (rightValue) {
                return Boolean.TRUE;
            }
        } catch (ArithmeticException xrt) {
            throw new JexlException(node.jjtGetChild(1), "boolean coercion error", xrt);
        }
        return Boolean.FALSE;
    }

    @Override
    protected Object visit(ASTNullLiteral node, Object data) {
        return null;
    }

    @Override
    protected Object visit(ASTThisNode node, Object data) {
        return context;
    }

    @Override
    protected Object visit(ASTTrueNode node, Object data) {
        return Boolean.TRUE;
    }

    @Override
    protected Object visit(ASTFalseNode node, Object data) {
        return Boolean.FALSE;
    }

    @Override
    protected Object visit(ASTNumberLiteral node, Object data) {
        if (data != null && node.isInteger()) {
            return getAttribute(data, node.getLiteral(), node);
        }
        return node.getLiteral();
    }

    @Override
    protected Object visit(ASTStringLiteral node, Object data) {
        if (data != null) {
            return getAttribute(data, node.getLiteral(), node);
        }
        return node.getLiteral();
    }

    @Override
    protected Object visit(ASTRegexLiteral node, Object data) {
        return node.getLiteral();
    }

    @Override
    protected Object visit(ASTClassLiteral node, Object data) {
        return node.getLiteral();
    }

    @Override
    protected Object visit(ASTArrayLiteral node, Object data) {
        int childCount = node.jjtGetNumChildren();
        JexlArithmetic.ArrayBuilder ab = arithmetic.arrayBuilder(childCount);
        boolean extended = node.isExtended();
        boolean immutable = node.isImmutable();
        final boolean cacheable = cache && immutable && node.isConstant();
        Object cached = cacheable ? node.jjtGetValue() : null;
        if (cached != null)
            return cached;

        for (int i = 0; i < childCount; i++) {
            cancelCheck(node);
            JexlNode child = node.jjtGetChild(i);
            if (child instanceof ASTEnumerationNode || child instanceof ASTEnumerationReference) {
                Iterator<?> it = (Iterator<?>) child.jjtAccept(this, data);
                if (it != null) {
                    try {
                        while (it.hasNext()) {
                            Object entry = it.next();
                            ab.add(entry);
                        }
                    } finally {
                        closeIfSupported(it);
                    }
                }
            } else {
                Object entry = child.jjtAccept(this, data);
                ab.add(entry);
            }
        }
        if (immutable) {
            Object result = ab.create(true);
            if (result instanceof List<?>)
                result = Collections.unmodifiableList((List<?>) result);
            if (cacheable)
                node.jjtSetValue(result);
            return result;
        } else {
            return ab.create(extended);
        }
    }

    @Override
    protected Object visit(ASTSetLiteral node, Object data) {
        boolean immutable = node.isImmutable();
        final boolean cacheable = cache && immutable && node.isConstant();
        Object cached = cacheable ? node.jjtGetValue() : null;
        if (cached != null)
            return cached;
        int childCount = node.jjtGetNumChildren();
        JexlArithmetic.SetBuilder mb = arithmetic.setBuilder(childCount);
        for (int i = 0; i < childCount; i++) {
            cancelCheck(node);
            JexlNode child = node.jjtGetChild(i);
            if (child instanceof ASTEnumerationNode || child instanceof ASTEnumerationReference) {
                Iterator<?> it = (Iterator<?>) child.jjtAccept(this, data);
                if (it != null) {
                    try {
                        while (it.hasNext()) {
                            Object entry = it.next();
                            mb.add(entry);
                        }
                    } finally {
                        closeIfSupported(it);
                    }
                }
            } else {
                Object entry = child.jjtAccept(this, data);
                mb.add(entry);
            }
        }
        if (immutable) {
            Object result = mb.create();
            if (result instanceof Set<?>)
                result = Collections.unmodifiableSet((Set<?>) result);
            if (cacheable)
                node.jjtSetValue(result);
            return result;
        } else {
            return mb.create();
        }
    }

    @Override
    protected Object visit(ASTMapLiteral node, Object data) {
        boolean immutable = node.isImmutable();
        final boolean cacheable = cache && immutable && node.isConstant();
        Object cached = cacheable ? node.jjtGetValue() : null;
        if (cached != null)
            return cached;
        int childCount = node.jjtGetNumChildren();
        JexlArithmetic.MapBuilder mb = arithmetic.mapBuilder(childCount);
        for (int i = 0; i < childCount; i++) {
            cancelCheck(node);
            JexlNode child = node.jjtGetChild(i);
            if (child instanceof ASTMapEntry) {
                Object[] entry = (Object[]) (child).jjtAccept(this, data);
                mb.put(entry[0], entry[1]);
            } else {
                Iterator<Object> it = (Iterator<Object>) (child).jjtAccept(this, data);
                int j = 0;
                if (it != null) {
                    try {
                        while (it.hasNext()) {
                            Object value = it.next();
                            if (value instanceof Map.Entry<?,?>) {
                                Map.Entry<?,?> entry = (Map.Entry<?,?>) value;
                                mb.put(entry.getKey(), entry.getValue());
                            } else {
                                mb.put(i, value);
                            }
                            i++;
                        }
                    } finally {
                        closeIfSupported(it);
                    }
                }
            }
        }
        if (immutable) {
            Object result = mb.create();
            if (result instanceof Map<?,?>)
                result = Collections.unmodifiableMap((Map<?,?>) result);
            if (cacheable)
                node.jjtSetValue(result);
            return result;
        } else {
            return mb.create();
        }
    }

    @Override
    protected Object visit(ASTMapEntry node, Object data) {
        Object key = node.jjtGetChild(0).jjtAccept(this, data);
        Object value = node.jjtGetChild(1).jjtAccept(this, data);
        return new Object[]{key, value};
    }

    @Override
    protected Object visit(ASTMapEntryLiteral node, Object data) {
        Object key = node.jjtGetChild(0).jjtAccept(this, data);
        Object value = node.jjtGetChild(1).jjtAccept(this, data);

        return arithmetic.createMapEntry(key, value);
    }

    @Override
    protected Object visit(ASTMapEnumerationNode node, Object data) {
        JexlNode valNode = node.jjtGetChild(0);
        Object iterableValue = valNode.jjtAccept(this, data);

        if (iterableValue != null) {
            Object forEach = operators.tryOverload(node, JexlOperator.FOR_EACH_INDEXED, iterableValue);
            Iterator<?> itemsIterator = forEach instanceof Iterator
                                   ? (Iterator<?>) forEach
                                   : uberspect.getIndexedIterator(iterableValue);
            return itemsIterator;
        } else {
            return null;
        }
    }

    @Override
    protected Object visit(ASTInlinePropertyAssignment node, Object data) {

        int childCount = node.jjtGetNumChildren();

        for (int i = 0; i < childCount; i++) {
            cancelCheck(node);

            JexlNode p = node.jjtGetChild(i);

            if (p instanceof ASTInlinePropertyEntry) {

               Object[] entry = (Object[]) p.jjtAccept(this, null);

               String name = String.valueOf(entry[0]);
               Object value = entry[1];

               setAttribute(data, name, value, p, JexlOperator.PROPERTY_SET);

            } else if (p instanceof ASTInlinePropertyArrayEntry) {

               Object[] entry = (Object[]) p.jjtAccept(this, null);

               Object key = entry[0];
               Object value = entry[1];

               setAttribute(data, key, value, p, JexlOperator.ARRAY_SET);

            } else {

               // ASTReference
               p.jjtAccept(this, data);
            }
        }
        return data;
    }

    @Override
    protected Object visit(ASTInlinePropertyArrayEntry node, Object data) {

        Object key = node.jjtGetChild(0).jjtAccept(this, data);
        Object value = node.jjtGetChild(1).jjtAccept(this, data);

        return new Object[] {key, value};
    }

    @Override
    protected Object visit(ASTInlinePropertyEntry node, Object data) {
        JexlNode name = node.jjtGetChild(0);

        Object key = name instanceof ASTIdentifier ? ((ASTIdentifier) name).getName() : name.jjtAccept(this, data);
        Object value = node.jjtGetChild(1).jjtAccept(this, data);

        return new Object[] {key, value};
    }

    @Override
    protected Object visit(ASTTernaryNode node, Object data) {
        Object condition = node.jjtGetChild(0).jjtAccept(this, data);
        if (condition != null && arithmetic.toBoolean(condition))
            return node.jjtGetChild(1).jjtAccept(this, data);
        if (node.jjtGetNumChildren() == 3) {
            return node.jjtGetChild(2).jjtAccept(this, data);
        }
        return null;
    }

    @Override
    protected Object visit(ASTElvisNode node, Object data) {
        Object condition = node.jjtGetChild(0).jjtAccept(this, data);
        if (condition != null && arithmetic.toBoolean(condition)) {
            return condition;
        } else {
            return node.jjtGetChild(1).jjtAccept(this, data);
        }
    }

    @Override
    protected Object visit(ASTNullpNode node, Object data) {
        Object lhs = node.jjtGetChild(0).jjtAccept(this, data);
        return lhs != null? lhs : node.jjtGetChild(1).jjtAccept(this, data);
    }

    @Override
    protected Object visit(ASTSizeFunction node, Object data) {
        try {
            Object val = node.jjtGetChild(0).jjtAccept(this, data);
            return operators.size(node, val);
        } catch(JexlException xany) {
            return 0;
        }
    }

    @Override
    protected Object visit(ASTSizeMethod node, Object data) {
        Object val = node.jjtGetChild(0).jjtAccept(this, data);
        return operators.size(node, val);
    }

    @Override
    protected Object visit(ASTEmptyFunction node, Object data) {
        try {
            Object value = node.jjtGetChild(0).jjtAccept(this, data);
            return operators.empty(node, value);
        } catch(JexlException xany) {
            return true;
        }
    }

    @Override
    protected Object visit(ASTEmptyMethod node, Object data) {
        Object val = node.jjtGetChild(0).jjtAccept(this, data);
        return operators.empty(node, val);
    }

    @Override
    protected Object visit(ASTJexlScript node, Object data) {
        if (node instanceof ASTJexlLambda && !((ASTJexlLambda) node).isTopLevel()) {
            return Closure.create(this, (ASTJexlLambda) node);
        } else {
            final int numChildren = node.jjtGetNumChildren();
            Object result = null;
            for (int i = 0; i < numChildren; i++) {
                JexlNode child = node.jjtGetChild(i);
                result = child.jjtAccept(this, data);
                cancelCheck(child);
            }
            return result;
        }
    }

    @Override
    protected Object visit(ASTVar node, Object data) {
        return visit((ASTIdentifier) node, data);
    }

    @Override
    protected Object visit(ASTExtVar node, Object data) {
        return visit((ASTIdentifier) node, data);
    }

    @Override
    protected Object visit(ASTReferenceExpression node, Object data) {
        return node.jjtGetChild(0).jjtAccept(this, data);
    }

    @Override
    protected Object visit(ASTIdentifier node, Object data) {
        cancelCheck(node);
        String name = node.getName();
        if (data == null) {
            int symbol = node.getSymbol();
            if (symbol >= 0) {
                return frame.get(symbol);
            }
            Object value = context.get(name);

            if (value == null && node.jjtGetParent() instanceof ASTExpressionStatement) {

               JexlMethod vm = uberspect.getMethod(arithmetic, name, EMPTY_PARAMS);

               if (vm != null) {

                   try {
                      Object eval = vm.invoke(arithmetic, EMPTY_PARAMS);

                      if (cache && vm.isCacheable()) {
                          Funcall funcall = new ArithmeticFuncall(vm, false);
                          node.jjtSetValue(funcall);
                      }

                      return eval;

                   } catch (JexlException xthru) {
                       throw xthru;
                   } catch (Exception xany) {
                       throw invocationException(node, name, xany);
                   }
               }
            }

            if (value == null
                    && !(node.jjtGetParent() instanceof ASTReference)
                    && !context.has(name)
                    && !node.isTernaryProtected()) {
                return unsolvableVariable(node, name, true);
            }
            return value;
        } else {
            return getAttribute(data, name, node);
        }
    }

    @Override
    protected Object visit(ASTArrayAccess node, Object data) {
        // first objectNode is the identifier
        Object object = data;
        // can have multiple nodes - either an expression, integer literal or reference
        int numChildren = node.jjtGetNumChildren();
        for (int i = 0; i < numChildren; i++) {
            JexlNode nindex = node.jjtGetChild(i);
            if (object == null) {
                return unsolvableProperty(nindex, stringifyProperty(nindex), false, null);
            }
            Object index = nindex.jjtAccept(this, null);
            cancelCheck(node);
            object = getAttribute(object, index, nindex);
        }
        return object;
    }

    /**
     * Checks whether a reference child node holds a local variable reference.
     * @param node  the reference node
     * @param which the child we are checking
     * @return true if child is local variable, false otherwise
     */
    protected boolean isLocalVariable(ASTReference node, int which) {
        return (node.jjtGetNumChildren() > which
                && node.jjtGetChild(which) instanceof ASTIdentifier
                && ((ASTIdentifier) node.jjtGetChild(which)).getSymbol() >= 0);
    }

    /**
     * Checks whether a reference child node holds a function call.
     * @param node  the reference node
     * @return true if child is function call, false otherwise
     */
    protected boolean isFunctionCall(ASTReference node) {
        return (node.jjtGetNumChildren() > 0
                && node.jjtGetChild(0) instanceof ASTFunctionNode);
    }

    /**
     * Evaluates an access identifier based on the 2 main implementations;
     * static (name or numbered identifier) or dynamic (jxlt).
     * @param node the identifier access node
     * @return the evaluated identifier
     */
    private Object evalIdentifier(ASTIdentifierAccess node) {
        if (node instanceof ASTIdentifierAccessJxlt) {
            final ASTIdentifierAccessJxlt accessJxlt = (ASTIdentifierAccessJxlt) node;
            final String src = node.getName();
            Throwable cause = null;
            TemplateEngine.TemplateExpression expr = (TemplateEngine.TemplateExpression) accessJxlt.getExpression();
            try {
                if (expr == null) {
                    TemplateEngine jxlt = jexl.jxlt();
                    expr = jxlt.parseExpression(node.jexlInfo(), src, frame != null ? frame.getScope() : null);
                    accessJxlt.setExpression(expr);
                }
                if (expr != null) {
                    Object name = expr.evaluate(frame, context);
                    if (name != null) {
                        Integer id = ASTIdentifierAccess.parseIdentifier(name.toString());
                        return id != null ? id : name;
                    }
                }
            } catch (JxltEngine.Exception xjxlt) {
                cause = xjxlt;
            }
            return node.isSafe() ? null : unsolvableProperty(node, src, true, cause);
        } else {
            return node.getIdentifier();
        }
    }

    @Override
    protected Object visit(ASTIdentifierAccess node, Object data) {
        if (data == null) {
            return null;
        }
        Object id = evalIdentifier(node);
        return getAttribute(data, id, node);
    }

    @Override
    protected Object visit(ASTReference node, Object data) {
        cancelCheck(node);
        final int numChildren = node.jjtGetNumChildren();
        final JexlNode parent = node.jjtGetParent();
        // pass first piece of data in and loop through children
        Object object = data;
        JexlNode objectNode = null;
        JexlNode ptyNode = null;
        StringBuilder ant = null;
        boolean antish = !(parent instanceof ASTReference);
        int v = 1;
        main:
        for (int c = 0; c < numChildren; c++) {
            objectNode = node.jjtGetChild(c);
            if (objectNode instanceof ASTMethodNode) {
                if (object == null) {
                    // we may be performing a method call on an antish var
                    if (ant != null) {
                        JexlNode child = objectNode.jjtGetChild(0);
                        if (child instanceof ASTIdentifierAccess) {
                            int alen = ant.length();
                            ant.append('.');
                            ant.append(((ASTIdentifierAccess) child).getName());
                            object = context.get(ant.toString());
                            if (object != null) {
                                object = visit((ASTMethodNode) objectNode, object, context);
                                continue;
                            } else {
                                // remove method name from antish
                                ant.delete(alen, ant.length());
                            }
                        }
                    }
                    break;
                } else {
                    antish = false;
                }
            } else if (objectNode instanceof ASTArrayAccess) {
                if (object == null) {
                    break;
                } else {
                    antish = false;
                }
            }
            // attempt to evaluate the property within the object (visit(ASTIdentifierAccess node))
            object = objectNode.jjtAccept(this, object);
            cancelCheck(node);
            if (object != null) {
                // disallow mixing antish variable & bean with same root; avoid ambiguity
                antish = false;
            } else if (antish) {
                // skip the first node case since it was trialed in jjtAccept above and returned null
                if (c > 0) {
                    // create first from first node
                    if (ant == null) {
                        // if we still have a null object, check for an antish variable
                        JexlNode first = node.jjtGetChild(0);
                        if (first instanceof ASTIdentifier) {
                            ASTIdentifier afirst = (ASTIdentifier) first;
                            ant = new StringBuilder(afirst.getName());
                        } else {
                            // not an identifier, not antish
                            ptyNode = objectNode;
                            break main;
                        }
                    }
                    // catch up
                    for (; v <= c; ++v) {
                        JexlNode child = node.jjtGetChild(v);
                        if (child instanceof ASTIdentifierAccess) {
                            ASTIdentifierAccess achild = (ASTIdentifierAccess) child;
                            if (achild.isSafe() || achild.isExpression()) {
                                break main;
                            }
                            ant.append('.');
                            ant.append(((ASTIdentifierAccess) objectNode).getName());
                        } else {
                            // not an identifier, not antish
                            ptyNode = objectNode;
                            break main;
                        }
                    }
                    object = context.get(ant.toString());
                }
            } else if (c != numChildren - 1) {
                // only the last one may be null
                ptyNode = objectNode;
                break; //
            }
        }
        if (object == null && !node.isTernaryProtected()) {
            if (ptyNode != null) {
                // am I the left-hand side of a safe op ?
                return ptyNode.isSafeLhs(jexl.safe)
                       ? null
                       : unsolvableProperty(node, stringifyProperty(ptyNode), ptyNode == objectNode, null);
            }
            if (antish) {
                String pstr = stringifyProperty(node);
                String aname = ant != null? ant.toString() : pstr;
                boolean undefined = !(context.has(aname) || isLocalVariable(node, 0) || isFunctionCall(node));
                // variable unknown in context and not a local
                return node.isSafeLhs(jexl.safe)
                        ? null
                        : unsolvableVariable(node, undefined? pstr : aname, undefined);
            }
        }
        return object;
    }

    @Override
    protected Object visit(ASTMultipleIdentifier node, Object data) {
        return null;
    }

    @Override
    protected Object visit(ASTMultipleAssignment node, Object data) {
        cancelCheck(node);
        // Vector of identifiers to assign values to
        JexlNode identifiers = node.jjtGetChild(0);
        // Assignable values
        Object assignableValue = node.jjtGetChild(1).jjtAccept(this, data);
        return executeMultipleAssign(node, identifiers, assignableValue, data);
    }

    @Override
    protected Object visit(ASTMultipleInitialization node, Object data) {
        cancelCheck(node);
        // Vector of identifiers to assign values to
        JexlNode identifiers = node.jjtGetChild(0);
        // Assignable values
        Object assignableValue = node.jjtGetChild(1).jjtAccept(this, data);
        return executeMultipleAssign(node, identifiers, assignableValue, data);
    }

    /**
     * Executes a multiple assignment.
     * @param node        the node
     * @param identifiers the reference to assign to
     * @param value       the value expression to assign
     * @param data        the data
     * @return the left hand side
     */
    protected Object executeMultipleAssign(JexlNode node, JexlNode identifiers, Object value, Object data) { // CSOFF: MethodLength
        Object result = null;
        final int num = identifiers.jjtGetNumChildren();
        // Use separate logic for maps and non-iterable objects for destructuring
        if (value instanceof Map<?,?>) {
            Map<?,?> assignableMap = (Map<?,?>) value;
            for (int i = 0; i < num; i++) {
                cancelCheck(node);
                JexlNode left = identifiers.jjtGetChild(i);
                ASTIdentifier var = (ASTIdentifier) left;
                Object right = assignableMap.get(var.getName());
                result = executeAssign(left, left, right, null, data);
            }
        } else if (value != null) {
            Object forEach = operators.tryOverload(node, JexlOperator.FOR_EACH, value);
            Iterator<?> itemsIterator = forEach instanceof Iterator
                                    ? (Iterator<?>) forEach
                                    : uberspect.getIterator(value);
            if (itemsIterator != null) {
                try {
                    int i = -1;
                    while (itemsIterator.hasNext()) {
                        cancelCheck(node);
                        i += 1;
                        // Stop if we are out of variables to assign to
                        if (i == num)
                            break;
                        // The value to assign
                        Object right = itemsIterator.next();
                        // The identifier to assign to
                        JexlNode left = identifiers.jjtGetChild(i);
                        result = executeAssign(left, left, right, null, data);
                    }
                    while (i + 1 < num) {
                        JexlNode left = identifiers.jjtGetChild(++i);
                        ASTIdentifier var = (ASTIdentifier) left;
                        result = executeAssign(left, left, null, null, data);
                    }
                } finally {
                    //  closeable iterator handling
                    closeIfSupported(itemsIterator);
                }
            } else {
                for (int i = 0; i < num; i++) {
                    cancelCheck(node);
                    JexlNode left = identifiers.jjtGetChild(i);
                    ASTIdentifier var = (ASTIdentifier) left;
                    Object right = getAttribute(value, var.getName(), node);
                    result = executeAssign(left, left, right, null, data);
                }
            }
        } else {
            for (int i = 0; i < num; i++) {
                cancelCheck(node);
                JexlNode left = identifiers.jjtGetChild(i);
                ASTIdentifier var = (ASTIdentifier) left;
                result = executeAssign(left, left, null, null, data);
            }
        }
        return result;
    }

    @Override
    protected Object visit(ASTInitialization node, Object data) {
        JexlNode left = node.jjtGetChild(0);
        Object right = node.jjtGetChild(1).jjtAccept(this, data);
        return executeAssign(node, left, right, null, data);
    }

    @Override
    protected Object visit(ASTAssignment node, Object data) {
        JexlNode left = node.jjtGetChild(0);
        Object right = node.jjtGetChild(1).jjtAccept(this, data);
        return executeAssign(node, left, right, null, data);
    }

    @Override
    protected Object visit(ASTSetAddNode node, Object data) {
        JexlNode left = node.jjtGetChild(0);
        Object right = node.jjtGetChild(1).jjtAccept(this, data);
        return executeAssign(node, left, right, JexlOperator.SELF_ADD, data);
    }

    @Override
    protected Object visit(ASTSetSubNode node, Object data) {
        JexlNode left = node.jjtGetChild(0);
        Object right = node.jjtGetChild(1).jjtAccept(this, data);
        return executeAssign(node, left, right, JexlOperator.SELF_SUBTRACT, data);
    }

    @Override
    protected Object visit(ASTSetMultNode node, Object data) {
        JexlNode left = node.jjtGetChild(0);
        Object right = node.jjtGetChild(1).jjtAccept(this, data);
        return executeAssign(node, left, right, JexlOperator.SELF_MULTIPLY, data);
    }

    @Override
    protected Object visit(ASTSetDivNode node, Object data) {
        JexlNode left = node.jjtGetChild(0);
        Object right = node.jjtGetChild(1).jjtAccept(this, data);
        return executeAssign(node, left, right, JexlOperator.SELF_DIVIDE, data);
    }

    @Override
    protected Object visit(ASTSetModNode node, Object data) {
        JexlNode left = node.jjtGetChild(0);
        Object right = node.jjtGetChild(1).jjtAccept(this, data);
        return executeAssign(node, left, right, JexlOperator.SELF_MOD, data);
    }

    @Override
    protected Object visit(ASTSetAndNode node, Object data) {
        JexlNode left = node.jjtGetChild(0);
        Object right = node.jjtGetChild(1).jjtAccept(this, data);
        return executeAssign(node, left, right, JexlOperator.SELF_AND, data);
    }

    @Override
    protected Object visit(ASTSetOrNode node, Object data) {
        JexlNode left = node.jjtGetChild(0);
        Object right = node.jjtGetChild(1).jjtAccept(this, data);
        return executeAssign(node, left, right, JexlOperator.SELF_OR, data);
    }

    @Override
    protected Object visit(ASTSetXorNode node, Object data) {
        JexlNode left = node.jjtGetChild(0);
        Object right = node.jjtGetChild(1).jjtAccept(this, data);
        return executeAssign(node, left, right, JexlOperator.SELF_XOR, data);
    }

    @Override
    protected Object visit(ASTSetShlNode node, Object data) {
        JexlNode left = node.jjtGetChild(0);
        Object right = node.jjtGetChild(1).jjtAccept(this, data);
        return executeAssign(node, left, right, JexlOperator.SELF_SHL, data);
    }

    @Override
    protected Object visit(ASTSetSarNode node, Object data) {
        JexlNode left = node.jjtGetChild(0);
        Object right = node.jjtGetChild(1).jjtAccept(this, data);
        return executeAssign(node, left, right, JexlOperator.SELF_SAR, data);
    }

    @Override
    protected Object visit(ASTSetShrNode node, Object data) {
        JexlNode left = node.jjtGetChild(0);
        Object right = node.jjtGetChild(1).jjtAccept(this, data);
        return executeAssign(node, left, right, JexlOperator.SELF_SHR, data);
    }

    @Override
    protected Object visit(ASTIncrementNode node, Object data) {
        JexlNode left = node.jjtGetChild(0);
        return executeAssign(node, left, 1, JexlOperator.INCREMENT, data);
    }

    @Override
    protected Object visit(ASTDecrementNode node, Object data) {
        JexlNode left = node.jjtGetChild(0);
        return executeAssign(node, left, 1, JexlOperator.DECREMENT, data);
    }

    @Override
    protected Object visit(ASTIncrementPostfixNode node, Object data) {
        JexlNode left = node.jjtGetChild(0);
        Object value = left.jjtAccept(this, data);
        executeAssign(node, left, 1, JexlOperator.INCREMENT, data);
        return value;
    }

    @Override
    protected Object visit(ASTDecrementPostfixNode node, Object data) {
        JexlNode left = node.jjtGetChild(0);
        Object value = left.jjtAccept(this, data);
        executeAssign(node, left, 1, JexlOperator.DECREMENT, data);
        return value;
    }

    /**
     * Executes an assignment with an optional side-effect operator.
     * @param node     the node
     * @param left     the reference to assign to
     * @param right    the value expression to assign
     * @param assignop the assignment operator or null if simply assignment
     * @param data     the data
     * @return the left hand side
     */
    protected Object executeAssign(JexlNode node, JexlNode left, Object right, JexlOperator assignop, Object data) { // CSOFF: MethodLength
        cancelCheck(node);
        Object object = null;
        int symbol = -1;
        boolean antish = true;
        // 0: determine initial object & property:
        final int last = left.jjtGetNumChildren() - 1;
        if (left instanceof ASTIdentifier) {
            ASTIdentifier var = (ASTIdentifier) left;
            symbol = var.getSymbol();
            if (symbol >= 0) {
                // check we are not assigning a symbol itself
                if (last < 0) {
                    if (assignop != null) {
                        Object self = frame.get(symbol);
                        right = assignop.getArity() == 1 ? operators.tryAssignOverload(node, assignop, self) :
                            operators.tryAssignOverload(node, assignop, self, right);
                        if (right == JexlOperator.ASSIGN) {
                            return self;
                        }
                    }
                    // check if we need to typecast result
                    Class type = frame.typeof(symbol);
                    if (type != null) {
                        if (arithmetic.isStrict()) {
                            right = arithmetic.implicitCast(type, right);
                        } else {
                            right = arithmetic.cast(type, right);
                        }
                        if (type.isPrimitive() && right == null)
                            throw new JexlException(node, "not null value required for: " + var.getName());
                    }
                    boolean isRequired = frame.getScope().isVariableRequired(symbol);
                    if (isRequired && right == null)
                        throw new JexlException(node, "not null value required for: " + var.getName());

                    frame.set(symbol, right);
                    // make the closure accessible to itself, ie hoist the currently set variable after frame creation
                    if (right instanceof Closure) {
                        ((Closure) right).setHoisted(symbol, right);
                    }
                    return right; // 1
                }
                object = frame.get(symbol);
                // top level is a symbol, can not be an antish var
                antish = false;
            } else {
                // check we are not assigning direct global
                if (last < 0) {
                    if (assignop != null) {
                        Object self = context.get(var.getName());
                        right = assignop.getArity() == 1 ? operators.tryAssignOverload(node, assignop, self) :
                            operators.tryAssignOverload(node, assignop, self, right);
                        if (right == JexlOperator.ASSIGN) {
                            return self;
                        }
                    }
                    try {
                        context.set(var.getName(), right);
                    } catch (UnsupportedOperationException xsupport) {
                        throw new JexlException(node, "context is readonly", xsupport);
                    }
                    return right; // 2
                }
                object = context.get(var.getName());
                // top level accesses object, can not be an antish var
                if (object != null) {
                    antish = false;
                }
            }
        } else if (left instanceof ASTIndirectNode) {
            if (assignop == null) {
                Object self = left.jjtGetChild(0).jjtAccept(this, data);
                if (self == null)
                    throw new JexlException(left, "illegal assignment form *0");
                if (self instanceof SetPointer) {
                    ((SetPointer) self).set(right);
                } else {
                    Object result = operators.indirectAssign(node, self, right);
                    if (result == JexlEngine.TRY_FAILED)
                        throw new JexlException(left, "illegal dereferenced assignment");
                }
                return right;
            } else {
                Object self = left.jjtAccept(this, data);
                if (self == null)
                    throw new JexlException(left, "illegal assignment form *0");
                Object result = operators.tryAssignOverload(node, assignop, self, right);
                if (result == JexlOperator.ASSIGN) {
                    return self;
                } else if (result != JexlEngine.TRY_FAILED) {
                    self = left.jjtGetChild(0).jjtAccept(this, data);
                    if (self == null)
                        throw new JexlException(left, "illegal assignment form *0");
                    if (self instanceof SetPointer) {
                        ((SetPointer) self).set(result);
                    } else {
                        result = operators.indirectAssign(node, self, result);
                        if (result == JexlEngine.TRY_FAILED)
                            throw new JexlException(left, "illegal dereferenced assignment");
                    }
                }
                return right;
            }
        } else if (!(left instanceof ASTReference)) {
            throw new JexlException(left, "illegal assignment form 0");
        }
        // 1: follow children till penultimate, resolve dot/array
        JexlNode objectNode = null;
        StringBuilder ant = null;
        int v = 1;
        // start at 1 if symbol
        for (int c = symbol >= 0 ? 1 : 0; c < last; ++c) {
            objectNode = left.jjtGetChild(c);
            object = objectNode.jjtAccept(this, object);
            if (object != null) {
                // disallow mixing antish variable & bean with same root; avoid ambiguity
                antish = false;
            } else if (antish) {
                if (ant == null) {
                    JexlNode first = left.jjtGetChild(0);
                    if (first instanceof ASTIdentifier && ((ASTIdentifier) first).getSymbol() < 0) {
                        ant = new StringBuilder(((ASTIdentifier) first).getName());
                    } else {
                        break;
                    }
                }
                for (; v <= c; ++v) {
                    JexlNode child = left.jjtGetChild(v);
                    if (child instanceof ASTIdentifierAccess) {
                        ant.append('.');
                        ant.append(((ASTIdentifierAccess) objectNode).getName());
                    } else {
                        break;
                    }
                }
                object = context.get(ant.toString());
            } else {
                throw new JexlException(objectNode, "illegal assignment form");
            }
        }
        // 2: last objectNode will perform assignement in all cases
        Object property = null;
        JexlNode propertyNode = left.jjtGetChild(last);
        if (propertyNode instanceof ASTIdentifierAccess) {
            property = evalIdentifier((ASTIdentifierAccess) propertyNode);
            // deal with antish variable
            if (ant != null && object == null) {
                if (last > 0) {
                    ant.append('.');
                }
                ant.append(String.valueOf(property));
                if (assignop != null) {
                    Object self = context.get(ant.toString());
                    right = assignop.getArity() == 1 ? operators.tryAssignOverload(node, assignop, self) :
                        operators.tryAssignOverload(node, assignop, self, right);
                    if (right == JexlOperator.ASSIGN) {
                        return self;
                    }
                }
                try {
                    context.set(ant.toString(), right);
                } catch (UnsupportedOperationException xsupport) {
                    throw new JexlException(node, "context is readonly", xsupport);
                }
                return right; // 3
            }
        } else if (propertyNode instanceof ASTArrayAccess) {
            // can have multiple nodes - either an expression, integer literal or reference
            int numChildren = propertyNode.jjtGetNumChildren() - 1;
            for (int i = 0; i < numChildren; i++) {
                JexlNode nindex = propertyNode.jjtGetChild(i);
                Object index = nindex.jjtAccept(this, null);
                object = getAttribute(object, index, nindex);
            }
            propertyNode = propertyNode.jjtGetChild(numChildren);
            property = propertyNode.jjtAccept(this, null);
        } else {
            throw new JexlException(objectNode, "illegal assignment form");
        }
        if (property == null) {
            // no property, we fail
            return unsolvableProperty(propertyNode, "<?>.<null>", true, null);
        }
        if (object == null) {
            // no object, we fail
            return unsolvableProperty(objectNode, "<null>.<?>", true, null);
        }
        // 3: one before last, assign
        if (assignop != null) {
            Object self = getAttribute(object, property, propertyNode);
            right = assignop.getArity() == 1 ? operators.tryAssignOverload(node, assignop, self) :
                operators.tryAssignOverload(node, assignop, self, right);
            if (right == JexlOperator.ASSIGN) {
                return self;
            }
        }

        final JexlOperator operator = propertyNode != null && propertyNode.jjtGetParent() instanceof ASTArrayAccess
                                      ? JexlOperator.ARRAY_SET : JexlOperator.PROPERTY_SET;

        setAttribute(object, property, right, propertyNode, operator);
        return right; // 4
    }

    @Override
    protected Object[] visit(ASTArguments node, Object data) {
        int childCount = node.jjtGetNumChildren();
        if (childCount > 0) {
            List<Object> av = new ArrayList<Object> (childCount);
            for (int i = 0; i < childCount; i++) {
                JexlNode child = node.jjtGetChild(i);
                if (child instanceof ASTEnumerationNode || child instanceof ASTEnumerationReference) {
                    Iterator<?> it = (Iterator<?>) child.jjtAccept(this, data);
                    if (it != null) {
                       try {
                           while (it.hasNext()) {
                               Object entry = it.next();
                               av.add(entry);
                           }
                       } finally {
                           closeIfSupported(it);
                       }
                    }
                } else {
                    Object entry = child.jjtAccept(this, data);
                    av.add(entry);
                }
            }
            return av.toArray();
        } else {
            return EMPTY_PARAMS;
        }
    }

    @Override
    protected Object visit(final ASTMethodNode node, Object data) {
        return visit(node, null, data);
    }

    /**
     * Execute a method call, ie syntactically written as name.call(...).
     * @param node the actual method call node
     * @param object non null when name.call is an antish variable
     * @param data the context
     * @return the method call result
     */
    private Object visit(final ASTMethodNode node, Object object, Object data) {
        // left contains the reference to the method
        final JexlNode methodNode = node.jjtGetChild(0);
        Object method;
        // 1: determine object and method or functor
        if (methodNode instanceof ASTIdentifierAccess) {
            method = methodNode;
            if (object == null) {
                object = data;
                if (object == null) {
                    // no object, we fail
                    return node.isSafeLhs(jexl.safe)
                        ? null
                        : unsolvableMethod(methodNode, "<null>.<?>(...)");
                }
            } else {
                // edge case of antish var used as functor
                method = object;
            }
        } else {
            method = methodNode.jjtAccept(this, data);
        }
        Object result = method;
        for (int a = 1; a < node.jjtGetNumChildren(); ++a) {
            if (result == null) {
                // no method, we fail// variable unknown in context and not a local
                return node.isSafeLhs(jexl.safe)
                        ? null
                        : unsolvableMethod(methodNode, "<?>.<null>(...)");
            }
            ASTArguments argNode = (ASTArguments) node.jjtGetChild(a);
            result = call(node, object, result, argNode);
            object = result;
        }
        return result;
    }

    @Override
    protected Object visit(ASTFunctionNode node, Object data) {
        ASTIdentifier functionNode = (ASTIdentifier) node.jjtGetChild(0);
        String nsid = functionNode.getNamespace();
        Object namespace = (nsid != null)? resolveNamespace(nsid, node) : context;
        ASTArguments argNode = (ASTArguments) node.jjtGetChild(1);
        return call(node, namespace, functionNode, argNode);
    }

    /**
     * Calls a method (or function).
     * <p>
     * Method resolution is a follows:
     * 1 - attempt to find a method in the target passed as parameter;
     * 2 - if this fails, seeks a JexlScript or JexlMethod or a duck-callable* as a property of that target;
     * 3 - if this fails, narrow the arguments and try again 1
     * 4 - if this fails, seeks a context or arithmetic method with the proper name taking the target as first argument;
     * </p>
     * *duck-callable: an object where a "call" function exists
     *
     * @param node    the method node
     * @param target  the target of the method, what it should be invoked upon
     * @param functor the object carrying the method or function or the method identifier
     * @param argNode the node carrying the arguments
     * @return the result of the method invocation
     */
    protected Object call(final JexlNode node, Object target, Object functor, final ASTArguments argNode) {
        cancelCheck(node);
        // evaluate the arguments
        final Object[] argv = visit(argNode, null);
        // get the method name if identifier
        final int symbol;
        final String methodName;
        boolean cacheable = cache;
        boolean isavar = false;
        if (functor instanceof ASTIdentifier) {
            // function call, target is context or namespace (if there was one)
            ASTIdentifier methodIdentifier = (ASTIdentifier) functor;
            symbol = methodIdentifier.getSymbol();
            methodName = methodIdentifier.getName();
            functor = null;
            // is it a global or local variable ?
            if (target == context) {
                if (symbol >= 0) {
                    functor = frame.get(symbol);
                    isavar = functor != null;
                } else if (context.has(methodName)) {
                    functor = context.get(methodName);
                    isavar = functor != null;
                }
                // name is a variable, cant be cached
                cacheable &= !isavar;
            }
        } else if (functor instanceof ASTIdentifierAccess) {
            // a method call on target
            methodName = ((ASTIdentifierAccess) functor).getName();
            symbol = -1;
            functor = null;
            cacheable = true;
        } else if (functor != null) {
            // ...(x)(y)
            symbol = -1 - 1; // -2;
            methodName = null;
            cacheable = false;
        } else if (!node.isSafeLhs(jexl.safe)) {
            return unsolvableMethod(node, "?(...)");
        } else {
            // safe lhs
            return null;
        }

        // solving the call site
        CallDispatcher call = new CallDispatcher(node, cacheable);
        try {
            // do we have a  cached version method/function name ?
            Object eval = call.tryEval(target, methodName, argv);
            if (JexlEngine.TRY_FAILED != eval) {
                return eval;
            }
            boolean functorp = false;
            boolean narrow = false;
            // pseudo loop to try acquiring methods without and with argument narrowing
            while (true) {
                call.narrow = narrow;
                // direct function or method call
                if (functor == null || functorp) {
                    // try a method or function from context
                    if (call.isTargetMethod(target, methodName, argv)) {
                        return call.eval(methodName);
                    }
                    if (target == context) {
                        // solve 'null' namespace
                        Object namespace = resolveNamespace(null, node);
                        if (namespace != null
                            && namespace != context
                            && call.isTargetMethod(namespace, methodName, argv)) {
                            return call.eval(methodName);
                        }
                        // do not try context function since this was attempted
                        // 10 lines above...; solve as an arithmetic function
                        if (call.isArithmeticMethod(methodName, argv)) {
                            return call.eval(methodName);
                        }
                        // could not find a method, try as a property of a non-context target (performed once)
                    } else {
                        // try prepending target to arguments and look for
                        // applicable method in context...
                        Object[] pargv = functionArguments(target, narrow, argv);
                        if (call.isContextMethod(methodName, pargv)) {
                            return call.eval(methodName);
                        }
                        // ...or arithmetic
                        if (call.isArithmeticMethod(methodName, pargv)) {
                            return call.eval(methodName);
                        }
                        // the method may also be a functor stored in a property of the target
                        if (!narrow) {
                            JexlPropertyGet get = uberspect.getPropertyGet(target, methodName);
                            if (get != null) {
                                functor = get.tryInvoke(target, methodName);
                                functorp = functor != null;
                            }
                        }
                    }
                }
                // this may happen without the above when we are chaining call like x(a)(b)
                // or when a var/symbol or antish var is used as a "function" name
                if (functor != null) {
                    // lambda, script or jexl method will do
                    if (functor instanceof JexlScript) {
                        JexlScript s = (JexlScript) functor;
                        boolean varArgs = s.isVarArgs();
                        if (!varArgs) {
                            String[] params = s.getUnboundParameters();
                            int paramCount = params != null ? params.length : 0;
                            int argCount = argv != null ? argv.length : 0;
                            if (argCount > paramCount)
                                return unsolvableMethod(node, "(...)");
                        }
                        return s.execute(context, argv);
                    }
                    if (functor instanceof JexlMethod) {
                        return ((JexlMethod) functor).invoke(target, argv);
                    }
                    final String mCALL = "call";
                    // may be a generic callable, try a 'call' method
                    if (call.isTargetMethod(functor, mCALL, argv)) {
                        return call.eval(mCALL);
                    }
                    // functor is a var, may be method is a global one ?
                    if (isavar && target == context) {
                        if (call.isContextMethod(methodName, argv)) {
                            return call.eval(methodName);
                        }
                        if (call.isArithmeticMethod(methodName, argv)) {
                            return call.eval(methodName);
                        }
                    }
                    // try prepending functor to arguments and look for
                    // context or arithmetic function called 'call'
                    Object[] pargv = functionArguments(functor, narrow, argv);
                    if (call.isContextMethod(mCALL, pargv)) {
                        return call.eval(mCALL);
                    }
                    if (call.isArithmeticMethod(mCALL, pargv)) {
                        return call.eval(mCALL);
                    }
                }
                // if we did not find an exact method by name and we haven't tried yet,
                // attempt to narrow the parameters and if this succeeds, try again in next loop
                if (!narrow && arithmetic.narrowArguments(argv)) {
                    narrow = true;
                    continue;
                } else {
                    break;
                }
            }
            // we have either evaluated and returned or no method was found
            return unsolvableMethod(node, methodName);
        } catch (JexlException xthru) {
            throw xthru;
        } catch (Exception xany) {
            throw invocationException(node, methodName, xany);
        }
    }

    @Override
    protected Object visit(ASTConstructorNode node, Object data) {
        if (isCancelled()) {
            throw new JexlException.Cancel(node);
        }
        // first child is class or class name
        final Object target = node.jjtGetChild(0).jjtAccept(this, data);
        // get the ctor args
        int argc = node.jjtGetNumChildren() - 1;
        Object[] argv = argc > 0 ? new Object[argc] : EMPTY_PARAMS;
        for (int i = 0; i < argc; i++) {
            argv[i] = node.jjtGetChild(i + 1).jjtAccept(this, data);
        }

        try {
            boolean cacheable = cache;
            // attempt to reuse last funcall cached in volatile JexlNode.value
            if (cacheable) {
                Object cached = node.jjtGetValue();
                if (cached instanceof Funcall) {
                    Object eval = ((Funcall) cached).tryInvoke(this, null, target, argv);
                    if (JexlEngine.TRY_FAILED != eval) {
                        return eval;
                    }
                }
            }
            boolean narrow = false;
            JexlMethod ctor = null;
            Funcall funcall = null;
            while (true) {
                // try as stated
                ctor = uberspect.getConstructor(target, argv);
                if (ctor != null) {
                    if (cacheable && ctor.isCacheable()) {
                        funcall = new Funcall(ctor, narrow);
                    }
                    break;
                }
                // try with prepending context as first argument
                Object[] nargv = callArguments(context, narrow, argv);
                ctor = uberspect.getConstructor(target, nargv);
                if (ctor != null) {
                    if (cacheable && ctor.isCacheable()) {
                        funcall = new ContextualCtor(ctor, narrow);
                    }
                    argv = nargv;
                    break;
                }
                // if we did not find an exact method by name and we haven't tried yet,
                // attempt to narrow the parameters and if this succeeds, try again in next loop
                if (!narrow && arithmetic.narrowArguments(argv)) {
                    narrow = true;
                    continue;
                }
                // we are done trying
                break;
            }
<<<<<<< HEAD
            // we have either evaluated and returned or might have found a ctor
            if (ctor != null) {
                Object eval = ctor.invoke(target, argv);
                // cache executor in volatile JexlNode.value
                if (funcall != null) {
                    node.jjtSetValue(funcall);
                }
                return eval;
            }
            String tstr = target != null ? target.toString() : "?";
            return unsolvableMethod(node, tstr);
        } catch (JexlException.Method xmethod) {
            throw xmethod;
=======
            // we have either evaluated and returned or no method was found
            return node.isSafeLhs(jexl.safe)
                    ? null
                    : unsolvableMethod(node, methodName);
        } catch (JexlException xthru) {
            throw xthru;
>>>>>>> 4dc0dcf7
        } catch (Exception xany) {
            String tstr = target != null ? target.toString() : "?";
            throw invocationException(node, tstr, xany);
        }
    }

    @Override
    protected Object visit(ASTQualifiedConstructorNode node, Object data) {
        if (isCancelled()) {
            throw new JexlException.Cancel(node);
        }
        // first child is class or class name
        final Class target = (Class) node.jjtGetChild(0).jjtAccept(this, data);
        // get the ctor args
        int argc = node.jjtGetNumChildren() - 1;
        Object[] argv = argc > 0 ? new Object[argc] : EMPTY_PARAMS;
        for (int i = 0; i < argc; i++) {
            argv[i] = node.jjtGetChild(i + 1).jjtAccept(this, data);
        }

        try {
            boolean cacheable = cache;
            // attempt to reuse last funcall cached in volatile JexlNode.value
            if (cacheable) {
                Object cached = node.jjtGetValue();
                if (cached instanceof Funcall) {
                    Object eval = ((Funcall) cached).tryInvoke(this, null, target, argv);
                    if (JexlEngine.TRY_FAILED != eval) {
                        return eval;
                    }
                }
            }
            boolean narrow = false;
            JexlMethod ctor = null;
            Funcall funcall = null;
            while (true) {
                // try as stated
                ctor = uberspect.getConstructor(target, argv);
                if (ctor != null) {
                    if (cacheable && ctor.isCacheable()) {
                        funcall = new Funcall(ctor, narrow);
                    }
                    break;
                }
                // try with prepending context as first argument
                Object[] nargv = callArguments(context, narrow, argv);
                ctor = uberspect.getConstructor(target, nargv);
                if (ctor != null) {
                    if (cacheable && ctor.isCacheable()) {
                        funcall = new ContextualCtor(ctor, narrow);
                    }
                    argv = nargv;
                    break;
                }
                // if we did not find an exact method by name and we haven't tried yet,
                // attempt to narrow the parameters and if this succeeds, try again in next loop
                if (!narrow && arithmetic.narrowArguments(argv)) {
                    narrow = true;
                    continue;
                }
                // we are done trying
                break;
            }
            // we have either evaluated and returned or might have found a ctor
            if (ctor != null) {
                Object eval = ctor.invoke(target, argv);
                // cache executor in volatile JexlNode.value
                if (funcall != null) {
                    node.jjtSetValue(funcall);
                }
                return eval;
            }
            String tstr = target != null ? target.toString() : "?";
            return unsolvableMethod(node, tstr);
        } catch (JexlException.Method xmethod) {
            throw xmethod;
        } catch (Exception xany) {
            String tstr = target != null ? target.toString() : "?";
            throw invocationException(node, tstr, xany);
        }
    }

    @Override
    protected Object visit(ASTArrayConstructorNode node, Object data) {
        if (isCancelled()) {
            throw new JexlException.Cancel(node);
        }
        // first child is class or class name
        final Class target = (Class) node.jjtGetChild(0).jjtAccept(this, data);
        // get the dimensions
        int argc = node.jjtGetNumChildren() - 1;
        int[] argv = new int[argc];
        for (int i = 0; i < argc; i++) {
            argv[i] = arithmetic.toInteger(node.jjtGetChild(i + 1).jjtAccept(this, data));
        }
        try {
            return Array.newInstance(target, argv);
        } catch (Exception xany) {
            String tstr = target != null ? target.toString() : "?";
            throw invocationException(node, tstr, xany);
        }
    }

    @Override
    protected Object visit(ASTInitializedArrayConstructorNode node, Object data) {
        if (isCancelled()) {
            throw new JexlException.Cancel(node);
        }
        // first child is class or class name
        final Class target = (Class) node.jjtGetChild(0).jjtAccept(this, data);
        // get the length of the array
        int argc = node.jjtGetNumChildren() - 1;
        try {
            Object result = Array.newInstance(target, argc);
            for (int i = 0; i < argc; i++) {
                Array.set(result, i, node.jjtGetChild(i + 1).jjtAccept(this, data));
            }
            return result;
        } catch (Exception xany) {
            String tstr = target != null ? target.toString() : "?";
            throw invocationException(node, tstr, xany);
        }
    }

    /**
     * Gets an attribute of an object.
     *
     * @param object    to retrieve value from
     * @param attribute the attribute of the object, e.g. an index (1, 0, 2) or key for a map
     * @return the attribute value
     */
    public Object getAttribute(Object object, Object attribute) {
        return getAttribute(object, attribute, null);
    }

    /**
     * Gets an attribute of an object.
     *
     * @param object    to retrieve value from
     * @param attribute the attribute of the object, e.g. an index (1, 0, 2) or key for a map
     * @param node      the node that evaluated as the object
     * @return the attribute value
     */
    protected Object getAttribute(Object object, Object attribute, JexlNode node) {
        if (object == null) {
            throw new JexlException(node, "object is null");
        }
        cancelCheck(node);
        final JexlOperator operator = node != null && node.jjtGetParent() instanceof ASTArrayAccess
                ? JexlOperator.ARRAY_GET : JexlOperator.PROPERTY_GET;
        Object result = operators.tryOverload(node, operator, object, attribute);
        if (result != JexlEngine.TRY_FAILED) {
            return result;
        }
        Exception xcause = null;
        try {
            // attempt to reuse last executor cached in volatile JexlNode.value
            if (node != null && cache) {
                Object cached = node.jjtGetValue();
                if (cached instanceof JexlPropertyGet) {
                    JexlPropertyGet vg = (JexlPropertyGet) cached;
                    Object value = vg.tryInvoke(object, attribute);
                    if (!vg.tryFailed(value)) {
                        return value;
                    }
                }
            }
            // resolve that property
            List<PropertyResolver> resolvers = uberspect.getResolvers(operator, object);
            JexlPropertyGet vg = uberspect.getPropertyGet(resolvers, object, attribute);
            if (vg != null) {
                Object value = vg.invoke(object);
                // cache executor in volatile JexlNode.value
                if (node != null && cache && vg.isCacheable()) {
                    node.jjtSetValue(vg);
                }
                return value;
            }
        } catch (Exception xany) {
            xcause = xany;
        }
        // lets fail
        if (node != null) {
            boolean safe = (node instanceof ASTIdentifierAccess) && ((ASTIdentifierAccess) node).isSafe();
            if (safe) {
                return null;
            } else {
                String attrStr = attribute != null ? attribute.toString() : null;
                return unsolvableProperty(node, attrStr, true, xcause);
            }
        } else {
            // direct call
            String error = "unable to get object property"
                    + ", class: " + object.getClass().getName()
                    + ", property: " + attribute;
            throw new UnsupportedOperationException(error, xcause);
        }
    }

    /**
     * Sets an attribute of an object.
     *
     * @param object    to set the value to
     * @param attribute the attribute of the object, e.g. an index (1, 0, 2) or key for a map
     * @param value     the value to assign to the object's attribute
     */
    public void setAttribute(Object object, Object attribute, Object value) {
        setAttribute(object, attribute, value, null, JexlOperator.PROPERTY_SET);
    }

    /**
     * Sets an attribute of an object.
     *
     * @param object    to set the value to
     * @param attribute the attribute of the object, e.g. an index (1, 0, 2) or key for a map
     * @param value     the value to assign to the object's attribute
     * @param node      the node that evaluated as the object
     */
    protected void setAttribute(Object object, Object attribute, Object value, JexlNode node, JexlOperator operator) {
        cancelCheck(node);
        Object result = operators.tryOverload(node, operator, object, attribute, value);
        if (result != JexlEngine.TRY_FAILED) {
            return;
        }
        Exception xcause = null;
        try {
            // check if we need to typecast value first
            Class type = object != null ? object.getClass() : null;
            if (type != null && type.isArray()) {
                type = arithmetic.getWrapperClass(type.getComponentType());
                if (!type.isInstance(value)) {
                    if (arithmetic.isStrict()) {
                        value = arithmetic.implicitCast(type, value);
                    } else {
                        value = arithmetic.cast(type, value);
                    }
                }
            }
            // attempt to reuse last executor cached in volatile JexlNode.value
            if (node != null && cache) {
                Object cached = node.jjtGetValue();
                if (cached instanceof JexlPropertySet) {
                    JexlPropertySet setter = (JexlPropertySet) cached;
                    Object eval = setter.tryInvoke(object, attribute, value);
                    if (!setter.tryFailed(eval)) {
                        return;
                    }
                }
            }
            List<PropertyResolver> resolvers = uberspect.getResolvers(operator, object);
            JexlPropertySet vs = uberspect.getPropertySet(resolvers, object, attribute, value);
            // if we can't find an exact match, narrow the value argument and try again
            if (vs == null) {
                // replace all numbers with the smallest type that will fit
                Object[] narrow = {value};
                if (arithmetic.narrowArguments(narrow)) {
                    vs = uberspect.getPropertySet(resolvers, object, attribute, narrow[0]);
                }
            }
            if (vs != null) {
                // cache executor in volatile JexlNode.value
                vs.invoke(object, value);
                if (node != null && cache && vs.isCacheable()) {
                    node.jjtSetValue(vs);
                }
                return;
            }
        } catch (Exception xany) {
            xcause = xany;
        }
        // lets fail
        if (node != null) {
            String attrStr = attribute != null ? attribute.toString() : null;
            unsolvableProperty(node, attrStr, true, xcause);
        } else {
            // direct call
            String error = "unable to set object property"
                    + ", class: " + object.getClass().getName()
                    + ", property: " + attribute
                    + ", argument: " + value.getClass().getSimpleName();
            throw new UnsupportedOperationException(error, xcause);
        }
    }

    @Override
    protected Object visit(ASTJxltLiteral node, Object data) {
        TemplateEngine.TemplateExpression tp = (TemplateEngine.TemplateExpression) node.jjtGetValue();
        if (tp == null) {
            TemplateEngine jxlt = jexl.jxlt();
            tp = jxlt.parseExpression(node.jexlInfo(), node.getLiteral(), frame != null ? frame.getScope() : null);
            node.jjtSetValue(tp);
        }
        if (tp != null) {
            return tp.evaluate(frame, context);
        }
        return null;
    }

    @Override
    protected Object visit(ASTAnnotation node, Object data) {
        throw new UnsupportedOperationException(ASTAnnotation.class.getName() + ": Not supported.");
    }

    @Override
    protected Object visit(ASTAnnotatedStatement node, Object data) {
        return processAnnotation(node, 0, data);
    }

    /**
     * Processes an annotated statement.
     * @param stmt the statement
     * @param index the index of the current annotation being processed
     * @param data the contextual data
     * @return  the result of the statement block evaluation
     */
    protected Object processAnnotation(final ASTAnnotatedStatement stmt, final int index, final Object data) {
        // are we evaluating the block ?
        final int last = stmt.jjtGetNumChildren() - 1;
        if (index == last) {
            JexlNode block = stmt.jjtGetChild(last);
            // if the context has changed, might need a new interpreter
            final JexlArithmetic jexla = arithmetic.options(context);
            if (jexla != arithmetic) {
                if (!arithmetic.getClass().equals(jexla.getClass())) {
                    logger.warn("expected arithmetic to be " + arithmetic.getClass().getSimpleName()
                            + ", got " + jexla.getClass().getSimpleName()
                    );
                }
                Interpreter ii = new Interpreter(Interpreter.this, jexla);
                Object r = block.jjtAccept(ii, data);
                if (ii.isCancelled()) {
                    Interpreter.this.cancel();
                }
                return r;
            } else {
                return block.jjtAccept(Interpreter.this, data);
            }
        }
        // tracking whether we processed the annotation
        final boolean[] processed = new boolean[]{false};
        final Callable<Object> jstmt = new Callable<Object>() {
            @Override
            public Object call() throws Exception {
                processed[0] = true;
                try {
                    return processAnnotation(stmt, index + 1, data);
                } catch (JexlException.Return xreturn) {
                    return xreturn;
                } catch (JexlException.Break xbreak) {
                    return xbreak;
                } catch (JexlException.Continue xcontinue) {
                    return xcontinue;
                } catch (JexlException.Remove xremove) {
                    return xremove;
                }
            }
        };
        // the annotation node and name
        final ASTAnnotation anode = (ASTAnnotation) stmt.jjtGetChild(index);
        final String aname = anode.getName();
        // evaluate the arguments
        Object[] argv = anode.jjtGetNumChildren() > 0
                        ? visit((ASTArguments) anode.jjtGetChild(0), null) : null;
        // wrap the future, will recurse through annotation processor
        Object result;
        try {
            result = processAnnotation(aname, argv, jstmt);
            // not processing an annotation is an error
            if (!processed[0]) {
                return annotationError(anode, aname, null);
            }
        } catch (JexlException xany) {
            throw xany;
        } catch (Exception xany) {
            return annotationError(anode, aname, xany);
        }
        // the caller may return a return, break or continue
        if (result instanceof JexlException) {
            throw (JexlException) result;
        }
        return result;
    }

    /**
     * Delegates the annotation processing to the JexlContext if it is an AnnotationProcessor.
     * @param annotation    the annotation name
     * @param args          the annotation arguments
     * @param stmt          the statement / block that was annotated
     * @return the result of statement.call()
     * @throws Exception if anything goes wrong
     */
    protected Object processAnnotation(String annotation, Object[] args, Callable<Object> stmt) throws Exception {
        return context instanceof JexlContext.AnnotationProcessor
                ? ((JexlContext.AnnotationProcessor) context).processAnnotation(annotation, args, stmt)
                : stmt.call();
    }

    protected Iterator<?> prepareIndexedIterator(JexlNode node, Object iterableValue) {

        if (iterableValue != null) {
            Object forEach = operators.tryOverload(node, JexlOperator.FOR_EACH_INDEXED, iterableValue);
            Iterator<?> itemsIterator = forEach instanceof Iterator
                                    ? (Iterator<?>) forEach
                                    : uberspect.getIndexedIterator(iterableValue);
            return itemsIterator;
        }

        return null;
    }

    protected abstract class IteratorBase implements Iterator<Object>, AutoCloseable {

        protected final Iterator<?> itemsIterator;
        protected final JexlNode node;

        protected int i;

        protected IteratorBase(Iterator<?> iterator, JexlNode projection) {
            itemsIterator = iterator;
            node = projection;

            i = 0;
        }

        protected Object[] prepareArgs(ASTJexlLambda lambda, Object data) {

            int argCount = lambda.getArgCount();
            boolean varArgs = lambda.isVarArgs();

            Object[] argv = null;

            if (argCount == 0) {
                argv = EMPTY_PARAMS;
            } else if (argCount == 1) {
                argv = new Object[] {data};
            } else if (!varArgs && data instanceof Object[]) {
                int len = ((Object[]) data).length;
                if (argCount > len) {
                    argv = new Object[len + 1];
                    argv[0] = i;
                    System.arraycopy(data, 0, argv, 1, len);
                } else if (argCount == len) {
                    argv = (Object[]) data;
                } else {
                    argv = new Object[] {i, data};
                }
            } else {
                argv = new Object[] {i, data};
            }

            return argv;
        }

        @Override
        public void close() {
            closeIfSupported(itemsIterator);
        }
    }

    public class ProjectionIterator extends IteratorBase {

        protected Map<Integer,Closure> scripts;

        protected ProjectionIterator(Iterator<?> iterator, JexlNode projection) {
            super(iterator, projection);

            scripts = new HashMap<Integer,Closure> ();
            i = -1;
        }

        protected Object evaluateProjection(int i, Object data) {
            JexlNode child = node.jjtGetChild(i);

            if (child instanceof ASTJexlLambda) {
                ASTJexlLambda lambda = (ASTJexlLambda) child;
                Closure c = scripts.get(i);
                if (c == null) {
                    c = new Closure(Interpreter.this, lambda);
                    scripts.put(i, c);
                }
                Object[] argv = prepareArgs(lambda, data);
                return c.execute(null, argv);
            } else {
                return child.jjtAccept(Interpreter.this, data);
            }
        }

        @Override
        public boolean hasNext() {
            return itemsIterator.hasNext();
        }

        @Override
        public Object next() {

            cancelCheck(node);

            Object data = itemsIterator.next();

            i += 1;

            // can have multiple nodes
            int numChildren = node.jjtGetNumChildren();

            if (numChildren == 1) {
                return evaluateProjection(0, data);
            } else {
                List<Object> value = new ArrayList(numChildren);
                for (int child = 0; child < numChildren; child++) {
                    value.add(evaluateProjection(child, data));
                }
                return Collections.unmodifiableList(value);
            }
        }

        @Override
        public void remove() {
            itemsIterator.remove();
        }
    }

    @Override
    protected Object visit(ASTProjectionNode node, Object data) {
        Iterator<?> itemsIterator = prepareIndexedIterator(node, data);
        return itemsIterator != null ? new ProjectionIterator(itemsIterator, node) : null;
    }

    public class MapProjectionIterator extends ProjectionIterator {

        protected MapProjectionIterator(Iterator<?> iterator, JexlNode projection) {
            super(iterator, projection);
        }

        @Override
        public Object next() {

            cancelCheck(node);

            Object data = itemsIterator.next();

            i += 1;

            Object key = evaluateProjection(0, data);
            Object value = evaluateProjection(1, data);

            return new AbstractMap.SimpleImmutableEntry<Object,Object> (key, value);
        }
    }

    @Override
    protected Object visit(ASTMapProjectionNode node, Object data) {
        Iterator<?> itemsIterator = prepareIndexedIterator(node, data);
        return itemsIterator != null ? new MapProjectionIterator(itemsIterator, node) : null;
    }

    public class SelectionIterator extends IteratorBase {

        protected final Closure closure;

        protected Object nextItem;
        protected boolean hasNextItem;

        protected SelectionIterator(Iterator<?> iterator, ASTJexlLambda filter) {
            super(iterator, filter);
            closure = new Closure(Interpreter.this, filter);
        }

        protected void findNextItem() {
            if (!itemsIterator.hasNext()) {
                hasNextItem = false;
                nextItem = null;
            } else {
                Object data = null;
                boolean selected = false;

                do {
                    data = itemsIterator.next();
                    Object[] argv = prepareArgs((ASTJexlLambda) node, data);
                    selected = arithmetic.toBoolean(closure.execute(null, argv));
                } while (!selected && itemsIterator.hasNext());

                if (selected) {
                    hasNextItem = true;
                    nextItem = data;
                }
            }
        }

        @Override
        public boolean hasNext() {

            if (!hasNextItem)
                findNextItem();

            return hasNextItem;
        }

        @Override
        public Object next() {
            cancelCheck(node);

            if (!hasNextItem)
                findNextItem();

            if (!hasNextItem)
                throw new NoSuchElementException();

            i += 1;
            hasNextItem = false;

            return nextItem;
        }

        @Override
        public void remove() {
            itemsIterator.remove();
        }
    }

    public class StopCountIterator extends IteratorBase {

        protected final int limit;

        protected StopCountIterator(Iterator<?> iterator, JexlNode node, int stopCount) {
            super(iterator, node);
            limit = stopCount;
        }

        @Override
        public boolean hasNext() {
            return itemsIterator.hasNext() && i < limit;
        }

        @Override
        public Object next() {
            cancelCheck(node);

            if (!hasNext())
                throw new NoSuchElementException();

            i += 1;

            return itemsIterator.next();
        }

        @Override
        public void remove() {
            itemsIterator.remove();
        }
    }

    public class StartCountIterator extends IteratorBase {

        protected StartCountIterator(Iterator<?> iterator, JexlNode node, int startCount) {
            super(iterator, node);

            if (startCount > 0)
                skipItems(startCount);
        }

        protected void skipItems(int skipCount) {
            while (i < skipCount) {
                if (hasNext()) {
                    next();
                } else {
                    break;
                }
            }
        }

        @Override
        public boolean hasNext() {
            return itemsIterator.hasNext();
        }

        @Override
        public Object next() {
            cancelCheck(node);

            if (!hasNext())
                throw new NoSuchElementException();

            i += 1;

            return itemsIterator.next();
        }

        @Override
        public void remove() {
            itemsIterator.remove();
        }
    }

    @Override
    protected Object visit(ASTSelectionNode node, Object data) {
        JexlNode child = node.jjtGetChild(0);

        if (child instanceof ASTStopCountNode) {
            int stopCount = (Integer) child.jjtAccept(this, null);
            Iterator<?> itemsIterator = prepareIndexedIterator(child, data);
            return itemsIterator != null ? new StopCountIterator(itemsIterator, node, stopCount) : null;
        } else if (child instanceof ASTStartCountNode) {
            int startCount = (Integer) child.jjtAccept(this, null);
            Iterator<?> itemsIterator = prepareIndexedIterator(child, data);
            return itemsIterator != null ? new StartCountIterator(itemsIterator, node, startCount) : null;
        }

        ASTJexlLambda script = (ASTJexlLambda) child;
        Iterator<?> itemsIterator = prepareIndexedIterator(child, data);
        return itemsIterator != null ? new SelectionIterator(itemsIterator, script) : null;
    }

    @Override
    protected Object visit(ASTStartCountNode node, Object data) {
        JexlNode child = node.jjtGetChild(0);
        Integer startCount = arithmetic.toInteger(child.jjtAccept(this, null));
        return startCount;
    }

    @Override
    protected Object visit(ASTStopCountNode node, Object data) {
        JexlNode child = node.jjtGetChild(0);
        Integer stopCount = arithmetic.toInteger(child.jjtAccept(this, null));
        return stopCount;
    }

    @Override
    protected Object visit(ASTReductionNode node, Object data) {
        int numChildren = node.jjtGetNumChildren();

        ASTJexlLambda reduction = null;
        Object result = null;

        if (numChildren > 1) {
            result = node.jjtGetChild(0).jjtAccept(this, null);
            reduction = (ASTJexlLambda) node.jjtGetChild(1);
        } else {
            reduction = (ASTJexlLambda) node.jjtGetChild(0);
        }

        Iterator<?> itemsIterator = prepareIndexedIterator(node, data);

        if (itemsIterator != null) {
            try {
                Closure closure = new Closure(this, reduction);

                boolean varArgs = reduction.isVarArgs();
                int argCount = reduction.getArgCount();

                int i = 0;

                while (itemsIterator.hasNext()) {
                    Object value = itemsIterator.next();

                    Object[] argv = null;

                    if (argCount == 0) {
                        argv = EMPTY_PARAMS;
                    } else if (argCount == 1) {
                        argv = new Object[] {result};
                    } else if (argCount == 2) {
                        argv = new Object[] {result, value};
                    } else if (argCount == 3) {
                        argv = new Object[] {result, i, value};
                    } else if (value instanceof Map.Entry<?,?>) {
                        Map.Entry<?,?> entry = (Map.Entry<?,?>) value;
                        argv = new Object[] {result, i, entry.getKey(), entry.getValue()};
                    } else if (!varArgs && value instanceof Object[]) {

                        int len = ((Object[]) value).length;
                        if (argCount > len + 1) {
                           argv = new Object[len + 2];
                           argv[0] = result;
                           argv[2] = i;
                           System.arraycopy(value, 0, argv, 2, len);
                        } else if (argCount == len + 1) {
                           argv = new Object[len + 1];
                           argv[0] = result;
                           System.arraycopy(value, 0, argv, 1, len);
                        } else {
                           argv = new Object[] {result, i, value};
                        }

                    } else {
                        argv = new Object[] {result, i, value};
                    }

                    result = closure.execute(null, argv);

                    i += 1;
                }
            } finally {
                closeIfSupported(itemsIterator);
            }
        }

        return result;
    }

}<|MERGE_RESOLUTION|>--- conflicted
+++ resolved
@@ -906,7 +906,6 @@
     }
 
     @Override
-<<<<<<< HEAD
     protected Object visit(ASTPointerNode node, Object data) {
         JexlNode left = node.jjtGetChild(0);
         if (left instanceof ASTIdentifier) {
@@ -941,38 +940,9 @@
                         JexlNode first = left.jjtGetChild(0);
                         if (first instanceof ASTIdentifier && ((ASTIdentifier) first).getSymbol() < 0) {
                             ant = new StringBuilder(((ASTIdentifier) first).getName());
-=======
-    protected Object visit(ASTForeachStatement node, Object data) {
-        Object result = null;
-        /* first objectNode is the loop variable */
-        ASTReference loopReference = (ASTReference) node.jjtGetChild(0);
-        ASTIdentifier loopVariable = (ASTIdentifier) loopReference.jjtGetChild(0);
-        int symbol = loopVariable.getSymbol();
-        /* second objectNode is the variable to iterate */
-        Object iterableValue = node.jjtGetChild(1).jjtAccept(this, data);
-        // make sure there is a value to iterate upon
-        if (iterableValue != null) {
-            /* third objectNode is the statement to execute */
-            JexlNode statement = node.jjtGetNumChildren() >= 3? node.jjtGetChild(2) : null;
-            // get an iterator for the collection/array etc via the introspector.
-            Object forEach = null;
-            try {
-                forEach = operators.tryOverload(node, JexlOperator.FOR_EACH, iterableValue);
-                Iterator<?> itemsIterator = forEach instanceof Iterator
-                                            ? (Iterator<?>) forEach
-                                            : uberspect.getIterator(iterableValue);
-                if (itemsIterator != null) {
-                    while (itemsIterator.hasNext()) {
-                        cancelCheck(node);
-                        // set loopVariable to value of iterator
-                        Object value = itemsIterator.next();
-                        if (symbol < 0) {
-                            context.set(loopVariable.getName(), value);
->>>>>>> 4dc0dcf7
                         } else {
                             break;
                         }
-<<<<<<< HEAD
                     }
                     for (; v <= c; ++v) {
                         JexlNode child = left.jjtGetChild(v);
@@ -981,17 +951,6 @@
                             ant.append(((ASTIdentifierAccess) objectNode).getName());
                         } else {
                             break;
-=======
-                        if (statement != null) {
-                            try {
-                                // execute statement
-                                result = statement.jjtAccept(this, data);
-                            } catch (JexlException.Break stmtBreak) {
-                                break;
-                            } catch (JexlException.Continue stmtContinue) {
-                                //continue;
-                            }
->>>>>>> 4dc0dcf7
                         }
                     }
                     object = context.get(ant.toString());
@@ -3120,28 +3079,12 @@
                 // we are done trying
                 break;
             }
-<<<<<<< HEAD
-            // we have either evaluated and returned or might have found a ctor
-            if (ctor != null) {
-                Object eval = ctor.invoke(target, argv);
-                // cache executor in volatile JexlNode.value
-                if (funcall != null) {
-                    node.jjtSetValue(funcall);
-                }
-                return eval;
-            }
-            String tstr = target != null ? target.toString() : "?";
-            return unsolvableMethod(node, tstr);
-        } catch (JexlException.Method xmethod) {
-            throw xmethod;
-=======
             // we have either evaluated and returned or no method was found
             return node.isSafeLhs(jexl.safe)
                     ? null
                     : unsolvableMethod(node, methodName);
         } catch (JexlException xthru) {
             throw xthru;
->>>>>>> 4dc0dcf7
         } catch (Exception xany) {
             String tstr = target != null ? target.toString() : "?";
             throw invocationException(node, tstr, xany);
