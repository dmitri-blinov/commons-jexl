/*
 * Licensed to the Apache Software Foundation (ASF) under one or more
 * contributor license agreements.  See the NOTICE file distributed with
 * this work for additional information regarding copyright ownership.
 * The ASF licenses this file to You under the Apache License, Version 2.0
 * (the "License"); you may not use this file except in compliance with
 * the License.  You may obtain a copy of the License at
 *
 *      http://www.apache.org/licenses/LICENSE-2.0
 *
 * Unless required by applicable law or agreed to in writing, software
 * distributed under the License is distributed on an "AS IS" BASIS,
 * WITHOUT WARRANTIES OR CONDITIONS OF ANY KIND, either express or implied.
 * See the License for the specific language governing permissions and
 * limitations under the License.
 */
//CSOFF: FileLength
package org.apache.commons.jexl3.internal;

import org.apache.commons.jexl3.JexlArithmetic;
import org.apache.commons.jexl3.JexlContext;
import org.apache.commons.jexl3.JexlEngine;
import org.apache.commons.jexl3.JexlException;
import org.apache.commons.jexl3.JexlInfo;
import org.apache.commons.jexl3.JexlOperator;
import org.apache.commons.jexl3.JexlOptions;
import org.apache.commons.jexl3.JexlScript;
import org.apache.commons.jexl3.JxltEngine;

import org.apache.commons.jexl3.introspection.JexlMethod;
import org.apache.commons.jexl3.introspection.JexlPropertyGet;

import org.apache.commons.jexl3.parser.ASTAddNode;
import org.apache.commons.jexl3.parser.ASTAndNode;
import org.apache.commons.jexl3.parser.ASTAnnotatedStatement;
import org.apache.commons.jexl3.parser.ASTAnnotation;
import org.apache.commons.jexl3.parser.ASTArguments;
import org.apache.commons.jexl3.parser.ASTArrayAccess;
import org.apache.commons.jexl3.parser.ASTArrayAccessSafe;
import org.apache.commons.jexl3.parser.ASTArrayConstructorNode;
import org.apache.commons.jexl3.parser.ASTArrayLiteral;
import org.apache.commons.jexl3.parser.ASTArrayOpenDimension;
import org.apache.commons.jexl3.parser.ASTAssertStatement;
import org.apache.commons.jexl3.parser.ASTAssignment;
import org.apache.commons.jexl3.parser.ASTAttributeReference;
import org.apache.commons.jexl3.parser.ASTBitwiseAndNode;
import org.apache.commons.jexl3.parser.ASTBitwiseComplNode;
import org.apache.commons.jexl3.parser.ASTBitwiseOrNode;
import org.apache.commons.jexl3.parser.ASTBitwiseXorNode;
import org.apache.commons.jexl3.parser.ASTBlock;
import org.apache.commons.jexl3.parser.ASTBooleanLiteral;
import org.apache.commons.jexl3.parser.ASTBreak;
import org.apache.commons.jexl3.parser.ASTCastNode;
import org.apache.commons.jexl3.parser.ASTCatchBlock;
import org.apache.commons.jexl3.parser.ASTClassLiteral;
import org.apache.commons.jexl3.parser.ASTConstructorNode;
import org.apache.commons.jexl3.parser.ASTContinue;
import org.apache.commons.jexl3.parser.ASTCurrentNode;
import org.apache.commons.jexl3.parser.ASTDecrementNode;
import org.apache.commons.jexl3.parser.ASTDecrementPostfixNode;
import org.apache.commons.jexl3.parser.ASTDivNode;
import org.apache.commons.jexl3.parser.ASTDoWhileStatement;
import org.apache.commons.jexl3.parser.ASTEQNode;
import org.apache.commons.jexl3.parser.ASTERNode;
import org.apache.commons.jexl3.parser.ASTEWNode;
import org.apache.commons.jexl3.parser.ASTElvisNode;
import org.apache.commons.jexl3.parser.ASTEmptyFunction;
import org.apache.commons.jexl3.parser.ASTEnumerationNode;
import org.apache.commons.jexl3.parser.ASTEnumerationReference;
import org.apache.commons.jexl3.parser.ASTExpressionStatement;
import org.apache.commons.jexl3.parser.ASTExtVar;
import org.apache.commons.jexl3.parser.ASTFieldAccess;
import org.apache.commons.jexl3.parser.ASTForStatement;
import org.apache.commons.jexl3.parser.ASTForInitializationNode;
import org.apache.commons.jexl3.parser.ASTForTerminationNode;
import org.apache.commons.jexl3.parser.ASTForIncrementNode;
import org.apache.commons.jexl3.parser.ASTForeachStatement;
import org.apache.commons.jexl3.parser.ASTForeachVar;
import org.apache.commons.jexl3.parser.ASTFunctionNode;
import org.apache.commons.jexl3.parser.ASTFunctionStatement;
import org.apache.commons.jexl3.parser.ASTGENode;
import org.apache.commons.jexl3.parser.ASTGTNode;
import org.apache.commons.jexl3.parser.ASTIdentifier;
import org.apache.commons.jexl3.parser.ASTIdentifierAccess;
import org.apache.commons.jexl3.parser.ASTIdentifierAccessJxlt;
import org.apache.commons.jexl3.parser.ASTIncrementNode;
import org.apache.commons.jexl3.parser.ASTIncrementPostfixNode;
import org.apache.commons.jexl3.parser.ASTIndirectNode;
import org.apache.commons.jexl3.parser.ASTInitialization;
import org.apache.commons.jexl3.parser.ASTInitializedArrayConstructorNode;
import org.apache.commons.jexl3.parser.ASTInitializedCollectionConstructorNode;
import org.apache.commons.jexl3.parser.ASTInitializedMapConstructorNode;
import org.apache.commons.jexl3.parser.ASTInlineFieldEntry;
import org.apache.commons.jexl3.parser.ASTInlineFieldNEEntry;
import org.apache.commons.jexl3.parser.ASTInlineFieldNullEntry;
import org.apache.commons.jexl3.parser.ASTInlinePropertyAssignment;
import org.apache.commons.jexl3.parser.ASTInlinePropertyArrayEntry;
import org.apache.commons.jexl3.parser.ASTInlinePropertyArrayNullEntry;
import org.apache.commons.jexl3.parser.ASTInlinePropertyArrayNEEntry;
import org.apache.commons.jexl3.parser.ASTInlinePropertyEntry;
import org.apache.commons.jexl3.parser.ASTInlinePropertyNEEntry;
import org.apache.commons.jexl3.parser.ASTInlinePropertyNullEntry;
import org.apache.commons.jexl3.parser.ASTInnerConstructorNode;
import org.apache.commons.jexl3.parser.ASTIfStatement;
import org.apache.commons.jexl3.parser.ASTIOFNode;
import org.apache.commons.jexl3.parser.ASTISNode;
import org.apache.commons.jexl3.parser.ASTJexlLambda;
import org.apache.commons.jexl3.parser.ASTJexlScript;
import org.apache.commons.jexl3.parser.ASTJxltLiteral;
import org.apache.commons.jexl3.parser.ASTLENode;
import org.apache.commons.jexl3.parser.ASTLTNode;
import org.apache.commons.jexl3.parser.ASTMapEntry;
import org.apache.commons.jexl3.parser.ASTMapEntryLiteral;
import org.apache.commons.jexl3.parser.ASTMapEnumerationNode;
import org.apache.commons.jexl3.parser.ASTMapLiteral;
import org.apache.commons.jexl3.parser.ASTMapProjectionNode;
import org.apache.commons.jexl3.parser.ASTMethodNode;
import org.apache.commons.jexl3.parser.ASTMethodReference;
import org.apache.commons.jexl3.parser.ASTModNode;
import org.apache.commons.jexl3.parser.ASTMulNode;
import org.apache.commons.jexl3.parser.ASTMultipleAssignment;
import org.apache.commons.jexl3.parser.ASTMultipleIdentifier;
import org.apache.commons.jexl3.parser.ASTMultipleVarStatement;
import org.apache.commons.jexl3.parser.ASTMultiVar;
import org.apache.commons.jexl3.parser.ASTNEAssignment;
import org.apache.commons.jexl3.parser.ASTNENode;
import org.apache.commons.jexl3.parser.ASTNEWNode;
import org.apache.commons.jexl3.parser.ASTNINode;
import org.apache.commons.jexl3.parser.ASTNIOFNode;
import org.apache.commons.jexl3.parser.ASTNRNode;
import org.apache.commons.jexl3.parser.ASTNSWNode;
import org.apache.commons.jexl3.parser.ASTNotNode;
import org.apache.commons.jexl3.parser.ASTNullAssignment;
import org.apache.commons.jexl3.parser.ASTNullLiteral;
import org.apache.commons.jexl3.parser.ASTNullpNode;
import org.apache.commons.jexl3.parser.ASTNumberLiteral;
import org.apache.commons.jexl3.parser.ASTOrNode;
import org.apache.commons.jexl3.parser.ASTPipeNode;
import org.apache.commons.jexl3.parser.ASTPointerNode;
import org.apache.commons.jexl3.parser.ASTProjectionNode;
import org.apache.commons.jexl3.parser.ASTQualifiedConstructorNode;
import org.apache.commons.jexl3.parser.ASTRangeNode;
import org.apache.commons.jexl3.parser.ASTReference;
import org.apache.commons.jexl3.parser.ASTEnclosedExpression;
import org.apache.commons.jexl3.parser.ASTRegexLiteral;
import org.apache.commons.jexl3.parser.ASTRemove;
import org.apache.commons.jexl3.parser.ASTReturnStatement;
import org.apache.commons.jexl3.parser.ASTSWNode;
import org.apache.commons.jexl3.parser.ASTSelectionNode;
import org.apache.commons.jexl3.parser.ASTSetAddNode;
import org.apache.commons.jexl3.parser.ASTSetAndNode;
import org.apache.commons.jexl3.parser.ASTSetDivNode;
import org.apache.commons.jexl3.parser.ASTSetLiteral;
import org.apache.commons.jexl3.parser.ASTSetModNode;
import org.apache.commons.jexl3.parser.ASTSetMultNode;
import org.apache.commons.jexl3.parser.ASTSetOperand;
import org.apache.commons.jexl3.parser.ASTSetOrNode;
import org.apache.commons.jexl3.parser.ASTSetSubNode;
import org.apache.commons.jexl3.parser.ASTSetShlNode;
import org.apache.commons.jexl3.parser.ASTSetSarNode;
import org.apache.commons.jexl3.parser.ASTSetShrNode;
import org.apache.commons.jexl3.parser.ASTSetXorNode;
import org.apache.commons.jexl3.parser.ASTShiftLeftNode;
import org.apache.commons.jexl3.parser.ASTShiftRightNode;
import org.apache.commons.jexl3.parser.ASTShiftRightUnsignedNode;
import org.apache.commons.jexl3.parser.ASTSimpleLambda;
import org.apache.commons.jexl3.parser.ASTSizeFunction;
import org.apache.commons.jexl3.parser.ASTStartCountNode;
import org.apache.commons.jexl3.parser.ASTStopCountNode;
import org.apache.commons.jexl3.parser.ASTStringLiteral;
import org.apache.commons.jexl3.parser.ASTStringBuilderLiteral;
import org.apache.commons.jexl3.parser.ASTSubNode;
import org.apache.commons.jexl3.parser.ASTSwitchCaseLabel;
import org.apache.commons.jexl3.parser.ASTSwitchExpression;
import org.apache.commons.jexl3.parser.ASTSwitchExpressionCase;
import org.apache.commons.jexl3.parser.ASTSwitchExpressionDefault;
import org.apache.commons.jexl3.parser.ASTSwitchStatement;
import org.apache.commons.jexl3.parser.ASTSwitchStatementCase;
import org.apache.commons.jexl3.parser.ASTSwitchStatementDefault;
import org.apache.commons.jexl3.parser.ASTSynchronizedStatement;
import org.apache.commons.jexl3.parser.ASTTernaryNode;
import org.apache.commons.jexl3.parser.ASTTextBlockLiteral;
import org.apache.commons.jexl3.parser.ASTThisNode;
import org.apache.commons.jexl3.parser.ASTThrowStatement;
import org.apache.commons.jexl3.parser.ASTTryStatement;
import org.apache.commons.jexl3.parser.ASTTryVar;
import org.apache.commons.jexl3.parser.ASTTryWithResourceStatement;
import org.apache.commons.jexl3.parser.ASTTryResource;
import org.apache.commons.jexl3.parser.ASTTypeLiteral;
import org.apache.commons.jexl3.parser.ASTUnaryMinusNode;
import org.apache.commons.jexl3.parser.ASTUnaryPlusNode;
import org.apache.commons.jexl3.parser.ASTUnderscoreLiteral;
import org.apache.commons.jexl3.parser.ASTVar;
import org.apache.commons.jexl3.parser.ASTVarStatement;
import org.apache.commons.jexl3.parser.ASTWhileStatement;
import org.apache.commons.jexl3.parser.ASTYieldStatement;
import org.apache.commons.jexl3.parser.JexlNode;

import java.util.Collection;
import java.util.Collections;
import java.util.HashMap;
import java.util.Iterator;
import java.util.List;
import java.util.ArrayList;
import java.util.Set;
import java.util.Map;
import java.util.AbstractMap;
import java.util.NoSuchElementException;
import java.util.concurrent.Callable;
import java.util.function.Predicate;

import java.lang.reflect.Array;
/**
 * An interpreter of JEXL syntax.
 *
 * @since 2.0
 */
public class Interpreter extends InterpreterBase {
    /** Frame height. */
    protected int fp = 0;
    /** Symbol values. */
    protected final Frame frame;
    /** Block micro-frames. */
    protected LexicalFrame block = null;
    /** Current evaluation target. */
    protected Object current = null;

    /**
     * The thread local interpreter.
     */
    protected static final java.lang.ThreadLocal<Interpreter> INTER =
                       new java.lang.ThreadLocal<>();

    /**
     * Creates an interpreter.
     * @param engine   the engine creating this interpreter
     * @param aContext the evaluation context, global variables, methods and functions
     * @param opts     the evaluation options, flags modifying evaluation behavior
     * @param eFrame   the evaluation frame, arguments and local variables
     */
    protected Interpreter(final Engine engine, final JexlOptions opts, final JexlContext aContext, final Frame eFrame) {
        this(engine, opts, aContext, eFrame, null);
    }

    /**
     * Creates an interpreter.
     * @param engine   the engine creating this interpreter
     * @param aContext the evaluation context, global variables, methods and functions
     * @param opts     the evaluation options, flags modifying evaluation behavior
     * @param eFrame   the evaluation frame, arguments and local variables
     * @param current  the current evaluation object
     */
    protected Interpreter(final Engine engine, final JexlOptions opts, final JexlContext aContext, final Frame eFrame, final Object current) {
        super(engine, opts, aContext);
        this.frame = eFrame;
        this.current = current;
    }

    /**
     * Copy constructor.
     * @param ii  the interpreter to copy
     * @param jexla the arithmetic instance to use (or null)
     */
    protected Interpreter(final Interpreter ii, final JexlArithmetic jexla) {
        super(ii, jexla);
        frame = ii.frame;
        block = ii.block != null? new LexicalFrame(ii.block) : null;
    }

    /**
     * Swaps the current thread local interpreter.
     * @param inter the interpreter or null
     * @return the previous thread local interpreter
     */
    protected Interpreter putThreadInterpreter(final Interpreter inter) {
        final Interpreter pinter = INTER.get();
        INTER.set(inter);
        return pinter;
    }

    /**
     * Interpret the given script/expression.
     * <p>
     * If the underlying JEXL engine is silent, errors will be logged through
     * its logger as warning.
     * @param node the script or expression to interpret.
     * @return the result of the interpretation.
     * @throws JexlException if any error occurs during interpretation.
     */
    public Object interpret(final JexlNode node) {
        JexlContext.ThreadLocal tcontext = null;
        JexlEngine tjexl = null;
        Interpreter tinter = null;
        try {
            tinter = putThreadInterpreter(this);
            if (tinter != null) {
                fp = tinter.fp + 1;
            }
            if (context instanceof JexlContext.ThreadLocal) {
                tcontext = jexl.putThreadLocal((JexlContext.ThreadLocal) context);
            }
            tjexl = jexl.putThreadEngine(jexl);
            if (fp > jexl.stackOverflow) {
                throw new JexlException.StackOverflow(node.jexlInfo(), "jexl (" + jexl.stackOverflow + ")", null);
            }
            cancelCheck(node);
            Object result = null;
            try {
                result = node.jjtAccept(this, null);
            } catch (JexlException.Return xreturn) {
                result = xreturn.getValue();
            } catch (JexlException.Yield xyield) {
                result = xyield.getValue();
            }
            // Check return type
            Scope s = frame != null ? frame.getScope() : null;
            Class type = s != null ? s.getReturnType() : null;
            if (type != null) {
                if (type == Void.TYPE) {
                    return null;
                }
                if (arithmetic.isStrict()) {
                    result = arithmetic.implicitCast(type, result);
                } else {
                    result = arithmetic.cast(type, result);
                }
                if (type.isPrimitive() && result == null)
                    throw new JexlException(node, "not null return value required");
            }
            return result;
        } catch (StackOverflowError xstack) {
            final JexlException xjexl = new JexlException.StackOverflow(node.jexlInfo(), "jvm", xstack);
            if (!isSilent()) {
                throw xjexl.clean();
            }
            if (logger.isWarnEnabled()) {
                logger.warn(xjexl.getMessage(), xjexl.getCause());
            }
        } catch (final JexlException.Cancel xcancel) {
            // cancelled |= Thread.interrupted();
            cancelled.weakCompareAndSet(false, Thread.interrupted());
            if (isCancellable()) {
                throw xcancel.clean();
            }
        } catch (final JexlException xjexl) {
            if (!isSilent()) {
                throw xjexl.clean();
            }
            if (logger.isWarnEnabled()) {
                logger.warn(xjexl.getMessage(), xjexl.getCause());
            }
        } finally {
            synchronized(this) {
                if (functors != null) {
                    for (final Object functor : functors.values()) {
                        closeIfSupported(functor);
                    }
                    functors.clear();
                    functors = null;
                }
            }
            jexl.putThreadEngine(tjexl);
            if (context instanceof JexlContext.ThreadLocal) {
                jexl.putThreadLocal(tcontext);
            }
            if (tinter != null) {
                fp = tinter.fp - 1;
            }
            putThreadInterpreter(tinter);
        }
        return null;
    }

    /**
     * Gets an attribute of an object.
     *
     * @param object    to retrieve value from
     * @param attribute the attribute of the object, e.g. an index (1, 0, 2) or key for a map
     * @return the attribute value
     */
    public Object getAttribute(final Object object, final Object attribute) {
        return getAttribute(object, attribute, null);
    }

    /**
     * Sets an attribute of an object.
     *
     * @param object    to set the value to
     * @param attribute the attribute of the object, e.g. an index (1, 0, 2) or key for a map
     * @param value     the value to assign to the object's attribute
     */
    public void setAttribute(final Object object, final Object attribute, final Object value) {
        setAttribute(object, attribute, value, null, JexlOperator.PROPERTY_SET);
    }

    @Override
    protected Object visit(final ASTAddNode node, final Object data) {
        final Object left = node.jjtGetChild(0).jjtAccept(this, data);
        final Object right = node.jjtGetChild(1).jjtAccept(this, data);
        try {
            final Object result = operators.tryOverload(node, JexlOperator.ADD, left, right);
            return result != JexlEngine.TRY_FAILED ? result : arithmetic.add(left, right);
        } catch (final ArithmeticException xrt) {
            throw new JexlException(node, "+ error", xrt);
        }
    }

    @Override
    protected Object visit(final ASTSubNode node, final Object data) {
        final Object left = node.jjtGetChild(0).jjtAccept(this, data);
        final Object right = node.jjtGetChild(1).jjtAccept(this, data);
        try {
            final Object result = operators.tryOverload(node, JexlOperator.SUBTRACT, left, right);
            return result != JexlEngine.TRY_FAILED ? result : arithmetic.subtract(left, right);
        } catch (final ArithmeticException xrt) {
            throw new JexlException(node, "- error", xrt);
        }
    }

    @Override
    protected Object visit(final ASTMulNode node, final Object data) {
        final Object left = node.jjtGetChild(0).jjtAccept(this, data);
        final Object right = node.jjtGetChild(1).jjtAccept(this, data);
        try {
            final Object result = operators.tryOverload(node, JexlOperator.MULTIPLY, left, right);
            return result != JexlEngine.TRY_FAILED ? result : arithmetic.multiply(left, right);
        } catch (final ArithmeticException xrt) {
            final JexlNode xnode = findNullOperand(xrt, node, left, right);
            throw new JexlException(xnode, "* error", xrt);
        }
    }

    @Override
    protected Object visit(final ASTDivNode node, final Object data) {
        final Object left = node.jjtGetChild(0).jjtAccept(this, data);
        final Object right = node.jjtGetChild(1).jjtAccept(this, data);
        try {
            final Object result = operators.tryOverload(node, JexlOperator.DIVIDE, left, right);
            return result != JexlEngine.TRY_FAILED ? result : arithmetic.divide(left, right);
        } catch (final ArithmeticException xrt) {
            if (!arithmetic.isStrict()) {
                return 0.0d;
            }
            final JexlNode xnode = findNullOperand(xrt, node, left, right);
            throw new JexlException(xnode, "/ error", xrt);
        }
    }

    @Override
    protected Object visit(final ASTModNode node, final Object data) {
        final Object left = node.jjtGetChild(0).jjtAccept(this, data);
        final Object right = node.jjtGetChild(1).jjtAccept(this, data);
        try {
            final Object result = operators.tryOverload(node, JexlOperator.MOD, left, right);
            return result != JexlEngine.TRY_FAILED ? result : arithmetic.mod(left, right);
        } catch (final ArithmeticException xrt) {
            if (!arithmetic.isStrict()) {
                return 0.0d;
            }
            final JexlNode xnode = findNullOperand(xrt, node, left, right);
            throw new JexlException(xnode, "% error", xrt);
        }
    }

    @Override
    protected Object visit(final ASTShiftLeftNode node, final Object data) {
        Object left = node.jjtGetChild(0).jjtAccept(this, data);
        Object right = node.jjtGetChild(1).jjtAccept(this, data);
        try {
            Object result = operators.tryOverload(node, JexlOperator.SHL, left, right);
            return result != JexlEngine.TRY_FAILED ? result : arithmetic.leftShift(left, right);
        } catch (ArithmeticException xrt) {
            JexlNode xnode = findNullOperand(xrt, node, left, right);
            throw new JexlException(xnode, "<< error", xrt);
        }
    }

    @Override
    protected Object visit(final ASTShiftRightNode node, final Object data) {
        Object left = node.jjtGetChild(0).jjtAccept(this, data);
        Object right = node.jjtGetChild(1).jjtAccept(this, data);
        try {
            Object result = operators.tryOverload(node, JexlOperator.SAR, left, right);
            return result != JexlEngine.TRY_FAILED ? result : arithmetic.rightShift(left, right);
        } catch (ArithmeticException xrt) {
            JexlNode xnode = findNullOperand(xrt, node, left, right);
            throw new JexlException(xnode, ">> error", xrt);
        }
    }

    @Override
    protected Object visit(final ASTShiftRightUnsignedNode node, final Object data) {
        Object left = node.jjtGetChild(0).jjtAccept(this, data);
        Object right = node.jjtGetChild(1).jjtAccept(this, data);
        try {
            Object result = operators.tryOverload(node, JexlOperator.SHR, left, right);
            return result != JexlEngine.TRY_FAILED ? result : arithmetic.rightShiftUnsigned(left, right);
        } catch (ArithmeticException xrt) {
            JexlNode xnode = findNullOperand(xrt, node, left, right);
            throw new JexlException(xnode, ">>> error", xrt);
        }
    }

    @Override
    protected Object visit(final ASTBitwiseAndNode node, final Object data) {
        final Object left = node.jjtGetChild(0).jjtAccept(this, data);
        final Object right = node.jjtGetChild(1).jjtAccept(this, data);
        try {
            final Object result = operators.tryOverload(node, JexlOperator.AND, left, right);
            return result != JexlEngine.TRY_FAILED ? result : arithmetic.and(left, right);
        } catch (final ArithmeticException xrt) {
            throw new JexlException(node, "& error", xrt);
        }
    }

    @Override
    protected Object visit(final ASTBitwiseOrNode node, final Object data) {
        final Object left = node.jjtGetChild(0).jjtAccept(this, data);
        final Object right = node.jjtGetChild(1).jjtAccept(this, data);
        try {
            final Object result = operators.tryOverload(node, JexlOperator.OR, left, right);
            return result != JexlEngine.TRY_FAILED ? result : arithmetic.or(left, right);
        } catch (final ArithmeticException xrt) {
            throw new JexlException(node, "| error", xrt);
        }
    }

    @Override
    protected Object visit(final ASTBitwiseXorNode node, final Object data) {
        final Object left = node.jjtGetChild(0).jjtAccept(this, data);
        final Object right = node.jjtGetChild(1).jjtAccept(this, data);
        try {
            final Object result = operators.tryOverload(node, JexlOperator.XOR, left, right);
            return result != JexlEngine.TRY_FAILED ? result : arithmetic.xor(left, right);
        } catch (final ArithmeticException xrt) {
            throw new JexlException(node, "^ error", xrt);
        }
    }

    @Override
    protected Object visit(final ASTISNode node, final Object data) {
        final Object left = node.jjtGetChild(0).jjtAccept(this, data);
        final Object right = node.jjtGetChild(1).jjtAccept(this, data);
        return left == right;
    }

    @Override
    protected Object visit(final ASTNINode node, final Object data) {
        final Object left = node.jjtGetChild(0).jjtAccept(this, data);
        final Object right = node.jjtGetChild(1).jjtAccept(this, data);
        return left != right;
    }

    /**
     * Checks relational set operand.
     * @param node        the node
     * @param operand     the set operand to check
     * @param left        the value to check operand against
     * @param data        the data
     * @param p           the predicate to check
     * @return the result
     */
    protected boolean checkSetOperand(JexlNode node, ASTSetOperand operand, Object left, Object data, Predicate<Object> p) {
        boolean any = operand.isAny();
        int numChildren = operand.jjtGetNumChildren();
        for (int i = 0; i < numChildren; i++) {
            cancelCheck(node);
            JexlNode child = operand.jjtGetChild(i);
            if (child instanceof ASTEnumerationNode || child instanceof ASTEnumerationReference) {
                Iterator<?> it = (Iterator<?>) child.jjtAccept(this, data);
                if (it != null) {
                    try {
                        while (it.hasNext()) {
                            Object right = it.next();
                            Boolean ok = p.test(right);
                            if (ok && any || !ok && !any)
                                return ok;
                        }
                    } finally {
                        closeIfSupported(it);
                    }
                }
            } else {
                Object right = child.jjtAccept(this, data);
                Boolean ok = p.test(right);
                if (ok && any || !ok && !any)
                    return ok;
            }
        }
        return !any;
    }

    @Override
    protected Object visit(final ASTEQNode node, final Object data) {
        Object left = node.jjtGetChild(0).jjtAccept(this, data);
        JexlNode operand = node.jjtGetChild(1);
        if (operand instanceof ASTSetOperand) {
            return checkSetOperand(node, (ASTSetOperand) operand, left, data, (right) -> {
                try {
                    Object result = operators.tryOverload(node, JexlOperator.EQ, left, right);
                    return result != JexlEngine.TRY_FAILED
                           ? arithmetic.toBoolean(result)
                           : arithmetic.equals(left, right);
                } catch (ArithmeticException xrt) {
                    throw new JexlException(node, "== error", xrt);
                }
            });
        } else {
            Object right = operand.jjtAccept(this, data);
            try {
                Object result = operators.tryOverload(node, JexlOperator.EQ, left, right);
                return result != JexlEngine.TRY_FAILED
                       ? arithmetic.toBoolean(result)
                       : arithmetic.equals(left, right);
            } catch (ArithmeticException xrt) {
                throw new JexlException(node, "== error", xrt);
            }
        }
    }

    @Override
    protected Object visit(final ASTNENode node, final Object data) {
        final Object left = node.jjtGetChild(0).jjtAccept(this, data);
        JexlNode operand = node.jjtGetChild(1);
        if (operand instanceof ASTSetOperand) {
            return checkSetOperand(node, (ASTSetOperand) operand, left, data, (right) -> {
                try {
                    Object result = operators.tryOverload(node, JexlOperator.EQ, left, right);
                    return result != JexlEngine.TRY_FAILED
                           ? !arithmetic.toBoolean(result)
                           : !arithmetic.equals(left, right);
                } catch (final ArithmeticException xrt) {
                    throw new JexlException(node, "!= error", xrt);
                }
            });
        } else {
            Object right = operand.jjtAccept(this, data);
            try {
                Object result = operators.tryOverload(node, JexlOperator.EQ, left, right);
                return result != JexlEngine.TRY_FAILED
                       ? !arithmetic.toBoolean(result)
                       : !arithmetic.equals(left, right);
            } catch (final ArithmeticException xrt) {
                JexlNode xnode = findNullOperand(xrt, node, left, right);
                throw new JexlException(xnode, "!= error", xrt);
            }
        }
    }

    @Override
    protected Object visit(final ASTGENode node, final Object data) {
        final Object left = node.jjtGetChild(0).jjtAccept(this, data);
        JexlNode operand = node.jjtGetChild(1);
        if (operand instanceof ASTSetOperand) {
            return checkSetOperand(node, (ASTSetOperand) operand, left, data, (right) -> {
                try {
                    Object result = operators.tryOverload(node, JexlOperator.GTE, left, right);
                    return result != JexlEngine.TRY_FAILED
                           ? arithmetic.toBoolean(result)
                           : arithmetic.greaterThanOrEqual(left, right);
                } catch (ArithmeticException xrt) {
                    throw new JexlException(node, ">= error", xrt);
                }
            });
        } else {
            Object right = operand.jjtAccept(this, data);
            try {
                Object result = operators.tryOverload(node, JexlOperator.GTE, left, right);
                return result != JexlEngine.TRY_FAILED
                       ? arithmetic.toBoolean(result) 
                       : arithmetic.greaterThanOrEqual(left, right);
            } catch (ArithmeticException xrt) {
                throw new JexlException(node, ">= error", xrt);
            }
        }
    }

    @Override
    protected Object visit(final ASTGTNode node, final Object data) {
        final Object left = node.jjtGetChild(0).jjtAccept(this, data);
        JexlNode operand = node.jjtGetChild(1);
        if (operand instanceof ASTSetOperand) {
            return checkSetOperand(node, (ASTSetOperand) operand, left, data, (right) -> {
                try {
                    Object result = operators.tryOverload(node, JexlOperator.GT, left, right);
                    return result != JexlEngine.TRY_FAILED
                           ? arithmetic.toBoolean(result)
                           : arithmetic.greaterThan(left, right);
                } catch (ArithmeticException xrt) {
                    throw new JexlException(node, "> error", xrt);
                }
            });
        } else {
            Object right = operand.jjtAccept(this, data);
            try {
                Object result = operators.tryOverload(node, JexlOperator.GT, left, right);
                return result != JexlEngine.TRY_FAILED
                       ? arithmetic.toBoolean(result)
                       : arithmetic.greaterThan(left, right);
            } catch (ArithmeticException xrt) {
                throw new JexlException(node, "> error", xrt);
            }
        }
    }

    @Override
    protected Object visit(final ASTLENode node, final Object data) {
        final Object left = node.jjtGetChild(0).jjtAccept(this, data);
        JexlNode operand = node.jjtGetChild(1);
        if (operand instanceof ASTSetOperand) {
            return checkSetOperand(node, (ASTSetOperand) operand, left, data, (right) -> {
                try {
                    Object result = operators.tryOverload(node, JexlOperator.LTE, left, right);
                    return result != JexlEngine.TRY_FAILED
                           ? arithmetic.toBoolean(result)
                           : arithmetic.lessThanOrEqual(left, right);
                } catch (ArithmeticException xrt) {
                    throw new JexlException(node, "<= error", xrt);
                }
            });
        } else {
            Object right = operand.jjtAccept(this, data);
            try {
                Object result = operators.tryOverload(node, JexlOperator.LTE, left, right);
                return result != JexlEngine.TRY_FAILED
                       ? arithmetic.toBoolean(result)
                       : arithmetic.lessThanOrEqual(left, right);
            } catch (ArithmeticException xrt) {
                throw new JexlException(node, "<= error", xrt);
            }
        }
    }

    @Override
    protected Object visit(final ASTLTNode node, final Object data) {
        final Object left = node.jjtGetChild(0).jjtAccept(this, data);
        JexlNode operand = node.jjtGetChild(1);
        if (operand instanceof ASTSetOperand) {
            return checkSetOperand(node, (ASTSetOperand) operand, left, data, (right) -> {
                try {
                    Object result = operators.tryOverload(node, JexlOperator.LT, left, right);
                    return result != JexlEngine.TRY_FAILED
                           ? arithmetic.toBoolean(result)
                           : arithmetic.lessThan(left, right);
                } catch (ArithmeticException xrt) {
                    throw new JexlException(node, "< error", xrt);
                }
            });
        } else {
            Object right = operand.jjtAccept(this, data);
            try {
                Object result = operators.tryOverload(node, JexlOperator.LT, left, right);
                return result != JexlEngine.TRY_FAILED
                       ? arithmetic.toBoolean(result)
                       : arithmetic.lessThan(left, right);
            } catch (ArithmeticException xrt) {
                throw new JexlException(node, "< error", xrt);
            }
        }
    }

    @Override
    protected Object visit(final ASTSWNode node, final Object data) {
        final Object left = node.jjtGetChild(0).jjtAccept(this, data);
        JexlNode operand = node.jjtGetChild(1);
        if (operand instanceof ASTSetOperand) {
            return checkSetOperand(node, (ASTSetOperand) operand, left, data, (right) -> {
                return operators.startsWith(node, "^=", left, right);
            });
        } else {
            Object right = operand.jjtAccept(this, data);
            return operators.startsWith(node, "^=", left, right);
        }
    }

    @Override
    protected Object visit(final ASTNSWNode node, final Object data) {
        final Object left = node.jjtGetChild(0).jjtAccept(this, data);
        JexlNode operand = node.jjtGetChild(1);
        if (operand instanceof ASTSetOperand) {
            return checkSetOperand(node, (ASTSetOperand) operand, left, data, (right) -> {
                return !operators.startsWith(node, "^!", left, right);
            });
        } else {
            Object right = operand.jjtAccept(this, data);
            return !operators.startsWith(node, "^!", left, right);
        }
    }

    @Override
    protected Object visit(final ASTEWNode node, final Object data) {
        final Object left = node.jjtGetChild(0).jjtAccept(this, data);
        JexlNode operand = node.jjtGetChild(1);
        if (operand instanceof ASTSetOperand) {
            return checkSetOperand(node, (ASTSetOperand) operand, left, data, (right) -> {
                return operators.endsWith(node, "$=", left, right);
            });
        } else {
            Object right = operand.jjtAccept(this, data);
            return operators.endsWith(node, "$=", left, right);
        }
    }

    @Override
    protected Object visit(final ASTNEWNode node, final Object data) {
        final Object left = node.jjtGetChild(0).jjtAccept(this, data);
        JexlNode operand = node.jjtGetChild(1);
        if (operand instanceof ASTSetOperand) {
            return checkSetOperand(node, (ASTSetOperand) operand, left, data, (right) -> {
                return !operators.endsWith(node, "$!", left, right);
            });
        } else {
            Object right = operand.jjtAccept(this, data);
            return !operators.endsWith(node, "$!", left, right);
        }
    }

    @Override
    protected Object visit(final ASTERNode node, final Object data) {
        final Object left = node.jjtGetChild(0).jjtAccept(this, data);
        JexlNode operand = node.jjtGetChild(1);
        if (operand instanceof ASTSetOperand) {
            return checkSetOperand(node, (ASTSetOperand) operand, left, data, (right) -> {
                return operators.contains(node, "=~", right, left);
            });
        } else {
            Object right = operand.jjtAccept(this, data);
            return operators.contains(node, "=~", right, left);
        }
    }

    @Override
    protected Object visit(final ASTNRNode node, final Object data) {
        final Object left = node.jjtGetChild(0).jjtAccept(this, data);
        JexlNode operand = node.jjtGetChild(1);
        if (operand instanceof ASTSetOperand) {
            return checkSetOperand(node, (ASTSetOperand) operand, left, data, (right) -> {
                return !operators.contains(node, "!~", right, left);
            });
        } else {
            Object right = operand.jjtAccept(this, data);
            return !operators.contains(node, "!~", right, left);
        }
    }

    @Override
    protected Object visit(final ASTIOFNode node, final Object data) {
        final Object left = node.jjtGetChild(0).jjtAccept(this, data);
        if (left != null) {
            Class k = left.getClass();
            ASTTypeLiteral right = (ASTTypeLiteral) node.jjtGetChild(1);
            Class type = right.getLiteral();
            int i = right.getArray();
            while (i-- > 0) {
                if (k.isArray()) {
                    k = k.getComponentType();
                } else {
                    return Boolean.FALSE;
                }
            }
            return type == null ? Boolean.TRUE : type.isAssignableFrom(k);
        }
        return Boolean.FALSE;
    }

    @Override
    protected Object visit(final ASTNIOFNode node, final Object data) {
        final Object left = node.jjtGetChild(0).jjtAccept(this, data);
        if (left != null) {
            Class k = left.getClass();
            ASTTypeLiteral right = (ASTTypeLiteral) node.jjtGetChild(1);
            Class type = right.getLiteral();
            int i = right.getArray();
            while (i-- > 0) {
                if (k.isArray()) {
                    k = k.getComponentType();
                } else {
                    return Boolean.TRUE;
                }
            }
            return type == null ? Boolean.FALSE : !type.isAssignableFrom(k);
        }
        return Boolean.TRUE;
    }

    @Override
    protected Object visit(final ASTRangeNode node, final Object data) {
        final Object left = node.jjtGetChild(0).jjtAccept(this, data);
        final Object right = node.jjtGetChild(1).jjtAccept(this, data);
        try {
            return arithmetic.createRange(left, right);
        } catch (final ArithmeticException xrt) {
            final JexlNode xnode = findNullOperand(xrt, node, left, right);
            throw new JexlException(xnode, ".. error", xrt);
        }
    }

    @Override
    protected Object visit(final ASTUnaryMinusNode node, final Object data) {
        // use cached value if literal
        final Object value = node.jjtGetValue();
        if (value != null && !(value instanceof JexlMethod)) {
            return value;
        }
        final JexlNode valNode = node.jjtGetChild(0);
        final Object val = valNode.jjtAccept(this, data);
        try {
            final Object result = operators.tryOverload(node, JexlOperator.NEGATE, val);
            if (result != JexlEngine.TRY_FAILED) {
                return result;
            }
            Object number = arithmetic.negate(val);
            // attempt to recoerce to literal class
            // cache if number literal and negate is idempotent
            if (number instanceof Number && valNode instanceof ASTNumberLiteral) {
                number = arithmetic.narrowNumber((Number) number, ((ASTNumberLiteral) valNode).getLiteralClass());
                if (arithmetic.isNegateStable()) {
                    node.jjtSetValue(number);
                }
            }
            return number;
        } catch (final ArithmeticException xrt) {
            throw new JexlException(valNode, "- error", xrt);
        }
    }

    @Override
    protected Object visit(final ASTUnaryPlusNode node, final Object data) {
        // use cached value if literal
        final Object value = node.jjtGetValue();
        if (value != null && !(value instanceof JexlMethod)) {
            return value;
        }
        final JexlNode valNode = node.jjtGetChild(0);
        final Object val = valNode.jjtAccept(this, data);
        try {
            final Object result = operators.tryOverload(node, JexlOperator.POSITIVIZE, val);
            if (result != JexlEngine.TRY_FAILED) {
                return result;
            }
            final Object number = arithmetic.positivize(val);
            if (valNode instanceof ASTNumberLiteral
                && number instanceof Number
                && arithmetic.isPositivizeStable()) {
                node.jjtSetValue(number);
            }
            return number;
        } catch (final ArithmeticException xrt) {
            throw new JexlException(valNode, "- error", xrt);
        }
    }

    @Override
    protected Object visit(final ASTIndirectNode node, final Object data) {
        final Object val = node.jjtGetChild(0).jjtAccept(this, data);
        if (val == null) {
            if (isStrictEngine()) {
                throw new JexlException(node, "Null dereference", null);
            } else {
                return null;
            }
        }
        if (val instanceof GetPointer)
            return ((GetPointer) val).get();

        return operators.indirect(node, val);
    }

    /**
     * Declares pointer dereference operator
     */
    public interface GetPointer {
        public Object get();
    }

    /**
     * Declares pointer dereference assignment operator
     */
    public interface SetPointer {
        public void set(Object right);
    }

    /**
     * Pointer to a final local variable.
     *
     */
    public class FinalVarPointer implements GetPointer {

        protected ASTIdentifier node;

        protected FinalVarPointer(ASTIdentifier node) {
            this.node = node;
        }

        @Override
        public Object get() {
            return frame.get(node.getSymbol());
        }
    }

    /**
     * Pointer to a local variable.
     *
     */
    public class VarPointer extends FinalVarPointer implements SetPointer {

        protected VarPointer(ASTIdentifier node) {
            super(node);
        }

        @Override
        public void set(Object value) {
            executeAssign(node, node, value, null, null);
        }
    }

    /**
     * Pointer to a context variable.
     *
     */
    public class ContextVarPointer implements GetPointer, SetPointer {

        protected String name;

        protected ContextVarPointer(String name) {
            this.name = name;
        }

        @Override
        public Object get() {
            return context.get(name);
        }

        @Override
        public void set(Object value) {
            context.set(name, value);
        }
    }

    /**
     * Pointer to a bean property.
     *
     */
    public class PropertyPointer implements GetPointer, SetPointer {

        protected JexlNode propertyNode;
        protected Object object;
        protected String property;

        protected PropertyPointer(JexlNode node, Object object, String property) {
            this.propertyNode = node;
            this.object = object;
            this.property = property;
        }

        @Override
        public Object get() {
            return getAttribute(object, property, propertyNode);
        }

        @Override
        public void set(Object value) {
            setAttribute(object, property, value, propertyNode, JexlOperator.PROPERTY_SET);
        }
    }

    /**
     * Pointer to an indexed element.
     *
     */
    public class ArrayPointer implements GetPointer, SetPointer {

        protected JexlNode propertyNode;
        protected Object object;
        protected Object index;

        protected ArrayPointer(JexlNode node, Object object, Object index) {
            this.propertyNode = node;
            this.object = object;
            this.index = index;
        }

        @Override
        public Object get() {
            return getAttribute(object, index, propertyNode);
        }

        @Override
        public void set(Object value) {
            setAttribute(object, index, value, propertyNode, JexlOperator.ARRAY_SET);
        }
    }

    @Override
    protected Object visit(final ASTPointerNode node, final Object data) {
        JexlNode left = node.jjtGetChild(0);
        if (left instanceof ASTIdentifier) {
            ASTIdentifier var = (ASTIdentifier) left;
            if (data != null) {
                return new PropertyPointer(var, data, var.getName());
            } else {
                int symbol = var.getSymbol();
                if (symbol >= 0) {
                    return var.isFinal() ? new FinalVarPointer(var) : new VarPointer(var);
                } else {
                    return new ContextVarPointer(var.getName());
                }
            }
        } else {
            Object object = data;
            int last = left.jjtGetNumChildren() - 1;
            boolean antish = true;
            // 1: follow children till penultimate, resolve dot/array
            JexlNode objectNode = null;
            StringBuilder ant = null;
            int v = 1;
            // start at 1 if symbol
            for (int c = 0; c < last; ++c) {
                objectNode = left.jjtGetChild(c);
                object = objectNode.jjtAccept(this, object);
                if (object != null) {
                    // disallow mixing antish variable & bean with same root; avoid ambiguity
                    antish = false;
                } else if (antish) {
                    if (ant == null) {
                        JexlNode first = left.jjtGetChild(0);
                        if (first instanceof ASTIdentifier && ((ASTIdentifier) first).getSymbol() < 0) {
                            ant = new StringBuilder(((ASTIdentifier) first).getName());
                        } else {
                            break;
                        }
                    }
                    for (; v <= c; ++v) {
                        JexlNode child = left.jjtGetChild(v);
                        if (child instanceof ASTIdentifierAccess) {
                            ant.append('.');
                            ant.append(((ASTIdentifierAccess) objectNode).getName());
                        } else {
                            break;
                        }
                    }
                    object = context.get(ant.toString());
                } else {
                    throw new JexlException(objectNode, "illegal address");
                }
            }
            // 2: last objectNode will perform assignement in all cases
            JexlNode propertyNode = left.jjtGetChild(last);
            if (propertyNode instanceof ASTIdentifierAccess) {
                String property = String.valueOf(evalIdentifier((ASTIdentifierAccess) propertyNode));
                if (object == null) {
                    // deal with antish variable
                    if (ant != null) {
                        if (last > 0) {
                            ant.append('.');
                        }
                        ant.append(property);
                        return new ContextVarPointer(ant.toString());
                    } else {
                        return new ContextVarPointer(property);
                    }
                }
                return new PropertyPointer(propertyNode, object, property);
            } else if (propertyNode instanceof ASTArrayAccess) {
                // can have multiple nodes - either an expression, integer literal or reference
                int numChildren = propertyNode.jjtGetNumChildren() - 1;
                for (int i = 0; i < numChildren; i++) {
                    JexlNode nindex = propertyNode.jjtGetChild(i);
                    Object index = nindex.jjtAccept(this, null);
                    object = getAttribute(object, index, nindex);
                }
                propertyNode = propertyNode.jjtGetChild(numChildren);
                Object property = propertyNode.jjtAccept(this, null);
                return new ArrayPointer(propertyNode, object, property);
            } else {
                throw new JexlException(objectNode, "illegal pointer form");
            }
        }
    }

    @Override
    protected Object visit(final ASTBitwiseComplNode node, final Object data) {
        final Object arg = node.jjtGetChild(0).jjtAccept(this, data);
        try {
            Object result = operators.tryOverload(node, JexlOperator.COMPLEMENT, arg);
            return result != JexlEngine.TRY_FAILED ? result : arithmetic.complement(arg);
        } catch (ArithmeticException xrt) {
            throw new JexlException(node, "~ error", xrt);
        }
    }

    @Override
    protected Object visit(final ASTNotNode node, final Object data) {
        final Object val = node.jjtGetChild(0).jjtAccept(this, data);
        try {
            Object result = operators.tryOverload(node, JexlOperator.NOT, val);
            return result != JexlEngine.TRY_FAILED ? result : arithmetic.not(val);
        } catch (ArithmeticException xrt) {
            throw new JexlException(node, "! error", xrt);
        }
    }

    @Override
    protected Object visit(final ASTCastNode node, final Object data) {
        // Type
        ASTTypeLiteral type = (ASTTypeLiteral) node.jjtGetChild(0);
        Class c = type.getType();
        // Value
        Object val = node.jjtGetChild(1).jjtAccept(this, data);
        try {
            return arithmetic.cast(c, val);
        } catch (ArithmeticException xrt) {
            throw new JexlException(node, "cast error", xrt);
        }
    }

    @Override
    protected Object visit(final ASTEnumerationReference node, final Object data) {
        cancelCheck(node);
        final int numChildren = node.jjtGetNumChildren();
        // pass first piece of data in and loop through children
        Object object = data;
        JexlNode objectNode = null;
        for (int c = 0; c < numChildren; c++) {
            objectNode = node.jjtGetChild(c);
            // attempt to evaluate the property within the object)
            object = objectNode.jjtAccept(this, object);
            cancelCheck(node);
        }
        return object;
    }

    @Override
    protected Object visit(final ASTEnumerationNode node, final Object data) {
        JexlNode valNode = node.jjtGetChild(0);
        if (valNode instanceof ASTSimpleLambda) {
            ASTJexlLambda generator = (ASTJexlLambda) valNode;
            return new GeneratorIterator(generator);
        } else {
            Object iterableValue = valNode.jjtAccept(this, data);
            if (iterableValue != null) {
                Object forEach = operators.tryOverload(node, JexlOperator.FOR_EACH_INDEXED, iterableValue);
                Iterator<?> itemsIterator = forEach instanceof Iterator ? (Iterator<?>) forEach : uberspect.getIndexedIterator(iterableValue);
                return itemsIterator;
            } else {
                return null;
            }
        }
    }

    public class GeneratorIterator implements Iterator<Object> {

        protected final JexlNode node;
        protected final Interpreter generator;

        protected int i;
        protected boolean nextValue;
        protected Object value;

        protected GeneratorIterator(ASTJexlLambda script) {
            // Execution block is the first child
            this.node = script.jjtGetChild(0);
            Frame scope = script.createFrame(frame);
            generator = jexl.createResumableInterpreter(context, scope, options);
            i = -1;
        }

        protected void prepareNextValue() {
            try {
                i += 1;
                generator.interpret(node);
                nextValue = false;
            } catch (JexlException.Yield ex) {
                value = ex.getValue();
                nextValue = true;
            } catch (JexlException.Cancel xcancel) {
                nextValue = false;
                // cancelled |= Thread.interrupted();
                cancelled.weakCompareAndSet(false, Thread.interrupted());
                if (isCancellable()) {
                    throw xcancel.clean();
                }
            } catch (JexlException xjexl) {
                nextValue = false;
                if (!isSilent()) {
                    throw xjexl.clean();
                }
            }
        }

        @Override
        public boolean hasNext() {
            if (i == -1)
                prepareNextValue();
            return nextValue;
        }

        @Override
        public Object next() {
            cancelCheck(node);
            if (!hasNext())
                throw new NoSuchElementException();
            Object result = value;
            prepareNextValue();
            return result;
        }

        @Override
        public void remove() throws UnsupportedOperationException {
            throw new UnsupportedOperationException();
        }
    }

    @Override
    protected Object visit(final ASTExpressionStatement node, final Object data) {
        cancelCheck(node);
        // Try unknown identifier as a method
        JexlNode child = node.jjtGetChild(0);
        if (child instanceof ASTIdentifier) {
            ASTIdentifier identifier = (ASTIdentifier) child;
            String name = identifier.getName();
            int symbol = identifier.getSymbol();
            if (symbol < 0 && !context.has(name)) {
               JexlMethod vm = uberspect.getMethod(arithmetic, name, EMPTY_PARAMS);
               if (vm != null) {
                   try {
                      Object eval = vm.invoke(arithmetic, EMPTY_PARAMS);
                      if (cache && vm.isCacheable()) {
                          Funcall funcall = new ArithmeticFuncall(vm, false);
                          identifier.jjtSetValue(funcall);
                      }
                      return eval;
                   } catch (JexlException xthru) {
                       throw xthru;
                   } catch (Exception xany) {
                       throw invocationException(identifier, name, xany);
                   }
               }
            }
        }
        return child.jjtAccept(this, data);
    }

    @Override
    protected Object visit(final ASTFunctionStatement node, final Object data) {
        cancelCheck(node);
        // Declare variable
        JexlNode left = node.jjtGetChild(0);
        left.jjtAccept(this, data);
        // Create function
        Object right = Closure.create(this, (ASTJexlLambda) node.jjtGetChild(1));
        return executeAssign(node, left, right, null, data);
    }

    @Override
    protected Object visit(final ASTIfStatement node, final Object data) {
        cancelCheck(node);
        try {
            Object condition = node.jjtGetChild(0).jjtAccept(this, null);
            if (arithmetic.toBoolean(condition)) {
                // first objectNode is true statement
                return node.jjtGetChild(1).jjtAccept(this, null);
            }
            final int numChildren = node.jjtGetNumChildren();
            if (numChildren > 2) {
                // if there is an else, execute it.
                return node.jjtGetChild(2).jjtAccept(this, null);
            }
            return null;
        } catch (JexlException.Break stmtBreak) {
            String target = stmtBreak.getLabel();
            if (target == null || !target.equals(node.getLabel())) {
                throw stmtBreak;
            }
            // break
            return null;
        } catch (ArithmeticException xrt) {
            throw new JexlException(node.jjtGetChild(0), "if error", xrt);
        }
    }

    /**
     * Base visitation for blocks.
     * @param node the block
     * @param data the usual data
     * @return the result of the last expression evaluation
     */
    private Object visitBlock(final ASTBlock node, final Object data) {
        Object result = null;
        final int numChildren = node.jjtGetNumChildren();
        for (int i = 0; i < numChildren; i++) {
            cancelCheck(node);
            try {
                result = node.jjtGetChild(i).jjtAccept(this, data);
            } catch (JexlException.Break stmtBreak) {
                String target = stmtBreak.getLabel();
                if (target != null && target.equals(node.getLabel())) {
                    break;
                } else {
                    throw stmtBreak;
                }
            }
        }
        return result;
    }

    @Override
    protected Object visit(final ASTBlock node, final Object data) {
        final int cnt = node.getSymbolCount();
        if (!options.isLexical() || cnt <= 0) {
            return visitBlock(node, data);
        }
        LexicalScope lexical = block;
        try {
            block = new LexicalFrame(frame, block);
            return visitBlock(node, data);
        } finally {
            block = block.pop();
        }
    }

    @Override
    protected Object visit(final ASTReturnStatement node, final Object data) {
        cancelCheck(node);
        final int numChildren = node.jjtGetNumChildren();
        Object val = numChildren > 0 ? node.jjtGetChild(0).jjtAccept(this, data) : null;
        throw new JexlException.Return(node, null, val);
    }

    @Override
    protected Object visit(final ASTYieldStatement node, final Object data) {
        cancelCheck(node);
        Object val = node.jjtGetChild(0).jjtAccept(this, data);
        throw new JexlException.Yield(node, null, val);
    }

    @Override
    protected Object visit(final ASTContinue node, final Object data) {
        cancelCheck(node);
        throw new JexlException.Continue(node, node.getLabel());
    }

    @Override
    protected Object visit(final ASTRemove node, final Object data) {
        cancelCheck(node);
        throw new JexlException.Remove(node, node.getLabel());
    }

    @Override
    protected Object visit(final ASTBreak node, final Object data) {
        cancelCheck(node);
        throw new JexlException.Break(node, node.getLabel());
    }

    @Override
    protected Object visit(final ASTForStatement node, final Object data) {
        cancelCheck(node);
        final boolean lexical = options.isLexical();
        if (lexical) {
              // create lexical frame
              block = new LexicalFrame(frame, block);
        }
        try {
            final int numChildren = node.jjtGetNumChildren();
            // Initialize for-loop
            Object result = node.jjtGetChild(0).jjtAccept(this, data);
            boolean when = false;
            /* third objectNode is the statement to execute */
            JexlNode statement = node.jjtGetNumChildren() > 3 ? node.jjtGetChild(3) : null;
            while (when = (Boolean) node.jjtGetChild(1).jjtAccept(this, data)) {
                cancelCheck(node);
                // Execute loop body
                if (statement != null) {
                    try {
                        result = statement.jjtAccept(this, data);
                    } catch (JexlException.Break stmtBreak) {
                        String target = stmtBreak.getLabel();
                        if (target == null || target.equals(node.getLabel())) {
                            break;
                        } else {
                            throw stmtBreak;
                        }
                    } catch (JexlException.Continue stmtContinue) {
                        String target = stmtContinue.getLabel();
                        if (target != null && !target.equals(node.getLabel())) {
                            throw stmtContinue;
                        }
                        // continue;
                    }
                }
                // for-increment node
                result = node.jjtGetChild(2).jjtAccept(this, data);
            }
            return result;
        } finally {
              // restore lexical frame
              if (lexical)
                  block = block.pop();
        }
    }

    @Override
    protected Object visit(final ASTForInitializationNode node, final Object data) {
        Object result = null;
        final int num = node.jjtGetNumChildren();
        for (int i = 0; i < num; ++i) {
            cancelCheck(node);
            result = node.jjtGetChild(i).jjtAccept(this, data);
        }
        return result;
    }

    @Override
    protected Object visit(final ASTForTerminationNode node, final Object data) {
        if (node.jjtGetNumChildren() > 0) {
            return arithmetic.toBoolean(node.jjtGetChild(0).jjtAccept(this, data));
        } else {
            return Boolean.TRUE;
        }
    }

    @Override
    protected Object visit(final ASTForIncrementNode node, final Object data) {
        Object result = null;
        final int num = node.jjtGetNumChildren();
        for (int i = 0; i < num; ++i) {
            cancelCheck(node);
            result = node.jjtGetChild(i).jjtAccept(this, data);
        }
        return result;
    }

    @Override
    protected Object visit(final ASTForeachStatement node, final Object data) {
        cancelCheck(node);
        Object result = null;
        /* first objectNode is the loop variable */
        ASTForeachVar loopReference = (ASTForeachVar) node.jjtGetChild(0);
        ASTIdentifier loopVariable = (ASTIdentifier) loopReference.jjtGetChild(0);
        ASTIdentifier loopValueVariable = loopReference.jjtGetNumChildren() > 1 ? (ASTIdentifier) loopReference.jjtGetChild(1) : null;
        final boolean lexical = options.isLexical();// && node.getSymbolCount() > 0;
        if (lexical) {
            // create lexical frame
            final LexicalFrame locals = new LexicalFrame(frame, block);
            final int symbol = loopVariable.getSymbol();
            final boolean loopSymbol = symbol >= 0 && loopVariable instanceof ASTVar;
            if (loopSymbol && !defineVariable((ASTVar) loopVariable, locals)) {
                return redefinedVariable(node, loopVariable.getName());
            }
            if (loopValueVariable != null) {
                final int valueSymbol = loopValueVariable.getSymbol();
                if (loopSymbol && !defineVariable((ASTVar) loopValueVariable, locals)) {
                    return redefinedVariable(node, loopValueVariable.getName());
                }
            }
            block = locals;
        }

        try {
            /* second objectNode is the variable to iterate */
            final Object iterableValue = node.jjtGetChild(1).jjtAccept(this, data);
            Iterator<?> itemsIterator = null;
            // make sure there is a value to iterate on
            if (iterableValue != null) {
                if (loopValueVariable != null) {
                    // get an iterator for the collection/array etc via the introspector.
                    Object forEach = operators.tryOverload(node, JexlOperator.FOR_EACH_INDEXED, iterableValue);
                    itemsIterator = forEach instanceof Iterator ? (Iterator<?>) forEach : uberspect.getIndexedIterator(iterableValue);
                } else {
                    // get an iterator for the collection/array etc via the introspector.
                    Object forEach = operators.tryOverload(node, JexlOperator.FOR_EACH, iterableValue);
                    itemsIterator = forEach instanceof Iterator ? (Iterator<?>) forEach : uberspect.getIterator(iterableValue);
                }
            }
            if (itemsIterator != null) {
                int i = -1;
                try {
                    /* third objectNode is the statement to execute */
                    final JexlNode statement = node.jjtGetNumChildren() >= 3 ? node.jjtGetChild(2) : null;
                    while (itemsIterator.hasNext()) {
                        cancelCheck(node);
                        i += 1;
                        // set loopVariable to value of iterator
                        final Object value = itemsIterator.next();
                        if (loopValueVariable != null) {
                            if (value instanceof Map.Entry<?,?>) {
                                Map.Entry<?,?> entry = (Map.Entry<?,?>) value;
                                executeAssign(node, loopVariable, entry.getKey(), null, data);
                                executeAssign(node, loopValueVariable, entry.getValue(), null, data);
                            } else {
                                executeAssign(node, loopVariable, i, null, data);
                                executeAssign(node, loopValueVariable, value, null, data);
                            }
                        } else {
                            executeAssign(node, loopVariable, value, null, data);
                        }
                        if (statement != null) {
                            try {
                                // execute statement
                                result = statement.jjtAccept(this, data);
                            } catch (final JexlException.Break stmtBreak) {
                                String target = stmtBreak.getLabel();
                                if (target == null || target.equals(node.getLabel())) {
                                    break;
                                } else {
                                    throw stmtBreak;
                                }
                            } catch (final JexlException.Continue stmtContinue) {
                                String target = stmtContinue.getLabel();
                                if (target != null && !target.equals(node.getLabel())) {
                                    throw stmtContinue;
                                }
                                // continue
                            } catch (final JexlException.Remove stmtRemove) {
                                String target = stmtRemove.getLabel();
                                if (target != null && !target.equals(node.getLabel())) {
                                    throw stmtRemove;
                                }
                                itemsIterator.remove();
                                i -= 1;
                                // and continue
                            }
                        }
                    }
                } finally {
                    // closeable iterator handling
                    closeIfSupported(itemsIterator);
                }
            }
        } finally {
            // restore lexical frame
            if (lexical)
                block = block.pop();
        }
        return result;
    }

    @Override
    protected Object visit(ASTForeachVar node, Object data) {
        return null;
    }

    @Override
    protected Object visit(ASTTryStatement node, Object data) {
        Object result = null;
        int num = node.jjtGetNumChildren();
        try {
            // execute try block
            result = node.jjtGetChild(0).jjtAccept(this, data);
        } catch (JexlException.Break stmtBreak) {
            String target = stmtBreak.getLabel();
            if (target == null || !target.equals(node.getLabel())) {
                throw stmtBreak;
            }
            // break
        } catch (JexlException.Continue e) {
            throw e;
        } catch (JexlException.Remove e) {
            throw e;
        } catch (JexlException.Return e) {
            throw e;
        } catch (JexlException.Yield e) {
            throw e;
        } catch(JexlException.Cancel e) {
            throw e;
        } catch (Throwable t) {
            boolean catched = false;
            Throwable ex = t;
            if (t instanceof JexlException && t.getCause() instanceof ArithmeticException) {
                ex = t.getCause();
            }
            for (int i = 1; i < num; i++) {
                JexlNode cb = node.jjtGetChild(i);
                if (cb instanceof ASTCatchBlock) {
                    JexlNode catchVariable = cb.jjtGetNumChildren() > 1 ? (JexlNode) cb.jjtGetChild(0) : null;
                    if (catchVariable instanceof ASTMultiVar) {
                        List<Class> types = ((ASTMultiVar) catchVariable).getTypes();
                        for (Class type : types) {
                            if (type.isInstance(ex)) {
                                catched = true;
                                break;
                            }
                        }
                    } else if (catchVariable instanceof ASTVar) {
                        // Check exception catch type
                        Class type = ((ASTVar) catchVariable).getType();
                        if (type == null || type.isInstance(ex)) {
                            catched = true;
                        }
                    } else {
                        catched = true;
                    }
                }
                if (catched) {
                    cb.jjtAccept(this, ex);
                    break;
                }
            }
            // if there is no appropriate catch block just rethrow
            if (!catched) {
                throw t;
            }
        } finally {
            // execute finally block if any
            if (num > 1) {
                JexlNode fb = node.jjtGetChild(num - 1);
                if (!(fb instanceof ASTCatchBlock))
                    fb.jjtAccept(this, data);
            }
        }
        return result;
    }

    @Override
    protected Object visit(ASTTryWithResourceStatement node, Object data) {
        cancelCheck(node);
        Object result = null;
        final int num = node.jjtGetNumChildren();
        try {
            ASTTryResource resReference = (ASTTryResource) node.jjtGetChild(0);
            // Last child is expression that returns the resource
            Object r = resReference.jjtGetChild(resReference.jjtGetNumChildren() - 1).jjtAccept(this, data);
            // get a resource manager for the resource via the introspector
            Object rman = operators.tryOverload(node, JexlOperator.TRY_WITH, r);
            if (JexlEngine.TRY_FAILED != rman)
                r = rman;

            ASTTryVar resDeclaration = resReference.jjtGetChild(0) instanceof ASTTryVar ? (ASTTryVar) resReference.jjtGetChild(0) : null;
            ASTIdentifier resVariable = resDeclaration != null ? (ASTIdentifier) resDeclaration.jjtGetChild(0) : null;
            final int symbol = resVariable != null ? resVariable.getSymbol() : -1;
            final boolean lexical = options.isLexical() && symbol >= 0;
            if (lexical) {
                // create lexical frame
                LexicalFrame locals = new LexicalFrame(frame, block);
                if (!defineVariable((ASTVar) resVariable, locals)) {
                    return redefinedVariable(node, resVariable.getName());
                }
                block = locals;
            }
            try {
                if (resReference.jjtGetNumChildren() == 2) {
                   // Set variable
                   resReference.jjtGetChild(0).jjtAccept(this, r);
                }
                try (ResourceManager rm = new ResourceManager(r)) {
                    // execute try block
                    JexlNode stmt = node.jjtGetChild(1);
                    result = stmt instanceof ASTInlinePropertyAssignment ? stmt.jjtAccept(this, r) : stmt.jjtAccept(this, data);
                }
            } finally {
                // restore lexical frame
                if (lexical)
                    block = block.pop();
            }
        } catch (JexlException.Break stmtBreak) {
            String target = stmtBreak.getLabel();
            if (target == null || !target.equals(node.getLabel())) {
                throw stmtBreak;
            }
            // break
        } catch (JexlException.Continue e) {
            throw e;
        } catch (JexlException.Remove e) {
            throw e;
        } catch (JexlException.Return e) {
            throw e;
        } catch (JexlException.Yield e) {
            throw e;
        } catch(JexlException.Cancel e) {
            throw e;
        } catch (Throwable t) {
            boolean catched = false;
            Throwable ex = t;
            if (t instanceof JexlException && t.getCause() instanceof ArithmeticException) {
                ex = t.getCause();
            }
            for (int i = 2; i < num; i++) {
                JexlNode cb = node.jjtGetChild(i);
                if (cb instanceof ASTCatchBlock) {
                    JexlNode catchVariable = cb.jjtGetNumChildren() > 1 ? (JexlNode) cb.jjtGetChild(0) : null;
                    if (catchVariable instanceof ASTMultiVar) {
                        List<Class> types = ((ASTMultiVar) catchVariable).getTypes();
                        for (Class type : types) {
                            if (type.isInstance(ex)) {
                                catched = true;
                                break;
                            }
                        }
                    } else if (catchVariable instanceof ASTVar) {
                        // Check exception catch type
                        Class type = ((ASTVar) catchVariable).getType();
                        if (type == null || type.isInstance(ex)) {
                            catched = true;
                        }
                    } else {
                        catched = true;
                    }
                }
                if (catched) {
                    cb.jjtAccept(this, ex);
                    break;
                }
            }
            // if there is no appropriate catch block just rethrow
            if (!catched) {
                InterpreterBase.<RuntimeException>doThrow(t);
            }
        } finally {
            // execute finally block if any
            if (num > 2) {
                JexlNode fb = node.jjtGetChild(num - 1);
                if (!(fb instanceof ASTCatchBlock))
                    fb.jjtAccept(this, data);
            }
        }
        return result;
    }

    @Override
    protected Object visit(ASTTryVar node, Object data) {
        ASTIdentifier variable = (ASTIdentifier) node.jjtGetChild(0);
        executeAssign(node, variable, data, null, null);
        return null;
    }

    @Override
    protected Object visit(ASTCatchBlock node, Object data) {
        int num = node.jjtGetNumChildren();
        ASTIdentifier catchVariable = num > 1 ? (ASTIdentifier) node.jjtGetChild(0) : null;
        if (catchVariable != null) {
            final int symbol = catchVariable.getSymbol();
            final boolean lexical = options.isLexical() && symbol >= 0;
            if (lexical) {
                // create lexical frame
                LexicalFrame locals = new LexicalFrame(frame, block);
                if (!defineVariable((ASTVar) catchVariable, locals)) {
                    return redefinedVariable(node, catchVariable.getName());
                }
                block = locals;
            }
            try {
                // Set catch variable
                executeAssign(node, catchVariable, data, null, null);

                // execute catch block
                node.jjtGetChild(1).jjtAccept(this, null);
            } finally {
                // restore lexical frame
                if (lexical)
                    block = block.pop();
            }
        } else {
            // just execute catch block
            node.jjtGetChild(0).jjtAccept(this, null);
        }
        return null;
    }

    @Override
    protected Object visit(ASTTryResource node, Object data) {
        return null;
    }

    @Override
    protected Object visit(ASTThrowStatement node, Object data) {
        cancelCheck(node);
        Object val = node.jjtGetChild(0).jjtAccept(this, data);
        if (val instanceof Throwable)
            InterpreterBase.<RuntimeException>doThrow((Throwable) val);
        String message = arithmetic.toString(val);
        if (message != null) {
            throw new RuntimeException(message);
        } else {
            throw new RuntimeException();
        }
    }

    @Override
    protected Object visit(ASTAssertStatement node, Object data) {
        if (isAssertions()) {
            cancelCheck(node);
            boolean test = arithmetic.toBoolean(node.jjtGetChild(0).jjtAccept(this, data));
            if (!test) {
                if (node.jjtGetNumChildren() > 1) {
                    Object val = node.jjtGetChild(1).jjtAccept(this, data);
                    throw new AssertionError(val);
                } else {
                    throw new AssertionError();
                }
            }
        }
        return null;
    }

    @Override
    protected Object visit(final ASTWhileStatement node, final Object data) {
        cancelCheck(node);
        Object result = null;
        /* first objectNode is the condition */
        final Node condition = node.jjtGetChild(0);
        while (arithmetic.toBoolean(condition.jjtAccept(this, data))) {
            cancelCheck(node);
            if (node.jjtGetNumChildren() > 1) {
                try {
                    // execute statement
                    result = node.jjtGetChild(1).jjtAccept(this, data);
                } catch (final JexlException.Break stmtBreak) {
                    String target = stmtBreak.getLabel();
                    if (target == null || target.equals(node.getLabel())) {
                        break;
                    } else {
                        throw stmtBreak;
                    }
                } catch (final JexlException.Continue stmtContinue) {
                    String target = stmtContinue.getLabel();
                    if (target != null && !target.equals(node.getLabel())) {
                        throw stmtContinue;
                    }
                    // continue
                }
            }
        }
        return result;
    }

    @Override
    protected Object visit(final ASTDoWhileStatement node, final Object data) {
        Object result = null;
        /* last objectNode is the expression */
        final Node expressionNode = node.jjtGetChild(node.jjtGetNumChildren() - 1);
        do {
            cancelCheck(node);
            // execute statement
            if (node.jjtGetNumChildren() > 1) {
                try {
                    result = node.jjtGetChild(0).jjtAccept(this, data);
                } catch (final JexlException.Break stmtBreak) {
                    String target = stmtBreak.getLabel();
                    if (target == null || target.equals(node.getLabel())) {
                        break;
                    } else {
                        throw stmtBreak;
                    }
                } catch (final JexlException.Continue stmtContinue) {
                    String target = stmtContinue.getLabel();
                    if (target != null && !target.equals(node.getLabel())) {
                        throw stmtContinue;
                    }
                    // continue
                }
            }
        } while (arithmetic.toBoolean(expressionNode.jjtAccept(this, data)));

        return result;
    }


    @Override
    protected Object visit(final ASTSynchronizedStatement node, final Object data) {
        cancelCheck(node);
        Object result = null;
        /* first objectNode is the synchronization expression */
        Node expressionNode = node.jjtGetChild(0);
        try {
            synchronized (expressionNode.jjtAccept(this, data)) {
                // execute statement
                if (node.jjtGetNumChildren() > 1)
                    result = node.jjtGetChild(1).jjtAccept(this, data);
            }
        } catch (final JexlException.Break stmtBreak) {
            String target = stmtBreak.getLabel();
            if (target == null || !target.equals(node.getLabel())) {
                throw stmtBreak;
            }
            // break
        }
        return result;
    }

    @Override
    protected Object visit(final ASTSwitchStatement node, final Object data) {
        cancelCheck(node);
        final boolean lexical = options.isLexical();
        if (lexical) {
            // create lexical frame
            block = new LexicalFrame(frame, block);
        }
        try {
            Object result = null;
            /* first objectNode is the switch expression */
            Object left = node.jjtGetChild(0).jjtAccept(this, data);
            try {
                final int childCount = node.jjtGetNumChildren();
                boolean matched = false;
                Class scope = left != null ? left.getClass() : Void.class;
                int start = 0;
                // check all non default cases first
                l: for (int i = 1; i < childCount; i++) {
                    JexlNode child = node.jjtGetChild(i);
                    if (child instanceof ASTSwitchStatementCase) {
                        JexlNode labels = child.jjtGetChild(0);
                        // check all labels
                        for (int j = 0; j < labels.jjtGetNumChildren(); j++) {
                            JexlNode label = labels.jjtGetChild(j);
                            Object right = label instanceof ASTIdentifier ? label.jjtAccept(this, scope) : label.jjtAccept(this, data);
                            try {
                                Object caseMatched = operators.tryOverload(child, JexlOperator.EQ, left, right);
                                if (caseMatched == JexlEngine.TRY_FAILED)
                                    caseMatched = arithmetic.equals(left, right) ? Boolean.TRUE : Boolean.FALSE;
                                matched = arithmetic.toBoolean(caseMatched);
                            } catch (ArithmeticException xrt) {
                                throw new JexlException(node, "== error", xrt);
                            }
                            if (matched) {
                                start = i;
                                break l;
                            }
                        }
                    }
                }
                // otherwise jump to default case
                if (!matched) {
                    for (int i = 1; i < childCount; i++) {
                        JexlNode child = node.jjtGetChild(i);
                        if (child instanceof ASTSwitchStatementDefault) {
                            matched = true;
                            start = i;
                            break;
                        }
                    }
                }
                // execute all cases starting from matched one
                if (matched) {
                    for (int i = start; i < childCount; i++) {
                        JexlNode child = node.jjtGetChild(i);
                        result = child.jjtAccept(this, data);
                    }
                }
            } catch (JexlException.Break stmtBreak) {
                String target = stmtBreak.getLabel();
                if (target != null && !target.equals(node.getLabel())) {
                    throw stmtBreak;
                }
                // break
            }
            return result;
        } finally {
            // restore lexical frame
            if (lexical)
                block = block.pop();
        }
    }

    @Override
    protected Object visit(final ASTSwitchStatementCase node, final Object data) {
        Object result = null;
<<<<<<< HEAD
        final int childCount = node.jjtGetNumChildren();
        for (int i = 1; i < childCount; i++) {
=======
        /* first objectNode is the condition */
        final JexlNode condition = node.jjtGetChild(0);
        while (arithmetic.toBoolean(condition.jjtAccept(this, data))) {
>>>>>>> 72f65769
            cancelCheck(node);
            result = node.jjtGetChild(i).jjtAccept(this, data);
        }
        return result;
    }

    @Override
    protected Object visit(final ASTSwitchStatementDefault node, final Object data) {
        Object result = null;
<<<<<<< HEAD
        final int childCount = node.jjtGetNumChildren();
        for (int i = 0; i < childCount; i++) {
=======
        final int nc = node.jjtGetNumChildren();
        /* last objectNode is the condition */
        final JexlNode condition = node.jjtGetChild(nc - 1);
        do {
>>>>>>> 72f65769
            cancelCheck(node);
            result = node.jjtGetChild(i).jjtAccept(this, data);
        }
        return result;
    }

    @Override
    protected Object visit(final ASTSwitchExpression node, final Object data) {
        /* first objectNode is the switch expression */
        Object left = node.jjtGetChild(0).jjtAccept(this, data);
        try {
            int childCount = node.jjtGetNumChildren();
            Class scope = left != null ? left.getClass() : Void.class;
            // check all cases first
            for (int i = 1; i < childCount; i++) {
                JexlNode child = node.jjtGetChild(i);
                if (child instanceof ASTSwitchExpressionCase) {
                    JexlNode labels = child.jjtGetChild(0);
                    boolean matched = false;
                    // check all labels
                    for (int j = 0; j < labels.jjtGetNumChildren(); j++) {
                        JexlNode label = labels.jjtGetChild(j);
                        Object right = label instanceof ASTIdentifier ? label.jjtAccept(this, scope) : label.jjtAccept(this, data);
                        try {
                            Object caseMatched = operators.tryOverload(child, JexlOperator.EQ, left, right);
                            if (caseMatched == JexlEngine.TRY_FAILED)
                                caseMatched = arithmetic.equals(left, right) ? Boolean.TRUE : Boolean.FALSE;
                            matched = arithmetic.toBoolean(caseMatched);
                        } catch (ArithmeticException xrt) {
                            throw new JexlException(node, "== error", xrt);
                        }
                        if (matched) {
                            return child.jjtAccept(this, data);
                        }
                    }
                }
            }
            // otherwise jump to default case
            for (int i = 1; i < childCount; i++) {
                JexlNode child = node.jjtGetChild(i);
                if (child instanceof ASTSwitchExpressionDefault) {
                    return child.jjtAccept(this, data);
                }
            }
            return null;
        } catch (JexlException.Yield stmtYield) {
            return stmtYield.getValue();
        }
    }

    @Override
    protected Object visit(final ASTSwitchExpressionCase node, final Object data) {
        Object result = null;
        int childCount = node.jjtGetNumChildren();
        if (childCount > 1)
            result = node.jjtGetChild(1).jjtAccept(this, data);
        return result;
    }

    @Override
    protected Object visit(final ASTSwitchCaseLabel node, final Object data) {
        return null;
    }

    @Override
    protected Object visit(final ASTSwitchExpressionDefault node, final Object data) {
        Object result = null;
        int childCount = node.jjtGetNumChildren();
        if (childCount > 0)
            result = node.jjtGetChild(0).jjtAccept(this, data);
        return result;
    }

    @Override
    protected Object visit(final ASTAndNode node, final Object data) {
        /*
         * The pattern for exception mgmt is to let the child*.jjtAccept out of the try/catch loop so that if one fails,
         * the ex will traverse up to the interpreter. In cases where this is not convenient/possible, JexlException
         * must be caught explicitly and rethrown.
         */
        final Object left = node.jjtGetChild(0).jjtAccept(this, data);
        try {
            final boolean leftValue = arithmetic.toBoolean(left);
            if (!leftValue) {
                return Boolean.FALSE;
            }
        } catch (final ArithmeticException xrt) {
            throw new JexlException(node.jjtGetChild(0), "boolean coercion error", xrt);
        }
        final Object right = node.jjtGetChild(1).jjtAccept(this, data);
        try {
            final boolean rightValue = arithmetic.toBoolean(right);
            if (!rightValue) {
                return Boolean.FALSE;
            }
        } catch (final ArithmeticException xrt) {
            throw new JexlException(node.jjtGetChild(1), "boolean coercion error", xrt);
        }
        return Boolean.TRUE;
    }

    @Override
    protected Object visit(final ASTOrNode node, final Object data) {
        final Object left = node.jjtGetChild(0).jjtAccept(this, data);
        try {
            final boolean leftValue = arithmetic.toBoolean(left);
            if (leftValue) {
                return Boolean.TRUE;
            }
        } catch (final ArithmeticException xrt) {
            throw new JexlException(node.jjtGetChild(0), "boolean coercion error", xrt);
        }
        final Object right = node.jjtGetChild(1).jjtAccept(this, data);
        try {
            final boolean rightValue = arithmetic.toBoolean(right);
            if (rightValue) {
                return Boolean.TRUE;
            }
        } catch (final ArithmeticException xrt) {
            throw new JexlException(node.jjtGetChild(1), "boolean coercion error", xrt);
        }
        return Boolean.FALSE;
    }

    @Override
    protected Object visit(final ASTUnderscoreLiteral node, final Object data) {
        return null;
    }

    @Override
    protected Object visit(final ASTNullLiteral node, final Object data) {
        return node.getLiteral();
    }

    @Override
    protected Object visit(final ASTThisNode node, final Object data) {
        return context;
    }

    @Override
    protected Object visit(final ASTCurrentNode node, final Object data) {
        return current;
    }

    @Override
    protected Object visit(final ASTBooleanLiteral node, final Object data) {
        return node.getLiteral();
    }

    @Override
    protected Object visit(final ASTNumberLiteral node, final Object data) {
        if (data != null && node.isInteger()) {
            return getAttribute(data, node.getLiteral(), node);
        }
        return node.getLiteral();
    }

    @Override
    protected Object visit(final ASTStringLiteral node, final Object data) {
        if (data != null) {
            return getAttribute(data, node.getLiteral(), node);
        }
        return node.getLiteral();
    }

    @Override
    protected Object visit(final ASTRegexLiteral node, final Object data) {
        return node.getLiteral();
    }

    @Override
    protected Object visit(final ASTTextBlockLiteral node, final Object data) {
        return node.getLiteral();
    }

    @Override
    protected Object visit(final ASTStringBuilderLiteral node, final Object data) {
        final Object o = node.jjtGetChild(0).jjtAccept(this, data);
        return new StringBuilder(arithmetic.toString(o));
    }

    @Override
    protected Object visit(final ASTClassLiteral node, final Object data) {
        return node.getLiteral();
    }

    @Override
    protected Object visit(final ASTTypeLiteral node, final Object data) {
        return node.getType();
    }

    @Override
    protected Object visit(final ASTArrayLiteral node, final Object data) {
        int childCount = node.jjtGetNumChildren();
        JexlArithmetic.ArrayBuilder ab = arithmetic.arrayBuilder(childCount);
        boolean extended = node.isExtended();
        boolean immutable = node.isImmutable();
        final boolean cacheable = cache && immutable && node.isConstant();
        Object cached = cacheable ? node.jjtGetValue() : null;
        if (cached != null)
            return cached;

        for (int i = 0; i < childCount; i++) {
            cancelCheck(node);
            JexlNode child = node.jjtGetChild(i);
            if (child instanceof ASTEnumerationNode || child instanceof ASTEnumerationReference) {
                Iterator<?> it = (Iterator<?>) child.jjtAccept(this, data);
                if (it != null) {
                    try {
                        while (it.hasNext()) {
                            Object entry = it.next();
                            ab.add(entry);
                        }
                    } finally {
                        closeIfSupported(it);
                    }
                }
            } else {
                Object entry = child.jjtAccept(this, data);
                ab.add(entry);
            }
        }
        if (immutable) {
            Object result = ab.create(true);
            if (result instanceof List<?>)
                result = Collections.unmodifiableList((List<?>) result);
            if (cacheable)
                node.jjtSetValue(result);
            return result;
        } else {
            return ab.create(extended);
        }
    }

    @Override
    protected Object visit(final ASTSetOperand node, final Object data) {
        return null;
    }

    @Override
    protected Object visit(final ASTSetLiteral node, final Object data) {
        boolean immutable = node.isImmutable();
        final boolean cacheable = cache && immutable && node.isConstant();
        Object cached = cacheable ? node.jjtGetValue() : null;
        if (cached != null)
            return cached;
        int childCount = node.jjtGetNumChildren();
        boolean ordered = node.isOrdered();
        JexlArithmetic.SetBuilder mb = arithmetic.setBuilder(childCount, ordered);
        for (int i = 0; i < childCount; i++) {
            cancelCheck(node);
            JexlNode child = node.jjtGetChild(i);
            if (child instanceof ASTEnumerationNode || child instanceof ASTEnumerationReference) {
                Iterator<?> it = (Iterator<?>) child.jjtAccept(this, data);
                if (it != null) {
                    try {
                        while (it.hasNext()) {
                            Object entry = it.next();
                            mb.add(entry);
                        }
                    } finally {
                        closeIfSupported(it);
                    }
                }
            } else {
                Object entry = child.jjtAccept(this, data);
                mb.add(entry);
            }
        }
        Object result = mb.create();
        if (immutable) {
            if (result instanceof Set<?>)
                result = Collections.unmodifiableSet((Set<?>) result);
            if (cacheable)
                node.jjtSetValue(result);
        }
        return result;
    }

    @Override
    protected Object visit(final ASTMapLiteral node, final Object data) {
        boolean immutable = node.isImmutable();
        final boolean cacheable = cache && immutable && node.isConstant();
        Object cached = cacheable ? node.jjtGetValue() : null;
        if (cached != null)
            return cached;
        int childCount = node.jjtGetNumChildren();
        boolean ordered = node.isOrdered();
        JexlArithmetic.MapBuilder mb = arithmetic.mapBuilder(childCount, ordered);
        for (int i = 0; i < childCount; i++) {
            cancelCheck(node);
            JexlNode child = node.jjtGetChild(i);
            if (child instanceof ASTMapEntry) {
                Object[] entry = (Object[]) (child).jjtAccept(this, data);
                mb.put(entry[0], entry[1]);
            } else {
                Iterator<Object> it = (Iterator<Object>) (child).jjtAccept(this, data);
                int j = 0;
                if (it != null) {
                    try {
                        while (it.hasNext()) {
                            Object value = it.next();
                            if (value instanceof Map.Entry<?,?>) {
                                Map.Entry<?,?> entry = (Map.Entry<?,?>) value;
                                mb.put(entry.getKey(), entry.getValue());
                            } else {
                                mb.put(i, value);
                            }
                            i++;
                        }
                    } finally {
                        closeIfSupported(it);
                    }
                }
            }
        }
        if (immutable) {
            Object result = mb.create();
            if (result instanceof Map<?,?>)
                result = Collections.unmodifiableMap((Map<?,?>) result);
            if (cacheable)
                node.jjtSetValue(result);
            return result;
        } else {
            return mb.create();
        }
    }

    @Override
    protected Object visit(final ASTMapEntry node, final Object data) {
        final Object key = node.jjtGetChild(0).jjtAccept(this, data);
        final Object value = node.jjtGetChild(1).jjtAccept(this, data);
        return new Object[]{key, value};
    }

    @Override
    protected Object visit(final ASTMapEntryLiteral node, final Object data) {
        final Object key = node.jjtGetChild(0).jjtAccept(this, data);
        final Object value = node.jjtGetChild(1).jjtAccept(this, data);

        return arithmetic.createMapEntry(key, value);
    }

    @Override
    protected Object visit(final ASTMapEnumerationNode node, final Object data) {
        JexlNode valNode = node.jjtGetChild(0);
        Object iterableValue = valNode.jjtAccept(this, data);

        if (iterableValue != null) {
            Object forEach = operators.tryOverload(node, JexlOperator.FOR_EACH_INDEXED, iterableValue);
            Iterator<?> itemsIterator = forEach instanceof Iterator
                                   ? (Iterator<?>) forEach
                                   : uberspect.getIndexedIterator(iterableValue);
            return itemsIterator;
        } else {
            return null;
        }
    }

    @Override
    protected Object visit(final ASTInlinePropertyAssignment node, final Object data) {
        Object prev = current;
        current = data;
        try {
            int childCount = node.jjtGetNumChildren();
            for (int i = 0; i < childCount; i++) {
                cancelCheck(node);

                JexlNode p = node.jjtGetChild(i);

                if (p instanceof ASTInlinePropertyEntry) {

                   Object[] entry = (Object[]) p.jjtAccept(this, null);

                   String name = String.valueOf(entry[0]);
                   Object value = entry[1];

                   setAttribute(data, name, value, p, JexlOperator.PROPERTY_SET);

                } else if (p instanceof ASTInlineFieldEntry) {

                   Object[] entry = (Object[]) p.jjtAccept(this, null);

                   String name = String.valueOf(entry[0]);
                   Object value = entry[1];

                   setField(data, name, value, p);

                } else if (p instanceof ASTInlinePropertyArrayEntry) {

                   Object[] entry = (Object[]) p.jjtAccept(this, null);

                   Object key = entry[0];
                   Object value = entry[1];

                   setAttribute(data, key, value, p, JexlOperator.ARRAY_SET);

                } else if (p instanceof ASTInlinePropertyNullEntry) {

                   ASTInlinePropertyNullEntry entry = (ASTInlinePropertyNullEntry) p;

                   JexlNode name = entry.jjtGetChild(0);
                   Object key = name instanceof ASTIdentifier ? ((ASTIdentifier) name).getName() : name.jjtAccept(this, null);
                   String property = String.valueOf(key);

                   Object value = getAttribute(data, property, p);

                   if (value == null) {
                      value = entry.jjtAccept(this, null);
                      setAttribute(data, property, value, p, JexlOperator.PROPERTY_SET);
                   }

                } else if (p instanceof ASTInlineFieldNullEntry) {

                   ASTInlineFieldNullEntry entry = (ASTInlineFieldNullEntry) p;

                   Object key = entry.jjtGetChild(0).jjtAccept(this, null);
                   String property = String.valueOf(key);

                   Object value = getField(data, property, p);

                   if (value == null) {
                      value = entry.jjtAccept(this, null);
                      setField(data, property, value, p);
                   }

                } else if (p instanceof ASTInlinePropertyArrayNullEntry) {

                   ASTInlinePropertyArrayNullEntry entry = (ASTInlinePropertyArrayNullEntry) p;

                   Object key = entry.jjtGetChild(0).jjtAccept(this, null);
                   Object value = getAttribute(data, key, p);

                   if (value == null) {
                      value = entry.jjtAccept(this, null);
                      setAttribute(data, key, value, p, JexlOperator.ARRAY_SET);
                   }

                } else if (p instanceof ASTInlinePropertyNEEntry) {

                   ASTInlinePropertyNEEntry entry = (ASTInlinePropertyNEEntry) p;

                   JexlNode name = entry.jjtGetChild(0);
                   Object key = name instanceof ASTIdentifier ? ((ASTIdentifier) name).getName() : name.jjtAccept(this, null);
                   String property = String.valueOf(key);

                   Object value = getAttribute(data, property, p);
                   Object right = entry.jjtAccept(this, null);

                   Object result = operators.tryOverload(entry, JexlOperator.EQ, value, right);
                   boolean equals = (result != JexlEngine.TRY_FAILED)
                              ? arithmetic.toBoolean(result)
                              : arithmetic.equals(value, right);
                   if (!equals) {
                      setAttribute(data, property, right, p, JexlOperator.PROPERTY_SET);
                   }

                } else if (p instanceof ASTInlineFieldNEEntry) {

                   ASTInlineFieldNEEntry entry = (ASTInlineFieldNEEntry) p;

                   Object key = entry.jjtGetChild(0).jjtAccept(this, null);
                   String property = String.valueOf(key);

                   Object value = getField(data, property, p);
                   Object right = entry.jjtAccept(this, null);

                   Object result = operators.tryOverload(entry, JexlOperator.EQ, value, right);
                   boolean equals = (result != JexlEngine.TRY_FAILED)
                              ? arithmetic.toBoolean(result)
                              : arithmetic.equals(value, right);
                   if (!equals) {
                      setField(data, property, right, p);
                   }

                } else if (p instanceof ASTInlinePropertyArrayNEEntry) {

                   ASTInlinePropertyArrayNEEntry entry = (ASTInlinePropertyArrayNEEntry) p;

                   Object key = entry.jjtGetChild(0).jjtAccept(this, null);
                   Object value = getAttribute(data, key, p);
                   Object right = entry.jjtAccept(this, null);

                   Object result = operators.tryOverload(entry, JexlOperator.EQ, value, right);
                   boolean equals = (result != JexlEngine.TRY_FAILED)
                              ? arithmetic.toBoolean(result)
                              : arithmetic.equals(value, right);
                   if (!equals) {
                      setAttribute(data, key, right, p, JexlOperator.ARRAY_SET);
                   }

                } else {

                   // ASTReference
                   p.jjtAccept(this, data);
                }
            }
        } finally {
            current = prev;
        }
        return data;
    }

    @Override
    protected Object visit(final ASTInlinePropertyArrayEntry node, final Object data) {
        final Object key = node.jjtGetChild(0).jjtAccept(this, data);
        final Object value = node.jjtGetChild(1).jjtAccept(this, data);

        return new Object[] {key, value};
    }

    @Override
    protected Object visit(final ASTInlinePropertyEntry node, final Object data) {
        JexlNode name = node.jjtGetChild(0);

        final Object key = name instanceof ASTIdentifier ? ((ASTIdentifier) name).getName() : name.jjtAccept(this, data);
        final Object value = node.jjtGetChild(1).jjtAccept(this, data);

        return new Object[] {key, value};
    }

    @Override
    protected Object visit(final ASTInlineFieldEntry node, final Object data) {
        JexlNode name = node.jjtGetChild(0);

        final Object key = node.jjtGetChild(0).jjtAccept(this, data); 
        final Object value = node.jjtGetChild(1).jjtAccept(this, data);

        return new Object[] {key, value};
    }

    @Override
    protected Object visit(final ASTInlinePropertyNullEntry node, final Object data) {
        return node.jjtGetChild(1).jjtAccept(this, data);
    }

    @Override
    protected Object visit(final ASTInlineFieldNullEntry node, final Object data) {
        return node.jjtGetChild(1).jjtAccept(this, data);
    }

    @Override
    protected Object visit(final ASTInlinePropertyNEEntry node, final Object data) {
        return node.jjtGetChild(1).jjtAccept(this, data);
    }

    @Override
    protected Object visit(final ASTInlineFieldNEEntry node, final Object data) {
        return node.jjtGetChild(1).jjtAccept(this, data);
    }

    @Override
    protected Object visit(final ASTInlinePropertyArrayNullEntry node, final Object data) {
        return node.jjtGetChild(1).jjtAccept(this, data);
    }

    @Override
    protected Object visit(final ASTInlinePropertyArrayNEEntry node, final Object data) {
        return node.jjtGetChild(1).jjtAccept(this, data);
    }

    @Override
    protected Object visit(final ASTTernaryNode node, final Object data) {
        Object condition;
        try {
            condition = node.jjtGetChild(0).jjtAccept(this, data);
        } catch(final JexlException xany) {
            if (!(xany.getCause() instanceof JexlArithmetic.NullOperand)) {
                throw xany;
            }
            condition = null;
        }
        // ternary as in "x ? y : z"
        if (condition != null && arithmetic.toBoolean(condition))
            return node.jjtGetChild(1).jjtAccept(this, data);
        if (node.jjtGetNumChildren() == 3) {
            return node.jjtGetChild(2).jjtAccept(this, data);
        }
        return null;
    }

    @Override
    protected Object visit(ASTElvisNode node, Object data) {
        Object condition;
        try {
            condition = node.jjtGetChild(0).jjtAccept(this, data);
        } catch(JexlException xany) {
            if (!(xany.getCause() instanceof JexlArithmetic.NullOperand)) {
                throw xany;
            }
            condition = null;
        }
        if (condition != null && arithmetic.toBoolean(condition)) {
            return condition;
        } else {
            return node.jjtGetChild(1).jjtAccept(this, data);
        }
    }

    @Override
    protected Object visit(final ASTNullpNode node, final Object data) {
        Object lhs;
        try {
            lhs = node.jjtGetChild(0).jjtAccept(this, data);
        } catch(final JexlException xany) {
            if (!(xany.getCause() instanceof JexlArithmetic.NullOperand)) {
                throw xany;
            }
            lhs = null;
        }
        // null elision as in "x ?? z"
        return lhs != null? lhs : node.jjtGetChild(1).jjtAccept(this, data);
    }

    @Override
    protected Object visit(final ASTSizeFunction node, final Object data) {
        try {
            final Object val = node.jjtGetChild(0).jjtAccept(this, data);
            return operators.size(node, val);
        } catch(final JexlException xany) {
            return 0;
        }
    }

    @Override
    protected Object visit(final ASTEmptyFunction node, final Object data) {
        try {
            final Object value = node.jjtGetChild(0).jjtAccept(this, data);
            return operators.empty(node, value);
        } catch(final JexlException xany) {
            return true;
        }
    }

    /**
     * Runs a node.
     * @param node the node
     * @param data the usual data
     * @return the return value
     */
    protected Object visitLexicalNode(final JexlNode node, final Object data) {
        block = new LexicalFrame(frame, null);
        try {
            return node.jjtAccept(this, data);
        } finally {
            block = block.pop();
        }
    }

    /**
     * Runs a closure.
     * @param closure the closure
     * @param data the usual data
     * @return the closure return value
     */
    protected Object runClosure(final Closure closure, final Object data) {
        final ASTJexlScript script = closure.getScript();
        block = new LexicalFrame(frame, block).defineArgs();
        try {
            final JexlNode body = script.jjtGetChild(script.jjtGetNumChildren() - 1);
            return interpret(body);
        } finally {
            block = block.pop();
        }
    }

    @Override
    protected Object visit(final ASTJexlScript script, final Object data) {
        if (script instanceof ASTJexlLambda && !((ASTJexlLambda) script).isTopLevel()) {
            return Closure.create(this, (ASTJexlLambda) script);
        } else {
            block = new LexicalFrame(frame, block).defineArgs();
            try {
                final int numChildren = script.jjtGetNumChildren();
                Object result = null;
                for (int i = 0; i < numChildren; i++) {
                    final JexlNode child = script.jjtGetChild(i);
                    result = child.jjtAccept(this, data);
                    cancelCheck(child);
                }
                return result;
            } finally {
                block = block.pop();
            }
        }
    }

    @Override
    protected Object visit(final ASTEnclosedExpression node, final Object data) {
        try {
            return node.jjtGetChild(0).jjtAccept(this, data);
        } catch (final JexlException.Yield stmtYield) {
            return stmtYield.getValue();
        }
    }

    @Override
    protected Object visit(final ASTVar node, final Object data) {
        final int symbol = node.getSymbol();
        if (options.isLexical() && !defineVariable(node, block)) {
            return redefinedVariable(node, node.getName());
        }
        // if we have a var, we have a scope thus a frame
        boolean isFinal = block.isVariableFinal(symbol);
        if (isFinal) {
            throw new JexlException(node, "can not redefine a final variable: " + node.getName());
        }
        // Adjust frame variable modifiers
        block.setModifiers(symbol, node.getType(), node.isFinal(), node.isRequired());
        // if we have a var, we have a scope thus a frame
        if (options.isLexical() || !frame.has(symbol)) {
            frame.set(symbol, null);
            return null;
        } else {
            return frame.get(symbol);
        }
    }

    @Override
    protected Object visit(final ASTExtVar node, final Object data) {
        return visit((ASTVar) node, data);
    }

    @Override
    protected Object visit(final ASTMultiVar node, final Object data) {
        return visit((ASTVar) node, data);
    }

    @Override
    protected Object visit(final ASTIdentifier identifier, final Object data) {
        cancelCheck(identifier);
        return data != null
                ? getAttribute(data, identifier.getName(), identifier)
                : getVariable(frame, block, identifier);
    }

    @Override
    protected Object visit(final ASTArrayAccess node, final Object data) {
        // first objectNode is the identifier
        Object object = data;
        // can have multiple nodes - either an expression, integer literal or reference
        final int numChildren = node.jjtGetNumChildren();
        for (int i = 0; i < numChildren; i++) {
            final JexlNode nindex = node.jjtGetChild(i);
            if (object == null) {
                return unsolvableProperty(nindex, stringifyProperty(nindex), false, null);
            }
            final Object index = nindex.jjtAccept(this, null);
            cancelCheck(node);
            object = getAttribute(object, index, nindex);
        }
        return object;
    }

    @Override
    protected Object visit(ASTArrayAccessSafe node, Object data) {
        // first objectNode is the identifier
        Object object = data;
        // can have multiple nodes - either an expression, integer literal or reference
        int numChildren = node.jjtGetNumChildren();
        for (int i = 0; i < numChildren; i++) {
            JexlNode nindex = node.jjtGetChild(i);
            if (object == null) {
                return null;
            }
            Object index = nindex.jjtAccept(this, null);
            cancelCheck(node);
            object = getAttribute(object, index, nindex);
        }
        return object;
    }

    /**
     * Evaluates an access identifier based on the 2 main implementations;
     * static (name or numbered identifier) or dynamic (jxlt).
     * @param node the identifier access node
     * @return the evaluated identifier
     */
    private Object evalIdentifier(final ASTIdentifierAccess node) {
        if (node instanceof ASTIdentifierAccessJxlt) {
            final ASTIdentifierAccessJxlt accessJxlt = (ASTIdentifierAccessJxlt) node;
            final String src = node.getName();
            Throwable cause = null;
            TemplateEngine.TemplateExpression expr = (TemplateEngine.TemplateExpression) accessJxlt.getExpression();
            try {
                if (expr == null) {
                    final TemplateEngine jxlt = jexl.jxlt();
                    expr = jxlt.parseExpression(node.jexlInfo(), src, frame != null ? frame.getScope() : null);
                    accessJxlt.setExpression(expr);
                }
                if (expr != null) {
                    final Object name = expr.evaluate(frame, context);
                    if (name != null) {
                        final Integer id = ASTIdentifierAccess.parseIdentifier(name.toString());
                        return id != null ? id : name;
                    }
                }
            } catch (final JxltEngine.Exception xjxlt) {
                cause = xjxlt;
            }
            return node.isSafe() ? null : unsolvableProperty(node, src, true, cause);
        } else {
            return node.getIdentifier();
        }
    }

    @Override
    protected Object visit(final ASTIdentifierAccess node, final Object data) {
        if (data == null) {
            return null;
        }
        final Object id = evalIdentifier(node);
        return getAttribute(data, id, node);
    }

    @Override
    protected Object visit(final ASTFieldAccess node, final Object data) {
        if (data == null) {
            return null;
        }
        final Object id = node.getIdentifier();
        return getField(data, id, node);
    }

    @Override
    protected Object visit(final ASTAttributeReference node, final Object data) {
        return node.getName();
    }

    @Override
    protected Object visit(final ASTReference node, final Object data) {
        cancelCheck(node);
        final int numChildren = node.jjtGetNumChildren();
        final JexlNode parent = node.jjtGetParent();
        // pass first piece of data in and loop through children
        Object object = data;
        JexlNode objectNode = null;
        JexlNode ptyNode = null;
        StringBuilder ant = null;
        boolean antish = !(parent instanceof ASTReference) && options.isAntish();
        int v = 1;
        main:
        for (int c = 0; c < numChildren; c++) {
            objectNode = node.jjtGetChild(c);
            if (objectNode instanceof ASTMethodNode) {
                antish = false;
                if (object == null) {
                    // we may be performing a method call on an antish var
                    if (ant != null) {
                        final JexlNode child = objectNode.jjtGetChild(0);
                        if (child instanceof ASTIdentifierAccess) {
                            final int alen = ant.length();
                            ant.append('.');
                            ant.append(((ASTIdentifierAccess) child).getName());
                            object = context.get(ant.toString());
                            if (object != null) {
                                object = visit((ASTMethodNode) objectNode, object, context);
                                continue;
                            } else {
                                // remove method name from antish
                                ant.delete(alen, ant.length());
                                ptyNode = objectNode;
                            }
                        }
                    }
                    break;
                }
            } else if (objectNode instanceof ASTArrayAccess) {
                antish = false;
                if (object == null) {
                    ptyNode = objectNode;
                    break;
                }
            } else if (objectNode instanceof ASTFieldAccess) {
                antish = false;
                if (object == null) {
                    ptyNode = objectNode;
                    break;
                }
            } else if (objectNode instanceof ASTArrayAccessSafe) {
                antish = false;
                if (object == null) {
                    break;
                }
            } else if (objectNode instanceof ASTPipeNode) {
                antish = false;
                if (object == null) {
                    break;
                }
            } else if (objectNode instanceof ASTInlinePropertyAssignment) {
                antish = false;
                if (object == null) {
                    break;
                }
            }
            // attempt to evaluate the property within the object (visit(ASTIdentifierAccess node))
            object = objectNode.jjtAccept(this, object);
            cancelCheck(node);
            if (object != null) {
                // disallow mixing antish variable & bean with same root; avoid ambiguity
                antish = false;
            } else if (antish) {
                // create first from first node
                if (ant == null) {
                    // if we still have a null object, check for an antish variable
                    final JexlNode first = node.jjtGetChild(0);
                    if (first instanceof ASTIdentifier) {
                        final ASTIdentifier afirst = (ASTIdentifier) first;
                        ant = new StringBuilder(afirst.getName());
                        // skip the else...*
                    } else {
                        // not an identifier, not antish
                        ptyNode = objectNode;
                        break main;
                    }
                    // skip the first node case since it was trialed in jjtAccept above and returned null
                    if (c == 0) {
                        continue;
                    }
                }
                // catch up to current node
                for (; v <= c; ++v) {
                    final JexlNode child = node.jjtGetChild(v);
                    if (child instanceof ASTIdentifierAccess) {
                        final ASTIdentifierAccess achild = (ASTIdentifierAccess) child;
                        if (achild.isSafe() || achild.isExpression()) {
                            break main;
                        }
                        ant.append('.');
                        ant.append(achild.getName());
                    } else {
                        // not an identifier, not antish
                        ptyNode = objectNode;
                        break main;
                    }
                }
                // solve antish
                object = context.get(ant.toString());
            } else if (c != numChildren - 1) {
                // only the last one may be null
                ptyNode = objectNode;
                break; //
            }
        }
        // dealing with null
        if (object == null) {
            if (ptyNode != null) {
                if (ptyNode.isSafeLhs(isSafe())) {
                    return null;
                }
                if (ant != null) {
                    final String aname = ant.toString();
                    final boolean defined = isVariableDefined(frame, block, aname);
                    return unsolvableVariable(node, aname, !defined);
                }
                return unsolvableProperty(node,
                        stringifyProperty(ptyNode), ptyNode == objectNode, null);
            }
            if (antish) {
                if (node.isSafeLhs(isSafe())) {
                    return null;
                }
                final String aname = ant != null ? ant.toString() : "?";
                final boolean defined = isVariableDefined(frame, block, aname);
                // defined but null; arg of a strict operator?
                if (defined && (!arithmetic.isStrict() || !node.jjtGetParent().isStrictOperator())) {
                    return null;
                }
                return unsolvableVariable(node, aname, !defined);
            }
        }
        return object;
    }

    @Override
    protected Object visit(final ASTMultipleIdentifier node, final Object data) {
        return null;
    }

    @Override
    protected Object visit(final ASTMultipleAssignment node, final Object data) {
        cancelCheck(node);
        // Vector of identifiers to assign values to
        JexlNode identifiers = node.jjtGetChild(0);
        // Assignable values
        Object assignableValue = node.jjtGetChild(1).jjtAccept(this, data);
        return executeMultipleAssign(node, identifiers, assignableValue, data);
    }

    @Override
    protected Object visit(final ASTMultipleVarStatement node, final Object data) {
        cancelCheck(node);
        // Vector of identifiers to assign values to
        JexlNode identifiers = node.jjtGetChild(0);
        // Initialize variables
        final int num = identifiers.jjtGetNumChildren();
        for (int i = 0; i < num; i++) {
            JexlNode left = identifiers.jjtGetChild(i);
            left.jjtAccept(this, data);
        }
        // Assignable values
        Object assignableValue = node.jjtGetChild(1).jjtAccept(this, data);
        return executeMultipleAssign(node, identifiers, assignableValue, data);
    }

    /**
     * Executes a multiple assignment.
     * @param node        the node
     * @param identifiers the reference to assign to
     * @param value       the value expression to assign
     * @param data        the data
     * @return the left hand side
     */
    protected Object executeMultipleAssign(final JexlNode node, final JexlNode identifiers, final Object value, final Object data) { // CSOFF: MethodLength
        Object result = null;
        final int num = identifiers.jjtGetNumChildren();
        // Use separate logic for maps and non-iterable objects for destructuring
        if (value instanceof Map<?,?>) {
            Map<?,?> assignableMap = (Map<?,?>) value;
            for (int i = 0; i < num; i++) {
                cancelCheck(node);
                JexlNode left = identifiers.jjtGetChild(i);
                if (left instanceof ASTIdentifier) {
                    ASTIdentifier var = (ASTIdentifier) left;
                    Object right = assignableMap.get(var.getName());
                    result = executeAssign(left, left, right, null, data);
                }
            }
        } else if (value != null) {
            Object forEach = operators.tryOverload(node, JexlOperator.FOR_EACH, value);
            Iterator<?> itemsIterator = forEach instanceof Iterator
                                    ? (Iterator<?>) forEach
                                    : uberspect.getIterator(value);
            if (itemsIterator != null) {
                try {
                    int i = -1;
                    while (itemsIterator.hasNext()) {
                        cancelCheck(node);
                        i += 1;
                        // Stop if we are out of variables to assign to
                        if (i == num)
                            break;
                        // The value to assign
                        Object right = itemsIterator.next();
                        // The identifier to assign to
                        JexlNode left = identifiers.jjtGetChild(i);
                        if (left instanceof ASTIdentifier)
                            result = executeAssign(left, left, right, null, data);
                    }
                    while (i + 1 < num) {
                        JexlNode left = identifiers.jjtGetChild(++i);
                        if (left instanceof ASTIdentifier)
                            result = executeAssign(left, left, null, null, data);
                    }
                } finally {
                    //  closeable iterator handling
                    closeIfSupported(itemsIterator);
                }
            } else {
                for (int i = 0; i < num; i++) {
                    cancelCheck(node);
                    JexlNode left = identifiers.jjtGetChild(i);
                    if (left instanceof ASTIdentifier) {
                        ASTIdentifier var = (ASTIdentifier) left;
                        Object right = getAttribute(value, var.getName(), node);
                        result = executeAssign(left, left, right, null, data);
                    }
                }
            }
        } else {
            for (int i = 0; i < num; i++) {
                cancelCheck(node);
                JexlNode left = identifiers.jjtGetChild(i);
                if (left instanceof ASTIdentifier)
                    result = executeAssign(left, left, null, null, data);
            }
        }
        return result;
    }

    @Override
    protected Object visit(final ASTVarStatement node, final Object data) {
        cancelCheck(node);
        final int num = node.jjtGetNumChildren();
        Object value = null;
        for (int i = 0; i < num; i++) {
            value = node.jjtGetChild(i).jjtAccept(this, data);
        }
        return value;
    }

    @Override
    protected Object visit(final ASTInitialization node, final Object data) {
        cancelCheck(node);
        ASTVar left = (ASTVar) node.jjtGetChild(0);
        Object right = null;
        // First evaluate the right part
        if (node.jjtGetNumChildren() == 2) {
            right = node.jjtGetChild(1).jjtAccept(this, data);
        } else if (left.getType() == Boolean.TYPE) {
            right = Boolean.FALSE;
        } else if (left.getType() == Character.TYPE) {
            right = (char) 0;
        } else if (left.getType() == Byte.TYPE) {
            right = (byte) 0;
        } else if (left.getType() == Short.TYPE) {
            right = (short) 0;
        } else if (left.getType() == Integer.TYPE) {
            right = 0;
        } else if (left.getType() == Long.TYPE) {
            right = 0L;
        } else if (left.getType() == Float.TYPE) {
            right = 0.0f;
        } else if (left.getType() == Double.TYPE) {
            right = 0.0d;
        }
        // Then declare variable
        Object result = left.jjtAccept(this, data);
        // Initialize variable
        if (node.jjtGetNumChildren() == 2 || right != null) {
            return executeAssign(node, left, right, null, data);
        } else {
            return result;
        }
    }

    @Override
    protected Object visit(final ASTAssignment node, final Object data) {
        JexlNode left = node.jjtGetChild(0);
        Object right = node.jjtGetChild(1).jjtAccept(this, data);
        return executeAssign(node, left, right, null, data);
    }

    @Override
    protected Object visit(final ASTNullAssignment node, final Object data) {
        JexlNode left = node.jjtGetChild(0);
        Object value = left.jjtAccept(this, data);
        if (value != null) {
             return value;
        }
        Object right = node.jjtGetChild(1).jjtAccept(this, data);
        return executeAssign(node, left, right, null, data);
    }

    @Override
    protected Object visit(final ASTNEAssignment node, final Object data) {
        JexlNode left = node.jjtGetChild(0);
        Object value = left.jjtAccept(this, data);
        Object right = node.jjtGetChild(1).jjtAccept(this, data);
        Object result = operators.tryOverload(node, JexlOperator.EQ, value, right);
        boolean equals = (result != JexlEngine.TRY_FAILED)
                   ? arithmetic.toBoolean(result)
                   : arithmetic.equals(value, right);
        if (!equals) {
           return executeAssign(node, left, right, null, data);
        }
        return value;
    }

    @Override
    protected Object visit(final ASTSetAddNode node, final Object data) {
        final JexlNode left = node.jjtGetChild(0);
        final Object right = node.jjtGetChild(1).jjtAccept(this, data);
        return executeAssign(node, left, right, JexlOperator.SELF_ADD, data);
    }

    @Override
    protected Object visit(final ASTSetSubNode node, final Object data) {
        final JexlNode left = node.jjtGetChild(0);
        final Object right = node.jjtGetChild(1).jjtAccept(this, data);
        return executeAssign(node, left, right, JexlOperator.SELF_SUBTRACT, data);
    }

    @Override
    protected Object visit(final ASTSetMultNode node, final Object data) {
        final JexlNode left = node.jjtGetChild(0);
        final Object right = node.jjtGetChild(1).jjtAccept(this, data);
        return executeAssign(node, left, right, JexlOperator.SELF_MULTIPLY, data);
    }

    @Override
    protected Object visit(final ASTSetDivNode node, final Object data) {
        final JexlNode left = node.jjtGetChild(0);
        final Object right = node.jjtGetChild(1).jjtAccept(this, data);
        return executeAssign(node, left, right, JexlOperator.SELF_DIVIDE, data);
    }

    @Override
    protected Object visit(final ASTSetModNode node, final Object data) {
        final JexlNode left = node.jjtGetChild(0);
        final Object right = node.jjtGetChild(1).jjtAccept(this, data);
        return executeAssign(node, left, right, JexlOperator.SELF_MOD, data);
    }

    @Override
    protected Object visit(final ASTSetAndNode node, final Object data) {
        final JexlNode left = node.jjtGetChild(0);
        final Object right = node.jjtGetChild(1).jjtAccept(this, data);
        return executeAssign(node, left, right, JexlOperator.SELF_AND, data);
    }

    @Override
    protected Object visit(final ASTSetOrNode node, Object data) {
        final JexlNode left = node.jjtGetChild(0);
        final Object right = node.jjtGetChild(1).jjtAccept(this, data);
        return executeAssign(node, left, right, JexlOperator.SELF_OR, data);
    }

    @Override
    protected Object visit(final ASTSetXorNode node, final Object data) {
        final JexlNode left = node.jjtGetChild(0);
        final Object right = node.jjtGetChild(1).jjtAccept(this, data);
        return executeAssign(node, left, right, JexlOperator.SELF_XOR, data);
    }

    @Override
    protected Object visit(final ASTSetShlNode node, final Object data) {
        final JexlNode left = node.jjtGetChild(0);
        final Object right = node.jjtGetChild(1).jjtAccept(this, data);
        return executeAssign(node, left, right, JexlOperator.SELF_SHL, data);
    }

    @Override
    protected Object visit(final ASTSetSarNode node, final Object data) {
        final JexlNode left = node.jjtGetChild(0);
        final Object right = node.jjtGetChild(1).jjtAccept(this, data);
        return executeAssign(node, left, right, JexlOperator.SELF_SAR, data);
    }

    @Override
    protected Object visit(final ASTSetShrNode node, final Object data) {
        final JexlNode left = node.jjtGetChild(0);
        final Object right = node.jjtGetChild(1).jjtAccept(this, data);
        return executeAssign(node, left, right, JexlOperator.SELF_SHR, data);
    }

    @Override
    protected Object visit(final ASTIncrementNode node, final Object data) {
        final JexlNode left = node.jjtGetChild(0);
        return executeAssign(node, left, 1, JexlOperator.INCREMENT, data);
    }

    @Override
    protected Object visit(final ASTDecrementNode node, final Object data) {
        final JexlNode left = node.jjtGetChild(0);
        return executeAssign(node, left, 1, JexlOperator.DECREMENT, data);
    }

    @Override
    protected Object visit(final ASTIncrementPostfixNode node, final Object data) {
        JexlNode left = node.jjtGetChild(0);
        Object value = left.jjtAccept(this, data);
        executeAssign(node, left, 1, JexlOperator.INCREMENT, data);
        return value;
    }

    @Override
    protected Object visit(final ASTDecrementPostfixNode node, final Object data) {
        final JexlNode left = node.jjtGetChild(0);
        final Object value = left.jjtAccept(this, data);
        executeAssign(node, left, 1, JexlOperator.DECREMENT, data);
        return value;
    }

    /**
     * Executes an assignment with an optional side-effect operator.
     * @param node     the node
     * @param left     the reference to assign to
     * @param right    the value expression to assign
     * @param assignop the assignment operator or null if simply assignment
     * @param data     the data
     * @return the left hand side
     */
    protected Object executeAssign(final JexlNode node, final JexlNode left, final Object right, final JexlOperator assignop, final Object data) { // CSOFF: MethodLength
        cancelCheck(node);
        // left contains the reference to assign to
        ASTIdentifier var = null;
        Object object = null;
        Object value = right;
        int symbol = -1;
        // check var decl with assign is ok
        if (left instanceof ASTIdentifier) {
            var = (ASTIdentifier) left;
            symbol = var.getSymbol();
            if (symbol >= 0 && options.isLexical()) {
                if (options.isLexicalShade() && var.isShaded()) {
                    return undefinedVariable(var, var.getName());
                }
            }
        }
        boolean antish = options.isAntish();
        // 0: determine initial object & property:
        final int last = left.jjtGetNumChildren() - 1;
        // a (var?) v = ... expression
        if (var != null) {
            if (symbol >= 0) {
                // check we are not assigning a symbol itself
                if (last < 0) {
                    boolean isFinal = block.isVariableFinal(symbol);
                    if (isFinal && !(var instanceof ASTVar || var instanceof ASTExtVar)) {
                        throw new JexlException(node, "can not assign a value to the final variable: " + var.getName());
                    }
                    if (assignop != null) {
                        final Object self = getVariable(frame, block, var);
                        value = assignop.getArity() == 1 ? operators.tryAssignOverload(node, assignop, self) :
                            operators.tryAssignOverload(node, assignop, self, value);
                        if (value == JexlOperator.ASSIGN) {
                            return self;
                        }
                    }
                    // check if we need to typecast result
                    Class type = block.typeof(symbol);
                    if (type != null) {
                        if (arithmetic.isStrict()) {
                            value = arithmetic.implicitCast(type, value);
                        } else {
                            value = arithmetic.cast(type, value);
                        }
                        if (type.isPrimitive() && value == null)
                            throw new JexlException(node, "not null value required for: " + var.getName());
                    }
                    boolean isRequired = block.isVariableRequired(symbol);
                    if (isRequired && value == null)
                        throw new JexlException(node, "not null value required for: " + var.getName());

                    frame.set(symbol, value);
                    // make the closure accessible to itself, ie capture the currently set variable after frame creation
                    if (value instanceof Closure) {
                          ((Closure) value).setCaptured(symbol, value);
                    }
                    return value; // 1
                }
                object = getVariable(frame, block, var);
                // top level is a symbol, can not be an antish var
                antish = false;
            } else {
                // check we are not assigning direct global
                if (last < 0) {
                    if (assignop != null) {
                        final Object self = context.get(var.getName());
                        value = assignop.getArity() == 1 ? operators.tryAssignOverload(node, assignop, self) :
                            operators.tryAssignOverload(node, assignop, self, value);
                        if (value == JexlOperator.ASSIGN) {
                            return self;
                        }
                    }
                    setContextVariable(node, var.getName(), value);
                    return value; // 2
                }
                object = context.get(var.getName());
                // top level accesses object, can not be an antish var
                if (object != null) {
                    antish = false;
                }
            }
        } else if (left instanceof ASTIndirectNode) {
            if (assignop == null) {
                Object self = left.jjtGetChild(0).jjtAccept(this, data);
                if (self == null)
                    throw new JexlException(left, "illegal assignment form *0");
                if (self instanceof SetPointer) {
                    ((SetPointer) self).set(right);
                } else {
                    Object result = operators.indirectAssign(node, self, right);
                    if (result == JexlEngine.TRY_FAILED)
                        throw new JexlException(left, "illegal dereferenced assignment");
                }
                return right;
            } else {
                Object self = left.jjtAccept(this, data);
                if (self == null)
                    throw new JexlException(left, "illegal assignment form *0");
                Object result = operators.tryAssignOverload(node, assignop, self, right);
                if (result == JexlOperator.ASSIGN) {
                    return self;
                } else if (result != JexlEngine.TRY_FAILED) {
                    self = left.jjtGetChild(0).jjtAccept(this, data);
                    if (self == null)
                        throw new JexlException(left, "illegal assignment form *0");
                    if (self instanceof SetPointer) {
                        ((SetPointer) self).set(result);
                    } else {
                        result = operators.indirectAssign(node, self, result);
                        if (result == JexlEngine.TRY_FAILED)
                            throw new JexlException(left, "illegal dereferenced assignment");
                    }
                }
                return right;
            }
        } else if (!(left instanceof ASTReference)) {
            throw new JexlException(left, "illegal assignment form 0");
        }
        // 1: follow children till penultimate, resolve dot/array
        JexlNode objectNode = null;
        StringBuilder ant = null;
        int v = 1;
        // start at 1 if symbol
        main: for (int c = symbol >= 0 ? 1 : 0; c < last; ++c) {
            objectNode = left.jjtGetChild(c);
            object = objectNode.jjtAccept(this, object);
            if (object != null) {
                // disallow mixing antish variable & bean with same root; avoid ambiguity
                antish = false;
            } else if (antish) {
                // initialize if first time
                if (ant == null) {
                    final JexlNode first = left.jjtGetChild(0);
                    final ASTIdentifier firstId = first instanceof ASTIdentifier
                            ? (ASTIdentifier) first
                            : null;
                    if (firstId != null && firstId.getSymbol() < 0) {
                        ant = new StringBuilder(firstId.getName());
                    } else {
                        // ant remains null, object is null, stop solving
                        antish = false;
                        break main;
                    }
                }
                // catch up to current child
                for (; v <= c; ++v) {
                    final JexlNode child = left.jjtGetChild(v);
                    final ASTIdentifierAccess aid = child instanceof ASTIdentifierAccess
                            ? (ASTIdentifierAccess) child
                            : null;
                    // remain antish only if unsafe navigation
                    if (aid != null && aid.isGlobalVar()) {
                        ant.append('.');
                        ant.append(aid.getName());
                    } else {
                        antish = false;
                        break main;
                    }
                }
                // solve antish
                object = context.get(ant.toString());
            } else {
                throw new JexlException(objectNode, "illegal assignment form");
            }
        }
        // 2: last objectNode will perform assignement in all cases
        JexlNode propertyNode = left.jjtGetChild(last);
<<<<<<< HEAD
        if (propertyNode instanceof ASTFieldAccess) {
            final ASTIdentifierAccess propertyId = (ASTIdentifierAccess) propertyNode;
            property = propertyId.getIdentifier();
        } else if (propertyNode instanceof ASTIdentifierAccess) {
            final ASTIdentifierAccess propertyId = (ASTIdentifierAccess) propertyNode;
=======
        final ASTIdentifierAccess propertyId = propertyNode instanceof ASTIdentifierAccess
                ? (ASTIdentifierAccess) propertyNode
                : null;
        final Object property;
        if (propertyId != null) {
>>>>>>> 72f65769
            // deal with creating/assignining antish variable
            if (antish && ant != null && object == null && propertyId.isGlobalVar()) {
                if (last > 0) {
                    ant.append('.');
                }
                ant.append(propertyId.getName());
                if (assignop != null) {
                    final Object self = context.get(ant.toString());
                    value = assignop.getArity() == 1 ? operators.tryAssignOverload(node, assignop, self) :
                        operators.tryAssignOverload(node, assignop, self, value);
                    if (value == JexlOperator.ASSIGN) {
                        return self;
                    }
                }
                setContextVariable(propertyNode, ant.toString(), value);
                return value; // 3
            }
            // property of an object ?
            property = evalIdentifier(propertyId);
        } else if (propertyNode instanceof ASTArrayAccess) {
            // can have multiple nodes - either an expression, integer literal or reference
            final int numChildren = propertyNode.jjtGetNumChildren() - 1;
            for (int i = 0; i < numChildren; i++) {
                final JexlNode nindex = propertyNode.jjtGetChild(i);
                final Object index = nindex.jjtAccept(this, null);
                object = getAttribute(object, index, nindex);
            }
            propertyNode = propertyNode.jjtGetChild(numChildren);
            property = propertyNode.jjtAccept(this, null);
        } else {
            throw new JexlException(objectNode, "illegal assignment form");
        }
        // we may have a null property as in map[null], no check needed.
        // we can not *have* a null object though.
        if (object == null) {
            // no object, we fail
            return propertyNode instanceof ASTFieldAccess ?
                unsolvableField(objectNode, "<null>.<?>", true, null) : 
                unsolvableProperty(objectNode, "<null>.<?>", true, null);
        }
        // 3: one before last, assign
        if (assignop != null) {
            Object self = propertyNode instanceof ASTFieldAccess ? 
                getField(object, property, propertyNode) :
                getAttribute(object, property, propertyNode);
            value = assignop.getArity() == 1 ? operators.tryAssignOverload(node, assignop, self) :
                operators.tryAssignOverload(node, assignop, self, value);
            if (value == JexlOperator.ASSIGN) {
                return self;
            }
        }

        if (propertyNode != null && propertyNode instanceof ASTFieldAccess) {
            setField(object, property, value, propertyNode);
        } else {
            final JexlOperator operator = propertyNode != null && propertyNode.jjtGetParent() instanceof ASTArrayAccess
                                          ? JexlOperator.ARRAY_SET : JexlOperator.PROPERTY_SET;
            setAttribute(object, property, value, propertyNode, operator);
        }
        return value; // 4
    }

    @Override
    protected Object[] visit(ASTArguments node, Object data) {
        int childCount = node.jjtGetNumChildren();
        if (childCount > 0) {
            List<Object> av = new ArrayList<Object> (childCount);
            for (int i = 0; i < childCount; i++) {
                JexlNode child = node.jjtGetChild(i);
                if (child instanceof ASTEnumerationNode || child instanceof ASTEnumerationReference) {
                    Iterator<?> it = (Iterator<?>) child.jjtAccept(this, data);
                    if (it != null) {
                       try {
                           while (it.hasNext()) {
                               Object entry = it.next();
                               av.add(entry);
                           }
                       } finally {
                           closeIfSupported(it);
                       }
                    }
                } else {
                    Object entry = child.jjtAccept(this, data);
                    av.add(entry);
                }
            }
            return av.toArray();
        } else {
            return EMPTY_PARAMS;
        }
    }

    @Override
    protected Object visit(final ASTInnerConstructorNode node, Object data) {
        if (isCancelled()) {
            throw new JexlException.Cancel(node);
        }

        String enclosingClass = data == null ? null : data.getClass().getCanonicalName();
        if (enclosingClass == null) {
            String tstr = data != null ? data.toString() : "?";
            return unsolvableMethod(node, tstr);
        }
        ASTArguments argNode = (ASTArguments) node.jjtGetChild(1);
        // get the ctor args
        Object[] argv = callArguments(data, false, (Object[]) argNode.jjtAccept(this, data));

        ASTIdentifier classNode = (ASTIdentifier) node.jjtGetChild(0);
        String target  = enclosingClass + "$" + classNode.getName();
        try {
            boolean narrow = false;
            JexlMethod ctor = null;
            while (true) {
                // try as stated
                ctor = uberspect.getConstructor(target, argv);
                if (ctor != null) {
                    break;
                }
                // if we did not find an exact method by name and we haven't tried yet,
                // attempt to narrow the parameters and if this succeeds, try again in next loop
                if (!narrow && arithmetic.narrowArguments(argv)) {
                    narrow = true;
                    continue;
                }
                // we are done trying
                break;
            }
            // we have either evaluated and returned or might have found a ctor
            if (ctor != null) {
                return ctor.invoke(target, argv);
            }
            String tstr = target != null ? target.toString() : "?";
            return unsolvableMethod(node, tstr);
        } catch (final JexlException xthru) {
            throw xthru;
        } catch (final Exception xany) {
            String tstr = target != null ? target.toString() : "?";
            throw invocationException(node, tstr, xany);
        }
    }

    @Override
    protected Object visit(final ASTMethodReference node, Object data) {
        ASTIdentifier methodNode = (ASTIdentifier) node.jjtGetChild(0);
        String methodName = methodNode.getName();
        if (data == null)
            return unsolvableMethod(methodNode, "<null>::" + methodName);
        Object result = MethodReference.create(this, data, methodName);
        return result != null ? result : unsolvableMethod(methodNode, "::" + methodName);
    }

    @Override
    protected Object visit(final ASTMethodNode node, final Object data) {
        return visit(node, null, data);
    }

    /**
     * Execute a method call, ie syntactically written as name.call(...).
     * @param node the actual method call node
     * @param antish non null when name.call is an antish variable
     * @param data the context
     * @return the method call result
     */
    private Object visit(final ASTMethodNode node, final Object antish, final Object data) {
        Object object = antish;
        // left contains the reference to the method
        final JexlNode methodNode = node.jjtGetChild(0);
        Object method;
        // 1: determine object and method or functor
        if (methodNode instanceof ASTIdentifierAccess) {
            method = methodNode;
            if (object == null) {
                object = data;
                if (object == null) {
                    // no object, we fail
                    return node.isSafeLhs(isSafe())
                        ? null
                        : unsolvableMethod(methodNode, "<null>.<?>(...)");
                }
            } else {
                // edge case of antish var used as functor
                method = object;
            }
        } else {
            method = methodNode.jjtAccept(this, data);
        }
        Object result = method;
        for (int a = 1; a < node.jjtGetNumChildren(); ++a) {
            if (result == null) {
                // no method, we fail// variable unknown in context and not a local
                return node.isSafeLhs(isSafe())
                        ? null
                        : unsolvableMethod(methodNode, "<?>.<null>(...)");
            }
            final ASTArguments argNode = (ASTArguments) node.jjtGetChild(a);
            result = call(node, object, result, argNode);
            object = result;
        }
        return result;
    }

    @Override
    protected Object visit(final ASTFunctionNode node, final Object data) {
        final ASTIdentifier functionNode = (ASTIdentifier) node.jjtGetChild(0);
        final String nsid = functionNode.getNamespace();
        final Object namespace = (nsid != null)? resolveNamespace(nsid, node) : context;
        final ASTArguments argNode = (ASTArguments) node.jjtGetChild(1);
        return call(node, namespace, functionNode, argNode);
    }

    /**
     * Calls a method (or function).
     * <p>
     * Method resolution is a follows:
     * 1 - attempt to find a method in the target passed as parameter;
     * 2 - if this fails, seeks a JexlScript or JexlMethod or a duck-callable* as a property of that target;
     * 3 - if this fails, narrow the arguments and try again 1
     * 4 - if this fails, seeks a context or arithmetic method with the proper name taking the target as first argument;
     * </p>
     * *duck-callable: an object where a "call" function exists
     *
     * @param node    the method node
     * @param target  the target of the method, what it should be invoked upon
     * @param funcNode the object carrying the method or function or the method identifier
     * @param argNode the node carrying the arguments
     * @return the result of the method invocation
     */
    protected Object call(final JexlNode node, final Object target, final Object funcNode, final ASTArguments argNode) {
        cancelCheck(node);
        // evaluate the arguments
        final Object[] argv = visit(argNode, null);
        final String methodName;
        boolean cacheable = cache;
        boolean isavar = false;
        Object functor = funcNode;
        // get the method name if identifier
        if (functor instanceof ASTIdentifier) {
            // function call, target is context or namespace (if there was one)
            final ASTIdentifier methodIdentifier = (ASTIdentifier) functor;
            final int symbol = methodIdentifier.getSymbol();
            methodName = methodIdentifier.getName();
            functor = null;
            // is it a global or local variable ?
            if (target == context) {
                if (frame != null && frame.has(symbol)) {
                    functor = frame.get(symbol);
                    isavar = functor != null;
                } else if (context.has(methodName)) {
                    functor = context.get(methodName);
                    isavar = functor != null;
                }
                // name is a variable, can't be cached
                cacheable &= !isavar;
            }
        } else if (functor instanceof ASTIdentifierAccess) {
            // a method call on target
            methodName = ((ASTIdentifierAccess) functor).getName();
            functor = null;
            cacheable = true;
        } else if (functor != null) {
            // ...(x)(y)
            methodName = null;
            cacheable = false;
        } else if (!node.isSafeLhs(isSafe())) {
            return unsolvableMethod(node, "?(...)");
        } else {
            // safe lhs
            return null;
        }

        // solving the call site
        final CallDispatcher call = new CallDispatcher(node, cacheable);
        try {
            // do we have a  cached version method/function name ?
            final Object eval = call.tryEval(target, methodName, argv);
            if (JexlEngine.TRY_FAILED != eval) {
                return eval;
            }
            boolean functorp = false;
            boolean narrow = false;
            // pseudo loop to try acquiring methods without and with argument narrowing
            while (true) {
                call.narrow = narrow;
                // direct function or method call
                if (functor == null || functorp) {
                    // try a method or function from context
                    if (call.isTargetMethod(target, methodName, argv)) {
                        return call.eval(methodName);
                    }
                    if (target == context) {
                        // solve 'null' namespace
                        final Object namespace = resolveNamespace(null, node);
                        if (namespace != null
                            && namespace != context
                            && call.isTargetMethod(namespace, methodName, argv)) {
                            return call.eval(methodName);
                        }
                        // do not try context function since this was attempted
                        // 10 lines above...; solve as an arithmetic function
                        if (call.isArithmeticMethod(methodName, argv)) {
                            return call.eval(methodName);
                        }
                        // could not find a method, try as a property of a non-context target (performed once)
                    } else {
                        // try prepending target to arguments and look for
                        // applicable method in context...
                        final Object[] pargv = functionArguments(target, narrow, argv);
                        if (call.isContextMethod(methodName, pargv)) {
                            return call.eval(methodName);
                        }
                        // ...or arithmetic
                        if (call.isArithmeticMethod(methodName, pargv)) {
                            return call.eval(methodName);
                        }
                        // the method may also be a functor stored in a property of the target
                        if (!narrow) {
                            try {
                               functor = getAttribute(target, methodName);
                               functorp = functor != null;
                            } catch (UnsupportedOperationException eux) {
                               //
                            }
                        }
                    }
                }
                // this may happen without the above when we are chaining call like x(a)(b)
                // or when a var/symbol or antish var is used as a "function" name
                if (functor != null) {
                    // lambda, script or jexl method will do
                    if (functor instanceof JexlScript) {
                        JexlScript s = (JexlScript) functor;
                        boolean varArgs = s.isVarArgs();
                        if (!varArgs) {
                            String[] params = s.getUnboundParameters();
                            int paramCount = params != null ? params.length : 0;
                            int argCount = argv != null ? argv.length : 0;
                            if (argCount > paramCount)
                                return unsolvableMethod(node, "(...)");
                        }
                        return s.execute(context, argv);
                    }
                    if (functor instanceof JexlMethod) {
                        return ((JexlMethod) functor).invoke(target, argv);
                    }
                    if (functor instanceof MethodReference) {
                        return ((MethodReference) functor).invoke(argv);
                    }
                    final String mCALL = "call";
                    // may be a generic callable, try a 'call' method
                    if (call.isTargetMethod(functor, mCALL, argv)) {
                        return call.eval(mCALL);
                    }
                    // functor is a var, may be method is a global one ?
                    if (isavar && target == context) {
                        if (call.isContextMethod(methodName, argv)) {
                            return call.eval(methodName);
                        }
                        if (call.isArithmeticMethod(methodName, argv)) {
                            return call.eval(methodName);
                        }
                    }
                    // try prepending functor to arguments and look for
                    // context or arithmetic function called 'call'
                    final Object[] pargv = functionArguments(functor, narrow, argv);
                    if (call.isContextMethod(mCALL, pargv)) {
                        return call.eval(mCALL);
                    }
                    if (call.isArithmeticMethod(mCALL, pargv)) {
                        return call.eval(mCALL);
                    }
                }
                // if we did not find an exact method by name and we haven't tried yet,
                // attempt to narrow the parameters and if this succeeds, try again in next loop
                if (!narrow && arithmetic.narrowArguments(argv)) {
                    narrow = true;
                    // continue;
                } else {
                    break;
                }
            }
        } catch (JexlException.Method xmethod) {
            // ignore and handle at end; treat as an inner discover that fails
        } catch (final JexlException.TryFailed xany) {
            throw invocationException(node, methodName, xany.getCause());
        } catch (final JexlException xthru) {
            throw xthru;
        } catch (final Exception xany) {
            throw invocationException(node, methodName, xany);
        }
        // we have either evaluated and returned or no method was found
        return node.isSafeLhs(isSafe())
                ? null
                : unsolvableMethod(node, methodName, argv);
    }

    @Override
    protected Object visit(final ASTConstructorNode node, final Object data) {
        if (isCancelled()) {
            throw new JexlException.Cancel(node);
        }
        // first child is class or class name
        final Object target = node.jjtGetChild(0).jjtAccept(this, data);
        // get the ctor args
        int argc = node.jjtGetNumChildren() - 1;
        Object[] argv = argc > 0 ? new Object[argc] : EMPTY_PARAMS;
        for (int i = 0; i < argc; i++) {
            argv[i] = node.jjtGetChild(i + 1).jjtAccept(this, data);
        }

        try {
            boolean cacheable = cache;
            // attempt to reuse last funcall cached in volatile JexlNode.value
            if (cacheable) {
                Object cached = node.jjtGetValue();
                if (cached instanceof Funcall) {
                    Object eval = ((Funcall) cached).tryInvoke(this, null, target, argv);
                    if (JexlEngine.TRY_FAILED != eval) {
                        return eval;
                    }
                }
            }
            boolean narrow = false;
            JexlMethod ctor = null;
            Funcall funcall = null;
            while (true) {
                // try as stated
                ctor = uberspect.getConstructor(target, argv);
                if (ctor != null) {
                    if (cacheable && ctor.isCacheable()) {
                        funcall = new Funcall(ctor, narrow);
                    }
                    break;
                }
                // try with prepending context as first argument
                Object[] nargv = callArguments(context, narrow, argv);
                ctor = uberspect.getConstructor(target, nargv);
                if (ctor != null) {
                    if (cacheable && ctor.isCacheable()) {
                        funcall = new ContextualCtor(ctor, narrow);
                    }
                    argv = nargv;
                    break;
                }
                // if we did not find an exact method by name and we haven't tried yet,
                // attempt to narrow the parameters and if this succeeds, try again in next loop
                if (!narrow && arithmetic.narrowArguments(argv)) {
                    narrow = true;
                    continue;
                }
                // we are done trying
                break;
            }
            // we have either evaluated and returned or might have found a ctor
            if (ctor != null) {
                Object eval = ctor.invoke(target, argv);
                // cache executor in volatile JexlNode.value
                if (funcall != null) {
                    node.jjtSetValue(funcall);
                }
                return eval;
            }
            String tstr = target != null ? target.toString() : "?";
            return unsolvableMethod(node, tstr, argv);
        } catch (final JexlException xthru) {
            throw xthru;
        } catch (final Exception xany) {
            final String tstr = target != null ? target.toString() : "?";
            throw invocationException(node, tstr, xany);
        }
    }

    @Override
    protected Object visit(final ASTQualifiedConstructorNode node, final Object data) {
        if (isCancelled()) {
            throw new JexlException.Cancel(node);
        }
        // first child is class or class name
        final Class target = (Class) node.jjtGetChild(0).jjtAccept(this, data);
        // get the ctor args
        Object[] argv = (Object[]) node.jjtGetChild(1).jjtAccept(this, data);
        try {
            boolean cacheable = cache;
            // attempt to reuse last funcall cached in volatile JexlNode.value
            if (cacheable) {
                Object cached = node.jjtGetValue();
                if (cached instanceof Funcall) {
                    Object eval = ((Funcall) cached).tryInvoke(this, null, target, argv);
                    if (JexlEngine.TRY_FAILED != eval) {
                        return eval;
                    }
                }
            }
            boolean narrow = false;
            JexlMethod ctor = null;
            Funcall funcall = null;
            while (true) {
                // try as stated
                ctor = uberspect.getConstructor(target, argv);
                if (ctor != null) {
                    if (cacheable && ctor.isCacheable()) {
                        funcall = new Funcall(ctor, narrow);
                    }
                    break;
                }
                // try with prepending context as first argument
                Object[] nargv = callArguments(context, narrow, argv);
                ctor = uberspect.getConstructor(target, nargv);
                if (ctor != null) {
                    if (cacheable && ctor.isCacheable()) {
                        funcall = new ContextualCtor(ctor, narrow);
                    }
                    argv = nargv;
                    break;
                }
                // if we did not find an exact method by name and we haven't tried yet,
                // attempt to narrow the parameters and if this succeeds, try again in next loop
                if (!narrow && arithmetic.narrowArguments(argv)) {
                    narrow = true;
                    // continue;
                }
                // we are done trying
                break;
            }
            // we have either evaluated and returned or might have found a ctor
            if (ctor != null) {
                Object eval = ctor.invoke(target, argv);
                // cache executor in volatile JexlNode.value
                if (funcall != null) {
                    node.jjtSetValue(funcall);
                }
                return eval;
            }
            String tstr = target != null ? target.toString() : "?";
            return unsolvableMethod(node, tstr, argv);
        } catch (final JexlException.Method xmethod) {
            throw xmethod;
        } catch (final Exception xany) {
            final String tstr = target != null ? target.toString() : "?";
            throw invocationException(node, tstr, xany);
        }
    }

    @Override
    protected Object visit(final ASTArrayConstructorNode node, Object data) {
        if (isCancelled()) {
            throw new JexlException.Cancel(node);
        }
        // first child is class or class name
        final Class target = (Class) node.jjtGetChild(0).jjtAccept(this, data);
        // get the dimensions
        int argc = node.jjtGetNumChildren() - 1;
        int[] argv = new int[argc];
        for (int i = 0; i < argc; i++) {
            argv[i] = arithmetic.toInteger(node.jjtGetChild(i + 1).jjtAccept(this, data));
        }
        try {
            return Array.newInstance(target, argv);
        } catch (final Exception xany) {
            final String tstr = target != null ? target.toString() : "?";
            throw invocationException(node, tstr, xany);
        }
    }

    @Override
    protected Object visit(final ASTArrayOpenDimension node, final Object data) {
        return 0;
    }

    @Override
    protected Object visit(final ASTInitializedArrayConstructorNode node, final Object data) {
        if (isCancelled()) {
            throw new JexlException.Cancel(node);
        }
        // first child is class or class name
        final Class target = (Class) node.jjtGetChild(0).jjtAccept(this, data);
        // get the length of the array
        int argc = node.jjtGetNumChildren() - 1;
        boolean comprehensions = false;
        for (int i = 0; i < argc; i++) {
            JexlNode child = node.jjtGetChild(i + 1);
            if (child instanceof ASTEnumerationNode || child instanceof ASTEnumerationReference)
                comprehensions = true;
        }
        try {
            if (comprehensions) {
                ArrayList<Object> result = new ArrayList<Object> (argc);
                for (int i = 0; i < argc; i++) {
                    JexlNode child = node.jjtGetChild(i + 1);
                    if (child instanceof ASTEnumerationNode || child instanceof ASTEnumerationReference) {
                        Iterator<?> it = (Iterator<?>) child.jjtAccept(this, data);
                        if (it != null) {
                            try {
                                while (it.hasNext()) {
                                    result.add(it.next());
                                }
                            } finally {
                                closeIfSupported(it);
                            }
                        }
                    } else {
                        result.add(child.jjtAccept(this, data));
                    }
                }
                int sz = result.size();
                Object array = Array.newInstance(target, sz);
                Class type = arithmetic.getWrapperClass(target);
                for (int i = 0; i < argc; i++) {
                    Object value = result.get(i);
                    if (!type.isInstance(value)) {
                        if (arithmetic.isStrict()) {
                            value = arithmetic.implicitCast(type, value);
                        } else {
                            value = arithmetic.cast(type, value);
                        }
                    }
                    Array.set(array, i, value);
                }
                return array;
            } else {
                Object result = Array.newInstance(target, argc);
                Class type = arithmetic.getWrapperClass(target);
                for (int i = 0; i < argc; i++) {
                    Object value = node.jjtGetChild(i + 1).jjtAccept(this, data);
                    if (!type.isInstance(value)) {
                        if (arithmetic.isStrict()) {
                            value = arithmetic.implicitCast(type, value);
                        } else {
                            value = arithmetic.cast(type, value);
                        }
                    }
                    Array.set(result, i, value);
                }
                return result;
            }
        } catch (final Exception xany) {
            final String tstr = target != null ? target.toString() : "?";
            throw invocationException(node, tstr, xany);
        }
    }

    @Override
    protected Object visit(final ASTInitializedCollectionConstructorNode node, final Object data) {
        if (isCancelled()) {
            throw new JexlException.Cancel(node);
        }
        // first child is class or class name
        final Class target = (Class) node.jjtGetChild(0).jjtAccept(this, data);
        if (!Collection.class.isAssignableFrom(target))
            throw new JexlException(node, "Not a Collection", null);
        try {
            JexlMethod ctor = uberspect.getConstructor(target, EMPTY_PARAMS);
            if (ctor != null) {
                Collection<Object> result = (Collection<Object>) ctor.invoke(target, EMPTY_PARAMS);
                // get the length of the collection
                int argc = node.jjtGetNumChildren() - 1;
                for (int i = 0; i < argc; i++) {
                    JexlNode child = node.jjtGetChild(i + 1);
                    if (child instanceof ASTEnumerationNode || child instanceof ASTEnumerationReference) {
                        Iterator<?> it = (Iterator<?>) child.jjtAccept(this, data);
                        if (it != null) {
                            try {
                                while (it.hasNext()) {
                                    result.add(it.next());
                                }
                            } finally {
                                closeIfSupported(it);
                            }
                        }
                    } else {
                        result.add(child.jjtAccept(this, data));
                    }
                }
                return result;
            }
            String tstr = target != null ? target.toString() : "?";
            return unsolvableMethod(node, tstr, EMPTY_PARAMS);
        } catch (Exception xany) {
            final String tstr = target != null ? target.toString() : "?";
            throw invocationException(node, tstr, xany);
        }
    }

    @Override
    protected Object visit(final ASTInitializedMapConstructorNode node, final Object data) {
        if (isCancelled()) {
            throw new JexlException.Cancel(node);
        }
        // first child is class or class name
        final Class target = (Class) node.jjtGetChild(0).jjtAccept(this, data);
        if (!Map.class.isAssignableFrom(target))
            throw new JexlException(node, "Not a Map", null);
        try {
            JexlMethod ctor = uberspect.getConstructor(target, EMPTY_PARAMS);
            if (ctor != null) {
                Map<Object,Object> result = (Map<Object,Object>) ctor.invoke(target, EMPTY_PARAMS);
                // get the length of the map
                int argc = node.jjtGetNumChildren() - 1;
                for (int i = 0; i < argc; i++) {
                    JexlNode child = node.jjtGetChild(i + 1);
                    if (child instanceof ASTMapEntry) {
                        Object[] entry = (Object[]) (child).jjtAccept(this, data);
                        result.put(entry[0], entry[1]);
                    } else {
                        Iterator<Object> it = (Iterator<Object>) (child).jjtAccept(this, data);
                        if (it != null) {
                            try {
                                while (it.hasNext()) {
                                    Object value = it.next();
                                    if (value instanceof Map.Entry<?,?>) {
                                        Map.Entry<?,?> entry = (Map.Entry<?,?>) value;
                                        result.put(entry.getKey(), entry.getValue());
                                    } else {
                                        throw new JexlException(node, "Not a Map.Entry", null);
                                    }
                                }
                            } finally {
                                closeIfSupported(it);
                            }
                        }
                    }
                }
                return result;
            }
            final String tstr = target != null ? target.toString() : "?";
            return unsolvableMethod(node, tstr, EMPTY_PARAMS);
        } catch (final Exception xany) {
            final String tstr = target != null ? target.toString() : "?";
            throw invocationException(node, tstr, xany);
        }
    }

    @Override
    protected Object visit(final ASTJxltLiteral node, final Object data) {
        TemplateEngine.TemplateExpression tp = (TemplateEngine.TemplateExpression) node.jjtGetValue();
        if (tp == null) {
            final TemplateEngine jxlt = jexl.jxlt();
            JexlInfo info = node.jexlInfo();
            if (this.block != null) {
                info = new JexlNode.Info(node, info);
            }
            tp = jxlt.parseExpression(info, node.getLiteral(), frame != null ? frame.getScope() : null);
            node.jjtSetValue(tp);
        }
        if (tp != null) {
            return tp.evaluate(frame, context);
        }
        return null;
    }

    @Override
    protected Object visit(final ASTAnnotation node, final Object data) {
        throw new UnsupportedOperationException(ASTAnnotation.class.getName() + ": Not supported.");
    }

    @Override
    protected Object visit(final ASTAnnotatedStatement node, final Object data) {
        return processAnnotation(node, 0, data);
    }

    /**
     * An annotated call.
     */
    public class AnnotatedCall implements Callable<Object> {
        /** The statement. */
        private final ASTAnnotatedStatement stmt;
        /** The child index. */
        private final int index;
        /** The data. */
        private final Object data;
        /** Tracking whether we processed the annotation. */
        private boolean processed = false;

        /**
         * Simple ctor.
         * @param astmt the statement
         * @param aindex the index
         * @param adata the data
         */
        AnnotatedCall(final ASTAnnotatedStatement astmt, final int aindex, final Object adata) {
            stmt = astmt;
            index = aindex;
            data = adata;
        }

        @Override
        public Object call() throws Exception {
            processed = true;
            try {
                return processAnnotation(stmt, index, data);
            } catch (JexlException.Return | JexlException.Break | JexlException.Continue xreturn) {
                return xreturn;
            } catch (JexlException.Yield | JexlException.Remove xreturn) {
                return xreturn;                
            }
        }

        /**
         * @return whether the statement has been processed
         */
        public boolean isProcessed() {
            return processed;
        }

        /**
         * @return the actual statement.
         */
        public Object getStatement() {
            return stmt;
        }
    }

    /**
     * Processes an annotated statement.
     * @param stmt the statement
     * @param index the index of the current annotation being processed
     * @param data the contextual data
     * @return  the result of the statement block evaluation
     */
    protected Object processAnnotation(final ASTAnnotatedStatement stmt, final int index, final Object data) {
        // are we evaluating the block ?
        final int last = stmt.jjtGetNumChildren() - 1;
        if (index == last) {
            final JexlNode cblock = stmt.jjtGetChild(last);
            // if the context has changed, might need a new arithmetic
            final JexlArithmetic jexla = arithmetic.options(context);
<<<<<<< HEAD
            if (jexla != arithmetic) {
                if (!arithmetic.getClass().equals(jexla.getClass())) {
                    logger.warn("expected arithmetic to be " + arithmetic.getClass().getSimpleName()
                            + ", got " + jexla.getClass().getSimpleName()
                    );
                }
                final JexlArithmetic old = arithmetic;
                try {
                    arithmetic = jexla;
                    return cblock.jjtAccept(this, data);
                } finally {
                    arithmetic = old;
                }
            } else {
                return cblock.jjtAccept(this, data);
=======
            if (jexla == arithmetic) {
                return cblock.jjtAccept(Interpreter.this, data);
            }
            if (!arithmetic.getClass().equals(jexla.getClass()) && logger.isWarnEnabled()) {
                logger.warn("expected arithmetic to be " + arithmetic.getClass().getSimpleName()
                        + ", got " + jexla.getClass().getSimpleName()
                );
            }
            final Interpreter ii = new Interpreter(Interpreter.this, jexla);
            final Object r = cblock.jjtAccept(ii, data);
            if (ii.isCancelled()) {
                Interpreter.this.cancel();
>>>>>>> 72f65769
            }
        }
        // tracking whether we processed the annotation
        final AnnotatedCall jstmt = new AnnotatedCall(stmt, index + 1, data);
        // the annotation node and name
        final ASTAnnotation anode = (ASTAnnotation) stmt.jjtGetChild(index);
        final String aname = anode.getName();
        // evaluate the arguments
        final Object[] argv = anode.jjtGetNumChildren() > 0
                        ? visit((ASTArguments) anode.jjtGetChild(0), null) : null;
        // wrap the future, will recurse through annotation processor
        Object result;
        try {
            result = processAnnotation(aname, argv, jstmt);
            // not processing an annotation is an error
            if (!jstmt.isProcessed()) {
                return annotationError(anode, aname, null);
            }
        } catch (final JexlException xany) {
            throw xany;
        } catch (final Exception xany) {
            return annotationError(anode, aname, xany);
        }
        // the caller may return a return, break or continue
        if (result instanceof JexlException) {
            throw (JexlException) result;
        }
        return result;
    }

    /**
     * Delegates the annotation processing to the JexlContext if it is an AnnotationProcessor.
     * @param annotation    the annotation name
     * @param args          the annotation arguments
     * @param stmt          the statement / block that was annotated
     * @return the result of statement.call()
     * @throws Exception if anything goes wrong
     */
    protected Object processAnnotation(final String annotation, final Object[] args, final Callable<Object> stmt) throws Exception {
                return context instanceof JexlContext.AnnotationProcessor
                ? ((JexlContext.AnnotationProcessor) context).processAnnotation(annotation, args, stmt)
                : stmt.call();
    }

    protected Iterator<?> prepareIndexedIterator(JexlNode node, Object iterableValue) {
        if (iterableValue != null) {
            Object forEach = operators.tryOverload(node, JexlOperator.FOR_EACH_INDEXED, iterableValue);
            Iterator<?> itemsIterator = forEach instanceof Iterator
                                    ? (Iterator<?>) forEach
                                    : uberspect.getIndexedIterator(iterableValue);
            return itemsIterator;
        }
        return null;
    }

    protected abstract class IteratorBase implements Iterator<Object>, AutoCloseable {

        protected final Iterator<?> itemsIterator;
        protected final JexlNode node;

        protected int i;

        protected IteratorBase(Iterator<?> iterator, JexlNode projection) {
            itemsIterator = iterator;
            node = projection;

            i = 0;
        }

        protected Object[] prepareArgs(ASTJexlScript lambda, Object data) {

            int argCount = lambda.getArgCount();
            boolean varArgs = lambda.isVarArgs();

            Object[] argv = null;

            if (argCount == 0) {
                argv = EMPTY_PARAMS;
            } else if (argCount == 1) {
                argv = new Object[] {data};
            } else if (!varArgs && data instanceof Object[]) {
                int len = ((Object[]) data).length;
                if (argCount > len) {
                    argv = new Object[len + 1];
                    argv[0] = i;
                    System.arraycopy(data, 0, argv, 1, len);
                } else if (argCount == len) {
                    argv = (Object[]) data;
                } else {
                    argv = new Object[] {i, data};
                }
            } else {
                argv = new Object[] {i, data};
            }

            return argv;
        }

        @Override
        public void close() {
            closeIfSupported(itemsIterator);
        }
    }

    public class ProjectionIterator extends IteratorBase {

        protected Map<Integer,Closure> scripts;

        protected ProjectionIterator(Iterator<?> iterator, JexlNode projection) {
            super(iterator, projection);
            scripts = new HashMap<Integer,Closure> ();
            i = -1;
            initClosure();
        }

        protected JexlNode getProjectionExpresssion(JexlNode node) {
            if (node instanceof ASTSimpleLambda && node.jjtGetNumChildren() == 1) {
                JexlNode expr = node.jjtGetChild(0);
                if (expr instanceof ASTJexlLambda || expr instanceof ASTCurrentNode)
                    node = expr;
            }
            return node;
        }

        protected void initClosure() {
            // can have multiple nodes
            int numChildren = node.jjtGetNumChildren();
            for (int i = 0; i < numChildren; i++) {
                JexlNode child = getProjectionExpresssion(node.jjtGetChild(i));
                if (child instanceof ASTJexlLambda) {
                    ASTJexlLambda script = (ASTJexlLambda) child;
                    scripts.put(i, new Closure(Interpreter.this, script));
                }
            }
        }

        protected Object evaluateProjection(int i, Object data) {
            Object prev = current;
            try {
                current = data;
                JexlNode child = getProjectionExpresssion(node.jjtGetChild(i));
                if (child instanceof ASTJexlLambda) {
                    Closure c = scripts.get(i);
                    Object[] argv = prepareArgs(c.getScript(), data);
                    return c.execute(null, argv);
                } else {
                    return child.jjtAccept(Interpreter.this, data);
                }
            } finally {
                current = prev;
            }
        }

        @Override
        public boolean hasNext() {
            return itemsIterator.hasNext();
        }

        @Override
        public Object next() {
            cancelCheck(node);
            Object data = itemsIterator.next();
            i += 1;
            // can have multiple nodes
            int numChildren = node.jjtGetNumChildren();
            if (numChildren == 1) {
                return evaluateProjection(0, data);
            } else {
                List<Object> value = new ArrayList(numChildren);
                for (int child = 0; child < numChildren; child++) {
                    value.add(evaluateProjection(child, data));
                }
                return Collections.unmodifiableList(value);
            }
        }

        @Override
        public void remove() {
            itemsIterator.remove();
        }
    }

    @Override
    protected Object visit(ASTProjectionNode node, Object data) {
        Iterator<?> itemsIterator = prepareIndexedIterator(node, data);
        return itemsIterator != null ? new ProjectionIterator(itemsIterator, node) : null;
    }

    public class MapProjectionIterator extends ProjectionIterator {

        protected MapProjectionIterator(Iterator<?> iterator, JexlNode projection) {
            super(iterator, projection);
        }

        @Override
        public Object next() {
            cancelCheck(node);
            Object data = itemsIterator.next();
            i += 1;
            Object key = evaluateProjection(0, data);
            Object value = evaluateProjection(1, data);
            return new AbstractMap.SimpleImmutableEntry<Object,Object> (key, value);
        }
    }

    @Override
    protected Object visit(ASTMapProjectionNode node, Object data) {
        Iterator<?> itemsIterator = prepareIndexedIterator(node, data);
        return itemsIterator != null ? new MapProjectionIterator(itemsIterator, node) : null;
    }

    public final class SelectionIterator extends IteratorBase {
        // filtering expression
        protected final Closure closure;
        // next available item of iterator
        protected Object nextItem;
        // whether the next item is available
        protected boolean hasNextItem;

        protected SelectionIterator(Iterator<?> iterator, ASTJexlLambda filter) {
            super(iterator, filter);
            closure = new Closure(Interpreter.this, filter);
        }

        protected void findNextItem() {
            if (!itemsIterator.hasNext()) {
                hasNextItem = false;
                nextItem = null;
            } else {
                Object data = null;
                boolean selected = false;
                Object prev = current;
                try {
                    do {
                        data = itemsIterator.next();
                        Object[] argv = prepareArgs((ASTJexlLambda) node, data);
                        current = data;
                        selected = arithmetic.toBoolean(closure.execute(null, argv));
                    } while (!selected && itemsIterator.hasNext());
                } finally {
                    current = prev;
                }
                if (selected) {
                    hasNextItem = true;
                    nextItem = data;
                }
            }
        }

        @Override
        public boolean hasNext() {
            if (!hasNextItem)
                findNextItem();
            return hasNextItem;
        }

        @Override
        public Object next() {
            cancelCheck(node);
            if (!hasNextItem)
                findNextItem();
            if (!hasNextItem)
                throw new NoSuchElementException();
            i += 1;
            hasNextItem = false;
            return nextItem;
        }

        @Override
        public void remove() {
            itemsIterator.remove();
        }
    }

    public final class StopCountIterator extends IteratorBase {
        // Stop counter
        protected final int limit;

        protected StopCountIterator(Iterator<?> iterator, JexlNode node, int stopCount) {
            super(iterator, node);
            limit = stopCount;
        }

        @Override
        public boolean hasNext() {
            return itemsIterator.hasNext() && i < limit;
        }

        @Override
        public Object next() {
            cancelCheck(node);
            if (!hasNext())
                throw new NoSuchElementException();
            i += 1;
            return itemsIterator.next();
        }

        @Override
        public void remove() {
            itemsIterator.remove();
        }
    }

    public final class StartCountIterator extends IteratorBase {

        protected StartCountIterator(Iterator<?> iterator, JexlNode node, int startCount) {
            super(iterator, node);

            if (startCount > 0)
                skipItems(startCount);
        }

        protected void skipItems(int skipCount) {
            while (i < skipCount) {
                if (hasNext()) {
                    next();
                } else {
                    break;
                }
            }
        }

        @Override
        public boolean hasNext() {
            return itemsIterator.hasNext();
        }

        @Override
        public Object next() {
            cancelCheck(node);
            if (!hasNext())
                throw new NoSuchElementException();
            i += 1;
            return itemsIterator.next();
        }

        @Override
        public void remove() {
            itemsIterator.remove();
        }
    }

    @Override
    protected Object visit(ASTSelectionNode node, Object data) {
        JexlNode child = node.jjtGetChild(0);

        if (child instanceof ASTStopCountNode) {
            int stopCount = (Integer) child.jjtAccept(this, null);
            Iterator<?> itemsIterator = prepareIndexedIterator(child, data);
            return itemsIterator != null ? new StopCountIterator(itemsIterator, node, stopCount) : null;
        } else if (child instanceof ASTStartCountNode) {
            int startCount = (Integer) child.jjtAccept(this, null);
            Iterator<?> itemsIterator = prepareIndexedIterator(child, data);
            return itemsIterator != null ? new StartCountIterator(itemsIterator, node, startCount) : null;
        }

        ASTJexlLambda script = (ASTJexlLambda) child;
        if (script instanceof ASTSimpleLambda && script.jjtGetNumChildren() == 1 && script.jjtGetChild(0) instanceof ASTJexlLambda)
           script = (ASTJexlLambda) script.jjtGetChild(0);

        Iterator<?> itemsIterator = prepareIndexedIterator(child, data);
        return itemsIterator != null ? new SelectionIterator(itemsIterator, script) : null;
    }

    @Override
    protected Object visit(ASTStartCountNode node, Object data) {
        JexlNode child = node.jjtGetChild(0);
        return arithmetic.toInteger(child.jjtAccept(this, null));
    }

    @Override
    protected Object visit(ASTStopCountNode node, Object data) {
        JexlNode child = node.jjtGetChild(0);
        return arithmetic.toInteger(child.jjtAccept(this, null));
    }

    protected Object[] preparePipeLambdaArgs(ASTJexlLambda script, Object result, int i, Object value) {
        boolean varArgs = script.isVarArgs();
        int argCount = script.getArgCount();

        // Result
        Object[] argv = null;

        if (argCount == 0) {
            argv = EMPTY_PARAMS;
        } else if (argCount == 1) {
            argv = new Object[] {result};
        } else if (argCount == 2) {
            argv = new Object[] {result, value};
        } else if (argCount == 3) {
            argv = new Object[] {result, i, value};
        } else if (value instanceof Map.Entry<?,?>) {
            Map.Entry<?,?> entry = (Map.Entry<?,?>) value;
            argv = new Object[] {result, i, entry.getKey(), entry.getValue()};
        } else if (!varArgs && value instanceof Object[]) {
            int len = ((Object[]) value).length;
            if (argCount > len + 1) {
               argv = new Object[len + 2];
               argv[0] = result;
               argv[2] = i;
               System.arraycopy(value, 0, argv, 2, len);
            } else if (argCount == len + 1) {
               argv = new Object[len + 1];
               argv[0] = result;
               System.arraycopy(value, 0, argv, 1, len);
            } else {
               argv = new Object[] {result, i, value};
            }
        } else {
            argv = new Object[] {result, i, value};
        }
        return argv;
    }

    @Override
    protected Object visit(ASTPipeNode node, Object data) {
        JexlNode pipe = node.jjtGetChild(0);
        Object result = null;
        if (data instanceof Iterator<?>) {
            Iterator<?> itemsIterator = (Iterator) data;
            try {
                int i = 0;
                if (pipe instanceof ASTJexlLambda) {
                    ASTJexlLambda script = (ASTJexlLambda) pipe;
                    Closure closure = new Closure(this, script);

                    while (itemsIterator.hasNext()) {
                        Object value = itemsIterator.next();
                        Object prev = current;
                        try {
                            current = value;
                            result = closure.execute(null, preparePipeLambdaArgs(script, result, i, value));
                        } finally {
                            current = prev;
                        }
                        i += 1;
                    }
                } else {
                    while (itemsIterator.hasNext()) {
                        Object value = itemsIterator.next();
                        Object prev = current;
                        try {
                            current = value;
                            result = pipe.jjtAccept(this, null);
                        } finally {
                            current = prev;
                        }
                        i += 1;
                    }
                }
            } finally {
                closeIfSupported(itemsIterator);
            }
        } else if (data != null) {
            if (pipe instanceof ASTJexlLambda) {
                ASTJexlLambda script = (ASTJexlLambda) pipe;
                Closure closure = new Closure(this, script);
                Object prev = current;
                try {
                    current = data;
                    result = closure.execute(null, new Object[] {data});
                } finally {
                    current = prev;
                }
            } else {
                Object prev = current;
                try {
                    current = data;
                    result = pipe.jjtAccept(this, null);
                } finally {
                    current = prev;
                }
            }
        }
        return result;
    }

}<|MERGE_RESOLUTION|>--- conflicted
+++ resolved
@@ -1897,7 +1897,7 @@
         cancelCheck(node);
         Object result = null;
         /* first objectNode is the condition */
-        final Node condition = node.jjtGetChild(0);
+        final JexlNode condition = node.jjtGetChild(0);
         while (arithmetic.toBoolean(condition.jjtAccept(this, data))) {
             cancelCheck(node);
             if (node.jjtGetNumChildren() > 1) {
@@ -1926,8 +1926,9 @@
     @Override
     protected Object visit(final ASTDoWhileStatement node, final Object data) {
         Object result = null;
-        /* last objectNode is the expression */
-        final Node expressionNode = node.jjtGetChild(node.jjtGetNumChildren() - 1);
+        final int nc = node.jjtGetNumChildren();
+        /* last objectNode is the condition */
+        final JexlNode condition = node.jjtGetChild(nc - 1);
         do {
             cancelCheck(node);
             // execute statement
@@ -1949,7 +1950,7 @@
                     // continue
                 }
             }
-        } while (arithmetic.toBoolean(expressionNode.jjtAccept(this, data)));
+        } while (arithmetic.toBoolean(condition.jjtAccept(this, data)));
 
         return result;
     }
@@ -1960,7 +1961,7 @@
         cancelCheck(node);
         Object result = null;
         /* first objectNode is the synchronization expression */
-        Node expressionNode = node.jjtGetChild(0);
+        final JexlNode expressionNode = node.jjtGetChild(0);
         try {
             synchronized (expressionNode.jjtAccept(this, data)) {
                 // execute statement
@@ -2054,14 +2055,8 @@
     @Override
     protected Object visit(final ASTSwitchStatementCase node, final Object data) {
         Object result = null;
-<<<<<<< HEAD
         final int childCount = node.jjtGetNumChildren();
         for (int i = 1; i < childCount; i++) {
-=======
-        /* first objectNode is the condition */
-        final JexlNode condition = node.jjtGetChild(0);
-        while (arithmetic.toBoolean(condition.jjtAccept(this, data))) {
->>>>>>> 72f65769
             cancelCheck(node);
             result = node.jjtGetChild(i).jjtAccept(this, data);
         }
@@ -2071,15 +2066,8 @@
     @Override
     protected Object visit(final ASTSwitchStatementDefault node, final Object data) {
         Object result = null;
-<<<<<<< HEAD
         final int childCount = node.jjtGetNumChildren();
         for (int i = 0; i < childCount; i++) {
-=======
-        final int nc = node.jjtGetNumChildren();
-        /* last objectNode is the condition */
-        final JexlNode condition = node.jjtGetChild(nc - 1);
-        do {
->>>>>>> 72f65769
             cancelCheck(node);
             result = node.jjtGetChild(i).jjtAccept(this, data);
         }
@@ -3521,19 +3509,13 @@
         }
         // 2: last objectNode will perform assignement in all cases
         JexlNode propertyNode = left.jjtGetChild(last);
-<<<<<<< HEAD
+        final Object property;
+
         if (propertyNode instanceof ASTFieldAccess) {
             final ASTIdentifierAccess propertyId = (ASTIdentifierAccess) propertyNode;
             property = propertyId.getIdentifier();
         } else if (propertyNode instanceof ASTIdentifierAccess) {
             final ASTIdentifierAccess propertyId = (ASTIdentifierAccess) propertyNode;
-=======
-        final ASTIdentifierAccess propertyId = propertyNode instanceof ASTIdentifierAccess
-                ? (ASTIdentifierAccess) propertyNode
-                : null;
-        final Object property;
-        if (propertyId != null) {
->>>>>>> 72f65769
             // deal with creating/assignining antish variable
             if (antish && ant != null && object == null && propertyId.isGlobalVar()) {
                 if (last > 0) {
@@ -4359,9 +4341,8 @@
             final JexlNode cblock = stmt.jjtGetChild(last);
             // if the context has changed, might need a new arithmetic
             final JexlArithmetic jexla = arithmetic.options(context);
-<<<<<<< HEAD
             if (jexla != arithmetic) {
-                if (!arithmetic.getClass().equals(jexla.getClass())) {
+                if (!arithmetic.getClass().equals(jexla.getClass())  && logger.isWarnEnabled()) {
                     logger.warn("expected arithmetic to be " + arithmetic.getClass().getSimpleName()
                             + ", got " + jexla.getClass().getSimpleName()
                     );
@@ -4375,20 +4356,6 @@
                 }
             } else {
                 return cblock.jjtAccept(this, data);
-=======
-            if (jexla == arithmetic) {
-                return cblock.jjtAccept(Interpreter.this, data);
-            }
-            if (!arithmetic.getClass().equals(jexla.getClass()) && logger.isWarnEnabled()) {
-                logger.warn("expected arithmetic to be " + arithmetic.getClass().getSimpleName()
-                        + ", got " + jexla.getClass().getSimpleName()
-                );
-            }
-            final Interpreter ii = new Interpreter(Interpreter.this, jexla);
-            final Object r = cblock.jjtAccept(ii, data);
-            if (ii.isCancelled()) {
-                Interpreter.this.cancel();
->>>>>>> 72f65769
             }
         }
         // tracking whether we processed the annotation
