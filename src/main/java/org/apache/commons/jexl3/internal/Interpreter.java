/*
 * Licensed to the Apache Software Foundation (ASF) under one or more
 * contributor license agreements.  See the NOTICE file distributed with
 * this work for additional information regarding copyright ownership.
 * The ASF licenses this file to You under the Apache License, Version 2.0
 * (the "License"); you may not use this file except in compliance with
 * the License.  You may obtain a copy of the License at
 *
 *      http://www.apache.org/licenses/LICENSE-2.0
 *
 * Unless required by applicable law or agreed to in writing, software
 * distributed under the License is distributed on an "AS IS" BASIS,
 * WITHOUT WARRANTIES OR CONDITIONS OF ANY KIND, either express or implied.
 * See the License for the specific language governing permissions and
 * limitations under the License.
 */
//CSOFF: FileLength
package org.apache.commons.jexl3.internal;

import org.apache.commons.jexl3.JexlArithmetic;
import org.apache.commons.jexl3.JexlContext;
import org.apache.commons.jexl3.JexlEngine;
import org.apache.commons.jexl3.JexlException;
import org.apache.commons.jexl3.JexlInfo;
import org.apache.commons.jexl3.JexlOperator;
import org.apache.commons.jexl3.JexlOptions;
import org.apache.commons.jexl3.JexlScript;
import org.apache.commons.jexl3.JxltEngine;

import org.apache.commons.jexl3.introspection.JexlMethod;

import org.apache.commons.jexl3.parser.ASTAddNode;
import org.apache.commons.jexl3.parser.ASTAndNode;
import org.apache.commons.jexl3.parser.ASTAnnotatedStatement;
import org.apache.commons.jexl3.parser.ASTAnnotation;
import org.apache.commons.jexl3.parser.ASTArguments;
import org.apache.commons.jexl3.parser.ASTArrayAccess;
import org.apache.commons.jexl3.parser.ASTArrayAccessSafe;
import org.apache.commons.jexl3.parser.ASTArrayConstructorNode;
import org.apache.commons.jexl3.parser.ASTArrayLiteral;
import org.apache.commons.jexl3.parser.ASTArrayOpenDimension;
import org.apache.commons.jexl3.parser.ASTAssertStatement;
import org.apache.commons.jexl3.parser.ASTAssignment;
import org.apache.commons.jexl3.parser.ASTAttributeReference;
import org.apache.commons.jexl3.parser.ASTBitwiseAndNode;
import org.apache.commons.jexl3.parser.ASTBitwiseComplNode;
import org.apache.commons.jexl3.parser.ASTBitwiseOrNode;
import org.apache.commons.jexl3.parser.ASTBitwiseXorNode;
import org.apache.commons.jexl3.parser.ASTBlock;
import org.apache.commons.jexl3.parser.ASTBooleanLiteral;
import org.apache.commons.jexl3.parser.ASTBreak;
import org.apache.commons.jexl3.parser.ASTCastNode;
import org.apache.commons.jexl3.parser.ASTCatchBlock;
import org.apache.commons.jexl3.parser.ASTClassLiteral;
import org.apache.commons.jexl3.parser.ASTConstructorNode;
import org.apache.commons.jexl3.parser.ASTContinue;
import org.apache.commons.jexl3.parser.ASTCurrentNode;
import org.apache.commons.jexl3.parser.ASTDecrementNode;
import org.apache.commons.jexl3.parser.ASTDecrementPostfixNode;
import org.apache.commons.jexl3.parser.ASTDivNode;
import org.apache.commons.jexl3.parser.ASTDoWhileStatement;
import org.apache.commons.jexl3.parser.ASTEQNode;
import org.apache.commons.jexl3.parser.ASTERNode;
import org.apache.commons.jexl3.parser.ASTEWNode;
import org.apache.commons.jexl3.parser.ASTElvisNode;
import org.apache.commons.jexl3.parser.ASTEmptyFunction;
import org.apache.commons.jexl3.parser.ASTEnumerationNode;
import org.apache.commons.jexl3.parser.ASTEnumerationReference;
import org.apache.commons.jexl3.parser.ASTExpressionStatement;
import org.apache.commons.jexl3.parser.ASTExtVar;
import org.apache.commons.jexl3.parser.ASTFieldAccess;
import org.apache.commons.jexl3.parser.ASTForStatement;
import org.apache.commons.jexl3.parser.ASTForInitializationNode;
import org.apache.commons.jexl3.parser.ASTForTerminationNode;
import org.apache.commons.jexl3.parser.ASTForIncrementNode;
import org.apache.commons.jexl3.parser.ASTForeachStatement;
import org.apache.commons.jexl3.parser.ASTForeachVar;
import org.apache.commons.jexl3.parser.ASTFunctionNode;
import org.apache.commons.jexl3.parser.ASTFunctionStatement;
import org.apache.commons.jexl3.parser.ASTGENode;
import org.apache.commons.jexl3.parser.ASTGTNode;
import org.apache.commons.jexl3.parser.ASTIdentifier;
import org.apache.commons.jexl3.parser.ASTIdentifierAccess;
import org.apache.commons.jexl3.parser.ASTIdentifierAccessJxlt;
import org.apache.commons.jexl3.parser.ASTIncrementNode;
import org.apache.commons.jexl3.parser.ASTIncrementPostfixNode;
import org.apache.commons.jexl3.parser.ASTIndirectNode;
import org.apache.commons.jexl3.parser.ASTInitialization;
import org.apache.commons.jexl3.parser.ASTInitializedArrayConstructorNode;
import org.apache.commons.jexl3.parser.ASTInitializedCollectionConstructorNode;
import org.apache.commons.jexl3.parser.ASTInitializedMapConstructorNode;
import org.apache.commons.jexl3.parser.ASTInlineFieldEntry;
import org.apache.commons.jexl3.parser.ASTInlineFieldNEEntry;
import org.apache.commons.jexl3.parser.ASTInlineFieldNullEntry;
import org.apache.commons.jexl3.parser.ASTInlinePropertyAssignment;
import org.apache.commons.jexl3.parser.ASTInlinePropertyArrayEntry;
import org.apache.commons.jexl3.parser.ASTInlinePropertyArrayNullEntry;
import org.apache.commons.jexl3.parser.ASTInlinePropertyArrayNEEntry;
import org.apache.commons.jexl3.parser.ASTInlinePropertyEntry;
import org.apache.commons.jexl3.parser.ASTInlinePropertyNEEntry;
import org.apache.commons.jexl3.parser.ASTInlinePropertyNullEntry;
import org.apache.commons.jexl3.parser.ASTInnerConstructorNode;
import org.apache.commons.jexl3.parser.ASTIfStatement;
import org.apache.commons.jexl3.parser.ASTIOFNode;
import org.apache.commons.jexl3.parser.ASTISNode;
import org.apache.commons.jexl3.parser.ASTJexlLambda;
import org.apache.commons.jexl3.parser.ASTJexlScript;
import org.apache.commons.jexl3.parser.ASTJxltLiteral;
import org.apache.commons.jexl3.parser.ASTLENode;
import org.apache.commons.jexl3.parser.ASTLTNode;
import org.apache.commons.jexl3.parser.ASTMapEntry;
import org.apache.commons.jexl3.parser.ASTMapEntryLiteral;
import org.apache.commons.jexl3.parser.ASTMapEnumerationNode;
import org.apache.commons.jexl3.parser.ASTMapLiteral;
import org.apache.commons.jexl3.parser.ASTMapProjectionNode;
import org.apache.commons.jexl3.parser.ASTMethodNode;
import org.apache.commons.jexl3.parser.ASTMethodReference;
import org.apache.commons.jexl3.parser.ASTModNode;
import org.apache.commons.jexl3.parser.ASTMulNode;
import org.apache.commons.jexl3.parser.ASTMultipleAssignment;
import org.apache.commons.jexl3.parser.ASTMultipleIdentifier;
import org.apache.commons.jexl3.parser.ASTMultipleVarStatement;
import org.apache.commons.jexl3.parser.ASTMultiVar;
import org.apache.commons.jexl3.parser.ASTNEAssignment;
import org.apache.commons.jexl3.parser.ASTNENode;
import org.apache.commons.jexl3.parser.ASTNEWNode;
import org.apache.commons.jexl3.parser.ASTNINode;
import org.apache.commons.jexl3.parser.ASTNIOFNode;
import org.apache.commons.jexl3.parser.ASTNRNode;
import org.apache.commons.jexl3.parser.ASTNSWNode;
import org.apache.commons.jexl3.parser.ASTNotNode;
import org.apache.commons.jexl3.parser.ASTNullAssignment;
import org.apache.commons.jexl3.parser.ASTNullLiteral;
import org.apache.commons.jexl3.parser.ASTNullpNode;
import org.apache.commons.jexl3.parser.ASTNumberLiteral;
import org.apache.commons.jexl3.parser.ASTOrNode;
import org.apache.commons.jexl3.parser.ASTPipeNode;
import org.apache.commons.jexl3.parser.ASTPointerNode;
import org.apache.commons.jexl3.parser.ASTProjectionNode;
import org.apache.commons.jexl3.parser.ASTQualifiedConstructorNode;
import org.apache.commons.jexl3.parser.ASTRangeNode;
import org.apache.commons.jexl3.parser.ASTReference;
import org.apache.commons.jexl3.parser.ASTEnclosedExpression;
import org.apache.commons.jexl3.parser.ASTRegexLiteral;
import org.apache.commons.jexl3.parser.ASTRemove;
import org.apache.commons.jexl3.parser.ASTReturnStatement;
import org.apache.commons.jexl3.parser.ASTSWNode;
import org.apache.commons.jexl3.parser.ASTSelectionNode;
import org.apache.commons.jexl3.parser.ASTSetAddNode;
import org.apache.commons.jexl3.parser.ASTSetAndNode;
import org.apache.commons.jexl3.parser.ASTSetDivNode;
import org.apache.commons.jexl3.parser.ASTSetLiteral;
import org.apache.commons.jexl3.parser.ASTSetModNode;
import org.apache.commons.jexl3.parser.ASTSetMultNode;
import org.apache.commons.jexl3.parser.ASTSetOperand;
import org.apache.commons.jexl3.parser.ASTSetOrNode;
import org.apache.commons.jexl3.parser.ASTSetSubNode;
import org.apache.commons.jexl3.parser.ASTSetShlNode;
import org.apache.commons.jexl3.parser.ASTSetSarNode;
import org.apache.commons.jexl3.parser.ASTSetShrNode;
import org.apache.commons.jexl3.parser.ASTSetXorNode;
import org.apache.commons.jexl3.parser.ASTShiftLeftNode;
import org.apache.commons.jexl3.parser.ASTShiftRightNode;
import org.apache.commons.jexl3.parser.ASTShiftRightUnsignedNode;
import org.apache.commons.jexl3.parser.ASTSimpleLambda;
import org.apache.commons.jexl3.parser.ASTSizeFunction;
import org.apache.commons.jexl3.parser.ASTStartCountNode;
import org.apache.commons.jexl3.parser.ASTStopCountNode;
import org.apache.commons.jexl3.parser.ASTStringLiteral;
import org.apache.commons.jexl3.parser.ASTStringBuilderLiteral;
import org.apache.commons.jexl3.parser.ASTSubNode;
import org.apache.commons.jexl3.parser.ASTSwitchCaseLabel;
import org.apache.commons.jexl3.parser.ASTSwitchExpression;
import org.apache.commons.jexl3.parser.ASTSwitchExpressionCase;
import org.apache.commons.jexl3.parser.ASTSwitchExpressionDefault;
import org.apache.commons.jexl3.parser.ASTSwitchStatement;
import org.apache.commons.jexl3.parser.ASTSwitchStatementCase;
import org.apache.commons.jexl3.parser.ASTSwitchStatementDefault;
import org.apache.commons.jexl3.parser.ASTSynchronizedStatement;
import org.apache.commons.jexl3.parser.ASTTernaryNode;
import org.apache.commons.jexl3.parser.ASTTextBlockLiteral;
import org.apache.commons.jexl3.parser.ASTThisNode;
import org.apache.commons.jexl3.parser.ASTThrowStatement;
import org.apache.commons.jexl3.parser.ASTTryStatement;
import org.apache.commons.jexl3.parser.ASTTryVar;
import org.apache.commons.jexl3.parser.ASTTryWithResourceStatement;
import org.apache.commons.jexl3.parser.ASTTryResource;
import org.apache.commons.jexl3.parser.ASTTypeLiteral;
import org.apache.commons.jexl3.parser.ASTUnaryMinusNode;
import org.apache.commons.jexl3.parser.ASTUnaryPlusNode;
import org.apache.commons.jexl3.parser.ASTUnderscoreLiteral;
import org.apache.commons.jexl3.parser.ASTVar;
import org.apache.commons.jexl3.parser.ASTVarStatement;
import org.apache.commons.jexl3.parser.ASTWhileStatement;
import org.apache.commons.jexl3.parser.ASTYieldStatement;
import org.apache.commons.jexl3.parser.JexlNode;

import java.util.Collection;
import java.util.Collections;
import java.util.HashMap;
import java.util.Iterator;
import java.util.List;
import java.util.ArrayList;
import java.util.Set;
import java.util.Map;
import java.util.AbstractMap;
import java.util.NoSuchElementException;
import java.util.concurrent.Callable;
import java.util.function.Predicate;

import java.lang.reflect.Array;
/**
 * An interpreter of JEXL syntax.
 *
 * @since 2.0
 */
public class Interpreter extends InterpreterBase {
    /** Frame height. */
    protected int fp = 0;
    /** Symbol values. */
    protected final Frame frame;
    /** Block micro-frames. */
    protected LexicalFrame block = null;
    /** Current evaluation target. */
    protected Object current = null;

    /**
     * The thread local interpreter.
     */
    protected static final java.lang.ThreadLocal<Interpreter> INTER =
                       new java.lang.ThreadLocal<>();

    /**
     * Creates an interpreter.
     * @param engine   the engine creating this interpreter
     * @param aContext the evaluation context, global variables, methods and functions
     * @param opts     the evaluation options, flags modifying evaluation behavior
     * @param eFrame   the evaluation frame, arguments and local variables
     */
    protected Interpreter(final Engine engine, final JexlOptions opts, final JexlContext aContext, final Frame eFrame) {
        this(engine, opts, aContext, eFrame, null);
    }

    /**
     * Creates an interpreter.
     * @param engine   the engine creating this interpreter
     * @param aContext the evaluation context, global variables, methods and functions
     * @param opts     the evaluation options, flags modifying evaluation behavior
     * @param eFrame   the evaluation frame, arguments and local variables
     * @param current  the current evaluation object
     */
    protected Interpreter(final Engine engine, final JexlOptions opts, final JexlContext aContext, final Frame eFrame, 
                          final Object current) {
        super(engine, opts, aContext);
        this.frame = eFrame;
        this.current = current;
    }

    /**
     * Copy constructor.
     * @param ii  the interpreter to copy
     * @param jexla the arithmetic instance to use (or null)
     */
    protected Interpreter(final Interpreter ii, final JexlArithmetic jexla) {
        super(ii, jexla);
        frame = ii.frame;
        block = ii.block != null? new LexicalFrame(ii.block) : null;
    }

    /**
     * Swaps the current thread local interpreter.
     * @param inter the interpreter or null
     * @return the previous thread local interpreter
     */
    protected Interpreter putThreadInterpreter(final Interpreter inter) {
        final Interpreter pinter = INTER.get();
        INTER.set(inter);
        return pinter;
    }

    /**
     * Interpret the given script/expression.
     * <p>
     * If the underlying JEXL engine is silent, errors will be logged through
     * its logger as warning.
     * @param node the script or expression to interpret.
     * @return the result of the interpretation.
     * @throws JexlException if any error occurs during interpretation.
     */
    public Object interpret(final JexlNode node) {
        JexlContext.ThreadLocal tcontext = null;
        JexlEngine tjexl = null;
        Interpreter tinter = null;
        try {
            tinter = putThreadInterpreter(this);
            if (tinter != null) {
                fp = tinter.fp + 1;
            }
            if (context instanceof JexlContext.ThreadLocal) {
                tcontext = jexl.putThreadLocal((JexlContext.ThreadLocal) context);
            }
            tjexl = jexl.putThreadEngine(jexl);
            if (fp > jexl.stackOverflow) {
                throw new JexlException.StackOverflow(node.jexlInfo(), "jexl (" + jexl.stackOverflow + ")", null);
            }
            cancelCheck(node);
            Object result = null;
            try {
                result = node.jjtAccept(this, null);
            } catch (JexlException.Return xreturn) {
                result = xreturn.getValue();
            } catch (JexlException.Yield xyield) {
                result = xyield.getValue();
            }
            // Check return type
            Scope s = frame != null ? frame.getScope() : null;
            Class type = s != null ? s.getReturnType() : null;
            if (type != null) {
                if (type == Void.TYPE) {
                    return null;
                }
                if (arithmetic.isStrict()) {
                    result = arithmetic.implicitCast(type, result);
                } else {
                    result = arithmetic.cast(type, result);
                }
                if (type.isPrimitive() && result == null) {
                    throw new JexlException(node, "not null return value required");
                }
            }
            return result;
        } catch (StackOverflowError xstack) {
            final JexlException xjexl = new JexlException.StackOverflow(node.jexlInfo(), "jvm", xstack);
            if (!isSilent()) {
                throw xjexl.clean();
            }
            if (logger.isWarnEnabled()) {
                logger.warn(xjexl.getMessage(), xjexl.getCause());
            }
        } catch (final JexlException.Cancel xcancel) {
            // cancelled |= Thread.interrupted();
            cancelled.weakCompareAndSet(false, Thread.interrupted());
            if (isCancellable()) {
                throw xcancel.clean();
            }
        } catch (final JexlException xjexl) {
            if (!isSilent()) {
                throw xjexl.clean();
            }
            if (logger.isWarnEnabled()) {
                logger.warn(xjexl.getMessage(), xjexl.getCause());
            }
        } finally {
            synchronized(this) {
                if (functors != null) {
                    for (final Object functor : functors.values()) {
                        closeIfSupported(functor);
                    }
                    functors.clear();
                    functors = null;
                }
            }
            jexl.putThreadEngine(tjexl);
            if (context instanceof JexlContext.ThreadLocal) {
                jexl.putThreadLocal(tcontext);
            }
            if (tinter != null) {
                fp = tinter.fp - 1;
            }
            putThreadInterpreter(tinter);
        }
        return null;
    }

    /**
     * Gets an attribute of an object.
     *
     * @param object    to retrieve value from
     * @param attribute the attribute of the object, e.g. an index (1, 0, 2) or key for a map
     * @return the attribute value
     */
    public Object getAttribute(final Object object, final Object attribute) {
        return getAttribute(object, attribute, null);
    }

    /**
     * Sets an attribute of an object.
     *
     * @param object    to set the value to
     * @param attribute the attribute of the object, e.g. an index (1, 0, 2) or key for a map
     * @param value     the value to assign to the object's attribute
     */
    public void setAttribute(final Object object, final Object attribute, final Object value) {
        setAttribute(object, attribute, value, null, JexlOperator.PROPERTY_SET);
    }

    @Override
    protected Object visit(final ASTAddNode node, final Object data) {
        final Object left = node.jjtGetChild(0).jjtAccept(this, data);
        final Object right = node.jjtGetChild(1).jjtAccept(this, data);
        try {
            final Object result = operators.tryOverload(node, JexlOperator.ADD, left, right);
            return result != JexlEngine.TRY_FAILED ? result : arithmetic.add(left, right);
        } catch (final ArithmeticException xrt) {
            throw new JexlException(findNullOperand(node, left, right), "+ error", xrt);
        }
    }

    @Override
    protected Object visit(final ASTSubNode node, final Object data) {
        final Object left = node.jjtGetChild(0).jjtAccept(this, data);
        final Object right = node.jjtGetChild(1).jjtAccept(this, data);
        try {
            final Object result = operators.tryOverload(node, JexlOperator.SUBTRACT, left, right);
            return result != JexlEngine.TRY_FAILED ? result : arithmetic.subtract(left, right);
        } catch (final ArithmeticException xrt) {
            throw new JexlException(findNullOperand(node, left, right), "- error", xrt);
        }
    }

    @Override
    protected Object visit(final ASTMulNode node, final Object data) {
        final Object left = node.jjtGetChild(0).jjtAccept(this, data);
        final Object right = node.jjtGetChild(1).jjtAccept(this, data);
        try {
            final Object result = operators.tryOverload(node, JexlOperator.MULTIPLY, left, right);
            return result != JexlEngine.TRY_FAILED ? result : arithmetic.multiply(left, right);
        } catch (final ArithmeticException xrt) {
            throw new JexlException(findNullOperand(node, left, right), "* error", xrt);
        }
    }

    @Override
    protected Object visit(final ASTDivNode node, final Object data) {
        final Object left = node.jjtGetChild(0).jjtAccept(this, data);
        final Object right = node.jjtGetChild(1).jjtAccept(this, data);
        try {
            final Object result = operators.tryOverload(node, JexlOperator.DIVIDE, left, right);
            return result != JexlEngine.TRY_FAILED ? result : arithmetic.divide(left, right);
        } catch (final ArithmeticException xrt) {
            if (!arithmetic.isStrict()) {
                return 0.0d;
            }
            throw new JexlException(findNullOperand(node, left, right), "/ error", xrt);
        }
    }

    @Override
    protected Object visit(final ASTModNode node, final Object data) {
        final Object left = node.jjtGetChild(0).jjtAccept(this, data);
        final Object right = node.jjtGetChild(1).jjtAccept(this, data);
        try {
            final Object result = operators.tryOverload(node, JexlOperator.MOD, left, right);
            return result != JexlEngine.TRY_FAILED ? result : arithmetic.mod(left, right);
        } catch (final ArithmeticException xrt) {
            if (!arithmetic.isStrict()) {
                return 0.0d;
            }
            throw new JexlException(findNullOperand(node, left, right), "% error", xrt);
        }
    }

    @Override
    protected Object visit(final ASTShiftLeftNode node, final Object data) {
        Object left = node.jjtGetChild(0).jjtAccept(this, data);
        Object right = node.jjtGetChild(1).jjtAccept(this, data);
        try {
            Object result = operators.tryOverload(node, JexlOperator.SHL, left, right);
            return result != JexlEngine.TRY_FAILED ? result : arithmetic.leftShift(left, right);
        } catch (ArithmeticException xrt) {
            JexlNode xnode = findNullOperand(xrt, node, left, right);
            throw new JexlException(xnode, "<< error", xrt);
        }
    }

    @Override
    protected Object visit(final ASTShiftRightNode node, final Object data) {
        Object left = node.jjtGetChild(0).jjtAccept(this, data);
        Object right = node.jjtGetChild(1).jjtAccept(this, data);
        try {
            Object result = operators.tryOverload(node, JexlOperator.SAR, left, right);
            return result != JexlEngine.TRY_FAILED ? result : arithmetic.rightShift(left, right);
        } catch (ArithmeticException xrt) {
            JexlNode xnode = findNullOperand(xrt, node, left, right);
            throw new JexlException(xnode, ">> error", xrt);
        }
    }

    @Override
    protected Object visit(final ASTShiftRightUnsignedNode node, final Object data) {
        Object left = node.jjtGetChild(0).jjtAccept(this, data);
        Object right = node.jjtGetChild(1).jjtAccept(this, data);
        try {
            Object result = operators.tryOverload(node, JexlOperator.SHR, left, right);
            return result != JexlEngine.TRY_FAILED ? result : arithmetic.rightShiftUnsigned(left, right);
        } catch (ArithmeticException xrt) {
            JexlNode xnode = findNullOperand(xrt, node, left, right);
            throw new JexlException(xnode, ">>> error", xrt);
        }
    }

    @Override
    protected Object visit(final ASTBitwiseAndNode node, final Object data) {
        final Object left = node.jjtGetChild(0).jjtAccept(this, data);
        final Object right = node.jjtGetChild(1).jjtAccept(this, data);
        try {
            final Object result = operators.tryOverload(node, JexlOperator.AND, left, right);
            return result != JexlEngine.TRY_FAILED ? result : arithmetic.and(left, right);
        } catch (final ArithmeticException xrt) {
            throw new JexlException(findNullOperand(node, left, right), "& error", xrt);
        }
    }

    @Override
    protected Object visit(final ASTBitwiseOrNode node, final Object data) {
        final Object left = node.jjtGetChild(0).jjtAccept(this, data);
        final Object right = node.jjtGetChild(1).jjtAccept(this, data);
        try {
            final Object result = operators.tryOverload(node, JexlOperator.OR, left, right);
            return result != JexlEngine.TRY_FAILED ? result : arithmetic.or(left, right);
        } catch (final ArithmeticException xrt) {
            throw new JexlException(findNullOperand(node, left, right), "| error", xrt);
        }
    }

    @Override
    protected Object visit(final ASTBitwiseXorNode node, final Object data) {
        final Object left = node.jjtGetChild(0).jjtAccept(this, data);
        final Object right = node.jjtGetChild(1).jjtAccept(this, data);
        try {
            final Object result = operators.tryOverload(node, JexlOperator.XOR, left, right);
            return result != JexlEngine.TRY_FAILED ? result : arithmetic.xor(left, right);
        } catch (final ArithmeticException xrt) {
            throw new JexlException(findNullOperand(node, left, right), "^ error", xrt);
        }
    }

    @Override
    protected Object visit(final ASTISNode node, final Object data) {
        final Object left = node.jjtGetChild(0).jjtAccept(this, data);
        final Object right = node.jjtGetChild(1).jjtAccept(this, data);
        return left == right;
    }

    @Override
    protected Object visit(final ASTNINode node, final Object data) {
        final Object left = node.jjtGetChild(0).jjtAccept(this, data);
        final Object right = node.jjtGetChild(1).jjtAccept(this, data);
        return left != right;
    }

    /**
     * Checks relational set operand.
     * @param node        the node
     * @param operand     the set operand to check
     * @param left        the value to check operand against
     * @param data        the data
     * @param p           the predicate to check
     * @return the result
     */
    protected boolean checkSetOperand(JexlNode node, ASTSetOperand operand, Object left, Object data, Predicate<Object> p) {
        boolean any = operand.isAny();
        int numChildren = operand.jjtGetNumChildren();
        for (int i = 0; i < numChildren; i++) {
            cancelCheck(node);
            JexlNode child = operand.jjtGetChild(i);
            if (child instanceof ASTEnumerationNode || child instanceof ASTEnumerationReference) {
                Iterator<?> it = (Iterator<?>) child.jjtAccept(this, data);
                if (it != null) {
                    try {
                        while (it.hasNext()) {
                            Object right = it.next();
                            Boolean ok = p.test(right);
                            if (ok && any || !ok && !any) {
                                return ok;
                            }
                        }
                    } finally {
                        closeIfSupported(it);
                    }
                }
            } else {
                Object right = child.jjtAccept(this, data);
                Boolean ok = p.test(right);
                if (ok && any || !ok && !any) {
                    return ok;
                }
            }
        }
        return !any;
    }

    @Override
    protected Object visit(final ASTEQNode node, final Object data) {
        Object left = node.jjtGetChild(0).jjtAccept(this, data);
        JexlNode operand = node.jjtGetChild(1);
        if (operand instanceof ASTSetOperand) {
            return checkSetOperand(node, (ASTSetOperand) operand, left, data, (right) -> {
                try {
                    Object result = operators.tryOverload(node, JexlOperator.EQ, left, right);
                    return result != JexlEngine.TRY_FAILED
                           ? arithmetic.toBoolean(result)
                           : arithmetic.equals(left, right);
                } catch (ArithmeticException xrt) {
                    throw new JexlException(findNullOperand(node, left, right), "== error", xrt);
                }
            });
        } else {
            Object right = operand.jjtAccept(this, data);
            try {
                Object result = operators.tryOverload(node, JexlOperator.EQ, left, right);
                return result != JexlEngine.TRY_FAILED
                       ? arithmetic.toBoolean(result)
                       : arithmetic.equals(left, right);
            } catch (ArithmeticException xrt) {
                throw new JexlException(findNullOperand(node, left, right), "== error", xrt);
            }
        }
    }

    @Override
    protected Object visit(final ASTNENode node, final Object data) {
        final Object left = node.jjtGetChild(0).jjtAccept(this, data);
        JexlNode operand = node.jjtGetChild(1);
        if (operand instanceof ASTSetOperand) {
            return checkSetOperand(node, (ASTSetOperand) operand, left, data, (right) -> {
                try {
                    Object result = operators.tryOverload(node, JexlOperator.EQ, left, right);
                    return result != JexlEngine.TRY_FAILED
                           ? !arithmetic.toBoolean(result)
                           : !arithmetic.equals(left, right);
                } catch (final ArithmeticException xrt) {
                    throw new JexlException(findNullOperand(node, left, right), "!= error", xrt);
                }
            });
        } else {
            Object right = operand.jjtAccept(this, data);
            try {
                Object result = operators.tryOverload(node, JexlOperator.EQ, left, right);
                return result != JexlEngine.TRY_FAILED
                       ? !arithmetic.toBoolean(result)
                       : !arithmetic.equals(left, right);
            } catch (final ArithmeticException xrt) {
                throw new JexlException(findNullOperand(node, left, right), "!= error", xrt);
            }
        }
    }

    @Override
    protected Object visit(final ASTGENode node, final Object data) {
        final Object left = node.jjtGetChild(0).jjtAccept(this, data);
        JexlNode operand = node.jjtGetChild(1);
        if (operand instanceof ASTSetOperand) {
            return checkSetOperand(node, (ASTSetOperand) operand, left, data, (right) -> {
                try {
                    Object result = operators.tryOverload(node, JexlOperator.GTE, left, right);
                    return result != JexlEngine.TRY_FAILED
                           ? arithmetic.toBoolean(result)
                           : arithmetic.greaterThanOrEqual(left, right);
                } catch (ArithmeticException xrt) {
                    throw new JexlException(findNullOperand(node, left, right), ">= error", xrt);
                }
            });
        } else {
            Object right = operand.jjtAccept(this, data);
            try {
                Object result = operators.tryOverload(node, JexlOperator.GTE, left, right);
                return result != JexlEngine.TRY_FAILED
                       ? arithmetic.toBoolean(result) 
                       : arithmetic.greaterThanOrEqual(left, right);
            } catch (ArithmeticException xrt) {
                throw new JexlException(findNullOperand(node, left, right), ">= error", xrt);
            }
        }
    }

    @Override
    protected Object visit(final ASTGTNode node, final Object data) {
        final Object left = node.jjtGetChild(0).jjtAccept(this, data);
        JexlNode operand = node.jjtGetChild(1);
        if (operand instanceof ASTSetOperand) {
            return checkSetOperand(node, (ASTSetOperand) operand, left, data, (right) -> {
                try {
                    Object result = operators.tryOverload(node, JexlOperator.GT, left, right);
                    return result != JexlEngine.TRY_FAILED
                           ? arithmetic.toBoolean(result)
                           : arithmetic.greaterThan(left, right);
                } catch (ArithmeticException xrt) {
                    throw new JexlException(findNullOperand(node, left, right), "> error", xrt);
                }
            });
        } else {
            Object right = operand.jjtAccept(this, data);
            try {
                Object result = operators.tryOverload(node, JexlOperator.GT, left, right);
                return result != JexlEngine.TRY_FAILED
                       ? arithmetic.toBoolean(result)
                       : arithmetic.greaterThan(left, right);
            } catch (ArithmeticException xrt) {
                throw new JexlException(findNullOperand(node, left, right), "> error", xrt);
            }
        }
    }

    @Override
    protected Object visit(final ASTLENode node, final Object data) {
        final Object left = node.jjtGetChild(0).jjtAccept(this, data);
        JexlNode operand = node.jjtGetChild(1);
        if (operand instanceof ASTSetOperand) {
            return checkSetOperand(node, (ASTSetOperand) operand, left, data, (right) -> {
                try {
                    Object result = operators.tryOverload(node, JexlOperator.LTE, left, right);
                    return result != JexlEngine.TRY_FAILED
                           ? arithmetic.toBoolean(result)
                           : arithmetic.lessThanOrEqual(left, right);
                } catch (ArithmeticException xrt) {
                    throw new JexlException(findNullOperand(node, left, right), "<= error", xrt);
                }
            });
        } else {
            Object right = operand.jjtAccept(this, data);
            try {
                Object result = operators.tryOverload(node, JexlOperator.LTE, left, right);
                return result != JexlEngine.TRY_FAILED
                       ? arithmetic.toBoolean(result)
                       : arithmetic.lessThanOrEqual(left, right);
            } catch (ArithmeticException xrt) {
                throw new JexlException(findNullOperand(node, left, right), "<= error", xrt);
            }
        }
    }

    @Override
    protected Object visit(final ASTLTNode node, final Object data) {
        final Object left = node.jjtGetChild(0).jjtAccept(this, data);
        JexlNode operand = node.jjtGetChild(1);
        if (operand instanceof ASTSetOperand) {
            return checkSetOperand(node, (ASTSetOperand) operand, left, data, (right) -> {
                try {
                    Object result = operators.tryOverload(node, JexlOperator.LT, left, right);
                    return result != JexlEngine.TRY_FAILED
                           ? arithmetic.toBoolean(result)
                           : arithmetic.lessThan(left, right);
                } catch (ArithmeticException xrt) {
                    throw new JexlException(findNullOperand(node, left, right), "< error", xrt);
                }
            });
        } else {
            Object right = operand.jjtAccept(this, data);
            try {
                Object result = operators.tryOverload(node, JexlOperator.LT, left, right);
                return result != JexlEngine.TRY_FAILED
                       ? arithmetic.toBoolean(result)
                       : arithmetic.lessThan(left, right);
            } catch (ArithmeticException xrt) {
                throw new JexlException(findNullOperand(node, left, right), "< error", xrt);
            }
        }
    }

    @Override
    protected Object visit(final ASTSWNode node, final Object data) {
        final Object left = node.jjtGetChild(0).jjtAccept(this, data);
        JexlNode operand = node.jjtGetChild(1);
        if (operand instanceof ASTSetOperand) {
            return checkSetOperand(node, (ASTSetOperand) operand, left, data, (right) -> {
                return operators.startsWith(node, "^=", left, right);
            });
        } else {
            Object right = operand.jjtAccept(this, data);
            return operators.startsWith(node, "^=", left, right);
        }
    }

    @Override
    protected Object visit(final ASTNSWNode node, final Object data) {
        final Object left = node.jjtGetChild(0).jjtAccept(this, data);
        JexlNode operand = node.jjtGetChild(1);
        if (operand instanceof ASTSetOperand) {
            return checkSetOperand(node, (ASTSetOperand) operand, left, data, (right) -> {
                return !operators.startsWith(node, "^!", left, right);
            });
        } else {
            Object right = operand.jjtAccept(this, data);
            return !operators.startsWith(node, "^!", left, right);
        }
    }

    @Override
    protected Object visit(final ASTEWNode node, final Object data) {
        final Object left = node.jjtGetChild(0).jjtAccept(this, data);
        JexlNode operand = node.jjtGetChild(1);
        if (operand instanceof ASTSetOperand) {
            return checkSetOperand(node, (ASTSetOperand) operand, left, data, (right) -> {
                return operators.endsWith(node, "$=", left, right);
            });
        } else {
            Object right = operand.jjtAccept(this, data);
            return operators.endsWith(node, "$=", left, right);
        }
    }

    @Override
    protected Object visit(final ASTNEWNode node, final Object data) {
        final Object left = node.jjtGetChild(0).jjtAccept(this, data);
        JexlNode operand = node.jjtGetChild(1);
        if (operand instanceof ASTSetOperand) {
            return checkSetOperand(node, (ASTSetOperand) operand, left, data, (right) -> {
                return !operators.endsWith(node, "$!", left, right);
            });
        } else {
            Object right = operand.jjtAccept(this, data);
            return !operators.endsWith(node, "$!", left, right);
        }
    }

    @Override
    protected Object visit(final ASTERNode node, final Object data) {
        final Object left = node.jjtGetChild(0).jjtAccept(this, data);
        JexlNode operand = node.jjtGetChild(1);
        if (operand instanceof ASTSetOperand) {
            return checkSetOperand(node, (ASTSetOperand) operand, left, data, (right) -> {
                return operators.contains(node, "=~", right, left);
            });
        } else {
            Object right = operand.jjtAccept(this, data);
            return operators.contains(node, "=~", right, left);
        }
    }

    @Override
    protected Object visit(final ASTNRNode node, final Object data) {
        final Object left = node.jjtGetChild(0).jjtAccept(this, data);
        JexlNode operand = node.jjtGetChild(1);
        if (operand instanceof ASTSetOperand) {
            return checkSetOperand(node, (ASTSetOperand) operand, left, data, (right) -> {
                return !operators.contains(node, "!~", right, left);
            });
        } else {
            Object right = operand.jjtAccept(this, data);
            return !operators.contains(node, "!~", right, left);
        }
    }

    @Override
    protected Object visit(final ASTIOFNode node, final Object data) {
        final Object left = node.jjtGetChild(0).jjtAccept(this, data);
        if (left != null) {
            Class k = left.getClass();
            ASTTypeLiteral right = (ASTTypeLiteral) node.jjtGetChild(1);
            Class type = right.getLiteral();
            int i = right.getArray();
            while (i-- > 0) {
                if (k.isArray()) {
                    k = k.getComponentType();
                } else {
                    return Boolean.FALSE;
                }
            }
            return type == null ? Boolean.TRUE : type.isAssignableFrom(k);
        }
        return Boolean.FALSE;
    }

    @Override
    protected Object visit(final ASTNIOFNode node, final Object data) {
        final Object left = node.jjtGetChild(0).jjtAccept(this, data);
        if (left != null) {
            Class k = left.getClass();
            ASTTypeLiteral right = (ASTTypeLiteral) node.jjtGetChild(1);
            Class type = right.getLiteral();
            int i = right.getArray();
            while (i-- > 0) {
                if (k.isArray()) {
                    k = k.getComponentType();
                } else {
                    return Boolean.TRUE;
                }
            }
            return type == null ? Boolean.FALSE : !type.isAssignableFrom(k);
        }
        return Boolean.TRUE;
    }

    @Override
    protected Object visit(final ASTRangeNode node, final Object data) {
        final Object left = node.jjtGetChild(0).jjtAccept(this, data);
        final Object right = node.jjtGetChild(1).jjtAccept(this, data);
        try {
            return arithmetic.createRange(left, right);
        } catch (final ArithmeticException xrt) {
            throw new JexlException(findNullOperand(node, left, right), ".. error", xrt);
        }
    }

    @Override
    protected Object visit(final ASTUnaryMinusNode node, final Object data) {
        // use cached value if literal
        final Object value = node.jjtGetValue();
        if (value != null && !(value instanceof JexlMethod)) {
            return value;
        }
        final JexlNode valNode = node.jjtGetChild(0);
        final Object val = valNode.jjtAccept(this, data);
        try {
            final Object result = operators.tryOverload(node, JexlOperator.NEGATE, val);
            if (result != JexlEngine.TRY_FAILED) {
                return result;
            }
            Object number = arithmetic.negate(val);
            // attempt to recoerce to literal class
            // cache if number literal and negate is idempotent
            if (number instanceof Number && valNode instanceof ASTNumberLiteral) {
                number = arithmetic.narrowNumber((Number) number, ((ASTNumberLiteral) valNode).getLiteralClass());
                if (arithmetic.isNegateStable()) {
                    node.jjtSetValue(number);
                }
            }
            return number;
        } catch (final ArithmeticException xrt) {
            throw new JexlException(valNode, "- error", xrt);
        }
    }

    @Override
    protected Object visit(final ASTUnaryPlusNode node, final Object data) {
        // use cached value if literal
        final Object value = node.jjtGetValue();
        if (value != null && !(value instanceof JexlMethod)) {
            return value;
        }
        final JexlNode valNode = node.jjtGetChild(0);
        final Object val = valNode.jjtAccept(this, data);
        try {
            final Object result = operators.tryOverload(node, JexlOperator.POSITIVIZE, val);
            if (result != JexlEngine.TRY_FAILED) {
                return result;
            }
            final Object number = arithmetic.positivize(val);
            if (valNode instanceof ASTNumberLiteral
                && number instanceof Number
                && arithmetic.isPositivizeStable()) {
                node.jjtSetValue(number);
            }
            return number;
        } catch (final ArithmeticException xrt) {
            throw new JexlException(valNode, "- error", xrt);
        }
    }

    @Override
    protected Object visit(final ASTIndirectNode node, final Object data) {
        final Object val = node.jjtGetChild(0).jjtAccept(this, data);
        if (val == null) {
            if (isStrictEngine()) {
                throw new JexlException(node, "Null dereference", null);
            } else {
                return null;
            }
        }
        if (val instanceof GetPointer) {
            return ((GetPointer) val).get();
        }

        return operators.indirect(node, val);
    }

    /**
     * Declares pointer dereference operator
     */
    public interface GetPointer {
        public Object get();
    }

    /**
     * Declares pointer dereference assignment operator
     */
    public interface SetPointer {
        public void set(Object right);
    }

    /**
     * Pointer to a final local variable.
     *
     */
    public class FinalVarPointer implements GetPointer {

        protected ASTIdentifier node;

        protected FinalVarPointer(ASTIdentifier node) {
            this.node = node;
        }

        @Override
        public Object get() {
            return frame.get(node.getSymbol());
        }
    }

    /**
     * Pointer to a local variable.
     *
     */
    public class VarPointer extends FinalVarPointer implements SetPointer {

        protected VarPointer(ASTIdentifier node) {
            super(node);
        }

        @Override
        public void set(Object value) {
            executeAssign(node, node, value, null, null);
        }
    }

    /**
     * Pointer to a context variable.
     *
     */
    public class ContextVarPointer implements GetPointer, SetPointer {

        protected String name;

        protected ContextVarPointer(String name) {
            this.name = name;
        }

        @Override
        public Object get() {
            return context.get(name);
        }

        @Override
        public void set(Object value) {
            context.set(name, value);
        }
    }

    /**
     * Pointer to a bean property.
     *
     */
    public class PropertyPointer implements GetPointer, SetPointer {

        protected JexlNode propertyNode;
        protected Object object;
        protected String property;

        protected PropertyPointer(JexlNode node, Object object, String property) {
            this.propertyNode = node;
            this.object = object;
            this.property = property;
        }

        @Override
        public Object get() {
            return getAttribute(object, property, propertyNode);
        }

        @Override
        public void set(Object value) {
            setAttribute(object, property, value, propertyNode, JexlOperator.PROPERTY_SET);
        }
    }

    /**
     * Pointer to an indexed element.
     *
     */
    public class ArrayPointer implements GetPointer, SetPointer {

        protected JexlNode propertyNode;
        protected Object object;
        protected Object index;

        protected ArrayPointer(JexlNode node, Object object, Object index) {
            this.propertyNode = node;
            this.object = object;
            this.index = index;
        }

        @Override
        public Object get() {
            return getAttribute(object, index, propertyNode);
        }

        @Override
        public void set(Object value) {
            setAttribute(object, index, value, propertyNode, JexlOperator.ARRAY_SET);
        }
    }

    @Override
    protected Object visit(final ASTPointerNode node, final Object data) {
        JexlNode left = node.jjtGetChild(0);
        if (left instanceof ASTIdentifier) {
            ASTIdentifier var = (ASTIdentifier) left;
            if (data != null) {
                return new PropertyPointer(var, data, var.getName());
            } else {
                int symbol = var.getSymbol();
                if (symbol >= 0) {
                    return var.isFinal() ? new FinalVarPointer(var) : new VarPointer(var);
                } else {
                    return new ContextVarPointer(var.getName());
                }
            }
        } else {
            Object object = data;
            int last = left.jjtGetNumChildren() - 1;
            boolean antish = true;
            // 1: follow children till penultimate, resolve dot/array
            JexlNode objectNode = null;
            StringBuilder ant = null;
            int v = 1;
            // start at 1 if symbol
            for (int c = 0; c < last; ++c) {
                objectNode = left.jjtGetChild(c);
                object = objectNode.jjtAccept(this, object);
                if (object != null) {
                    // disallow mixing antish variable & bean with same root; avoid ambiguity
                    antish = false;
                } else if (antish) {
                    if (ant == null) {
                        JexlNode first = left.jjtGetChild(0);
                        if (first instanceof ASTIdentifier && ((ASTIdentifier) first).getSymbol() < 0) {
                            ant = new StringBuilder(((ASTIdentifier) first).getName());
                        } else {
                            break;
                        }
                    }
                    for (; v <= c; ++v) {
                        JexlNode child = left.jjtGetChild(v);
                        if (child instanceof ASTIdentifierAccess) {
                            ant.append('.');
                            ant.append(((ASTIdentifierAccess) objectNode).getName());
                        } else {
                            break;
                        }
                    }
                    object = context.get(ant.toString());
                } else {
                    throw new JexlException(objectNode, "illegal address");
                }
            }
            // 2: last objectNode will perform assignement in all cases
            JexlNode propertyNode = left.jjtGetChild(last);
            if (propertyNode instanceof ASTIdentifierAccess) {
                String property = String.valueOf(evalIdentifier((ASTIdentifierAccess) propertyNode));
                if (object == null) {
                    // deal with antish variable
                    if (ant != null) {
                        if (last > 0) {
                            ant.append('.');
                        }
                        ant.append(property);
                        return new ContextVarPointer(ant.toString());
                    } else {
                        return new ContextVarPointer(property);
                    }
                }
                return new PropertyPointer(propertyNode, object, property);
            } else if (propertyNode instanceof ASTArrayAccess) {
                // can have multiple nodes - either an expression, integer literal or reference
                int numChildren = propertyNode.jjtGetNumChildren() - 1;
                for (int i = 0; i < numChildren; i++) {
                    JexlNode nindex = propertyNode.jjtGetChild(i);
                    Object index = nindex.jjtAccept(this, null);
                    object = getAttribute(object, index, nindex);
                }
                propertyNode = propertyNode.jjtGetChild(numChildren);
                Object property = propertyNode.jjtAccept(this, null);
                return new ArrayPointer(propertyNode, object, property);
            } else {
                throw new JexlException(objectNode, "illegal pointer form");
            }
        }
    }

    @Override
    protected Object visit(final ASTBitwiseComplNode node, final Object data) {
        final Object arg = node.jjtGetChild(0).jjtAccept(this, data);
        try {
            Object result = operators.tryOverload(node, JexlOperator.COMPLEMENT, arg);
            return result != JexlEngine.TRY_FAILED ? result : arithmetic.complement(arg);
        } catch (ArithmeticException xrt) {
            throw new JexlException(node, "~ error", xrt);
        }
    }

    @Override
    protected Object visit(final ASTNotNode node, final Object data) {
        final Object val = node.jjtGetChild(0).jjtAccept(this, data);
        try {
            Object result = operators.tryOverload(node, JexlOperator.NOT, val);
            return result != JexlEngine.TRY_FAILED ? result : arithmetic.not(val);
        } catch (ArithmeticException xrt) {
            throw new JexlException(node, "! error", xrt);
        }
    }

    @Override
    protected Object visit(final ASTCastNode node, final Object data) {
        // Type
        ASTTypeLiteral type = (ASTTypeLiteral) node.jjtGetChild(0);
        Class c = type.getType();
        // Value
        Object val = node.jjtGetChild(1).jjtAccept(this, data);
        try {
            return arithmetic.cast(c, val);
        } catch (ArithmeticException xrt) {
            throw new JexlException(node, "cast error", xrt);
        }
    }

    @Override
    protected Object visit(final ASTEnumerationReference node, final Object data) {
        cancelCheck(node);
        final int numChildren = node.jjtGetNumChildren();
        // pass first piece of data in and loop through children
        Object object = data;
        JexlNode objectNode = null;
        for (int c = 0; c < numChildren; c++) {
            objectNode = node.jjtGetChild(c);
            // attempt to evaluate the property within the object)
            object = objectNode.jjtAccept(this, object);
            cancelCheck(node);
        }
        return object;
    }

    @Override
    protected Object visit(final ASTEnumerationNode node, final Object data) {
        JexlNode valNode = node.jjtGetChild(0);
        if (valNode instanceof ASTSimpleLambda) {
            ASTJexlLambda generator = (ASTJexlLambda) valNode;
            return new GeneratorIterator(generator);
        } else {
            Object iterableValue = valNode.jjtAccept(this, data);
            if (iterableValue != null) {
                Object forEach = operators.tryOverload(node, JexlOperator.FOR_EACH_INDEXED, iterableValue);
                Iterator<?> itemsIterator = forEach instanceof Iterator ? 
                    (Iterator<?>) forEach : 
                    uberspect.getIndexedIterator(iterableValue);
                return itemsIterator;
            } else {
                return null;
            }
        }
    }

    public class GeneratorIterator implements Iterator<Object> {

        protected final JexlNode node;
        protected final Interpreter generator;

        protected int i;
        protected boolean nextValue;
        protected Object value;

        protected GeneratorIterator(ASTJexlLambda script) {
            // Execution block is the first child
            this.node = script.jjtGetChild(0);
            Frame scope = script.createFrame(frame);
            generator = jexl.createResumableInterpreter(context, scope, options);
            i = -1;
        }

        protected void prepareNextValue() {
            try {
                i += 1;
                generator.interpret(node);
                nextValue = false;
            } catch (JexlException.Yield ex) {
                value = ex.getValue();
                nextValue = true;
            } catch (JexlException.Cancel xcancel) {
                nextValue = false;
                // cancelled |= Thread.interrupted();
                cancelled.weakCompareAndSet(false, Thread.interrupted());
                if (isCancellable()) {
                    throw xcancel.clean();
                }
            } catch (JexlException xjexl) {
                nextValue = false;
                if (!isSilent()) {
                    throw xjexl.clean();
                }
            }
        }

        @Override
        public boolean hasNext() {
            if (i == -1) {
                prepareNextValue();
            }
            return nextValue;
        }

        @Override
        public Object next() {
            cancelCheck(node);
            if (!hasNext()) {
                throw new NoSuchElementException();
            }
            Object result = value;
            prepareNextValue();
            return result;
        }

        @Override
        public void remove() throws UnsupportedOperationException {
            throw new UnsupportedOperationException();
        }
    }

    @Override
    protected Object visit(final ASTExpressionStatement node, final Object data) {
        cancelCheck(node);
        // Try unknown identifier as a method
        JexlNode child = node.jjtGetChild(0);
        if (child instanceof ASTIdentifier) {
            ASTIdentifier identifier = (ASTIdentifier) child;
            String name = identifier.getName();
            int symbol = identifier.getSymbol();
            if (symbol < 0 && !context.has(name)) {
               JexlMethod vm = uberspect.getMethod(arithmetic, name, EMPTY_PARAMS);
               if (vm != null) {
                   try {
                      Object eval = vm.invoke(arithmetic, EMPTY_PARAMS);
                      if (cache && vm.isCacheable()) {
                          Funcall funcall = new ArithmeticFuncall(vm, false);
                          identifier.jjtSetValue(funcall);
                      }
                      return eval;
                   } catch (JexlException xthru) {
                       throw xthru;
                   } catch (Exception xany) {
                       throw invocationException(identifier, name, xany);
                   }
               }
            }
        }
        return child.jjtAccept(this, data);
    }

    @Override
    protected Object visit(final ASTFunctionStatement node, final Object data) {
        cancelCheck(node);
        // Declare variable
        JexlNode left = node.jjtGetChild(0);
        left.jjtAccept(this, data);
        // Create function
        Object right = Closure.create(this, (ASTJexlLambda) node.jjtGetChild(1));
        return executeAssign(node, left, right, null, data);
    }

    @Override
    protected Object visit(final ASTIfStatement node, final Object data) {
        cancelCheck(node);
        try {
            Object condition = node.jjtGetChild(0).jjtAccept(this, null);
            if (arithmetic.toBoolean(condition)) {
                // first objectNode is true statement
                return node.jjtGetChild(1).jjtAccept(this, null);
            }
            final int numChildren = node.jjtGetNumChildren();
            if (numChildren > 2) {
                // if there is an else, execute it.
                return node.jjtGetChild(2).jjtAccept(this, null);
            }
            return null;
        } catch (JexlException.Break stmtBreak) {
            String target = stmtBreak.getLabel();
            if (target == null || !target.equals(node.getLabel())) {
                throw stmtBreak;
            }
            // break
            return null;
        } catch (ArithmeticException xrt) {
            throw new JexlException(node.jjtGetChild(0), "if error", xrt);
        }
    }

    /**
     * Base visitation for blocks.
     * @param node the block
     * @param data the usual data
     * @return the result of the last expression evaluation
     */
    private Object visitBlock(final ASTBlock node, final Object data) {
        Object result = null;
        final int numChildren = node.jjtGetNumChildren();
        for (int i = 0; i < numChildren; i++) {
            cancelCheck(node);
            try {
                result = node.jjtGetChild(i).jjtAccept(this, data);
            } catch (JexlException.Break stmtBreak) {
                String target = stmtBreak.getLabel();
                if (target != null && target.equals(node.getLabel())) {
                    break;
                } else {
                    throw stmtBreak;
                }
            }
        }
        return result;
    }

    @Override
    protected Object visit(final ASTBlock node, final Object data) {
        final int cnt = node.getSymbolCount();
        if (!options.isLexical() || cnt <= 0) {
            return visitBlock(node, data);
        }
        LexicalScope lexical = block;
        try {
            block = new LexicalFrame(frame, block);
            return visitBlock(node, data);
        } finally {
            block = block.pop();
        }
    }

    @Override
    protected Object visit(final ASTReturnStatement node, final Object data) {
        cancelCheck(node);
        final int numChildren = node.jjtGetNumChildren();
        Object val = numChildren > 0 ? node.jjtGetChild(0).jjtAccept(this, data) : null;
        throw new JexlException.Return(node, null, val);
    }

    @Override
    protected Object visit(final ASTYieldStatement node, final Object data) {
        cancelCheck(node);
        Object val = node.jjtGetChild(0).jjtAccept(this, data);
        throw new JexlException.Yield(node, null, val);
    }

    @Override
    protected Object visit(final ASTContinue node, final Object data) {
        cancelCheck(node);
        throw new JexlException.Continue(node, node.getLabel());
    }

    @Override
    protected Object visit(final ASTRemove node, final Object data) {
        cancelCheck(node);
        throw new JexlException.Remove(node, node.getLabel());
    }

    @Override
    protected Object visit(final ASTBreak node, final Object data) {
        cancelCheck(node);
        throw new JexlException.Break(node, node.getLabel());
    }

    @Override
    protected Object visit(final ASTForStatement node, final Object data) {
        cancelCheck(node);
        final boolean lexical = options.isLexical();
        if (lexical) {
              // create lexical frame
              block = new LexicalFrame(frame, block);
        }
        try {
            final int numChildren = node.jjtGetNumChildren();
            // Initialize for-loop
            Object result = node.jjtGetChild(0).jjtAccept(this, data);
            boolean when = false;
            /* third objectNode is the statement to execute */
            JexlNode statement = node.jjtGetNumChildren() > 3 ? node.jjtGetChild(3) : null;
            while (when = (Boolean) node.jjtGetChild(1).jjtAccept(this, data)) {
                cancelCheck(node);
                // Execute loop body
                if (statement != null) {
                    try {
                        result = statement.jjtAccept(this, data);
                    } catch (JexlException.Break stmtBreak) {
                        String target = stmtBreak.getLabel();
                        if (target == null || target.equals(node.getLabel())) {
                            break;
                        } else {
                            throw stmtBreak;
                        }
                    } catch (JexlException.Continue stmtContinue) {
                        String target = stmtContinue.getLabel();
                        if (target != null && !target.equals(node.getLabel())) {
                            throw stmtContinue;
                        }
                        // continue;
                    }
                }
                // for-increment node
                result = node.jjtGetChild(2).jjtAccept(this, data);
            }
            return result;
        } finally {
            // restore lexical frame
            if (lexical) {
                block = block.pop();
            }
        }
    }

    @Override
    protected Object visit(final ASTForInitializationNode node, final Object data) {
        Object result = null;
        final int num = node.jjtGetNumChildren();
        for (int i = 0; i < num; ++i) {
            cancelCheck(node);
            result = node.jjtGetChild(i).jjtAccept(this, data);
        }
        return result;
    }

    @Override
    protected Object visit(final ASTForTerminationNode node, final Object data) {
        if (node.jjtGetNumChildren() > 0) {
            return arithmetic.toBoolean(node.jjtGetChild(0).jjtAccept(this, data));
        } else {
            return Boolean.TRUE;
        }
    }

    @Override
    protected Object visit(final ASTForIncrementNode node, final Object data) {
        Object result = null;
        final int num = node.jjtGetNumChildren();
        for (int i = 0; i < num; ++i) {
            cancelCheck(node);
            result = node.jjtGetChild(i).jjtAccept(this, data);
        }
        return result;
    }

    @Override
    protected Object visit(final ASTForeachStatement node, final Object data) {
        cancelCheck(node);
        Object result = null;
        /* first objectNode is the loop variable */
        ASTForeachVar loopReference = (ASTForeachVar) node.jjtGetChild(0);
        ASTIdentifier loopVariable = (ASTIdentifier) loopReference.jjtGetChild(0);
        ASTIdentifier loopValueVariable = loopReference.jjtGetNumChildren() > 1 ? 
            (ASTIdentifier) loopReference.jjtGetChild(1) : 
            null;
        final boolean lexical = options.isLexical();// && node.getSymbolCount() > 0;
        if (lexical) {
            // create lexical frame
            final LexicalFrame locals = new LexicalFrame(frame, block);
            final int symbol = loopVariable.getSymbol();
            final boolean loopSymbol = symbol >= 0 && loopVariable instanceof ASTVar;
            if (loopSymbol && !defineVariable((ASTVar) loopVariable, locals)) {
                return redefinedVariable(node, loopVariable.getName());
            }
            if (loopValueVariable != null) {
                final int valueSymbol = loopValueVariable.getSymbol();
                if (loopSymbol && !defineVariable((ASTVar) loopValueVariable, locals)) {
                    return redefinedVariable(node, loopValueVariable.getName());
                }
            }
            block = locals;
        }

        try {
            /* second objectNode is the variable to iterate */
            final Object iterableValue = node.jjtGetChild(1).jjtAccept(this, data);
            Iterator<?> itemsIterator = null;
            // make sure there is a value to iterate on
            if (iterableValue != null) {
                if (loopValueVariable != null) {
                    // get an iterator for the collection/array etc via the introspector.
                    Object forEach = operators.tryOverload(node, JexlOperator.FOR_EACH_INDEXED, iterableValue);
                    itemsIterator = forEach instanceof Iterator ? 
                         (Iterator<?>) forEach : 
                         uberspect.getIndexedIterator(iterableValue);
                } else {
                    // get an iterator for the collection/array etc via the introspector.
                    Object forEach = operators.tryOverload(node, JexlOperator.FOR_EACH, iterableValue);
                    itemsIterator = forEach instanceof Iterator ? 
                         (Iterator<?>) forEach : 
                         uberspect.getIterator(iterableValue);
                }
            }
            if (itemsIterator != null) {
                int i = -1;
                try {
                    /* third objectNode is the statement to execute */
                    final JexlNode statement = node.jjtGetNumChildren() >= 3 ? node.jjtGetChild(2) : null;
                    while (itemsIterator.hasNext()) {
                        cancelCheck(node);
                        i += 1;
                        // set loopVariable to value of iterator
                        final Object value = itemsIterator.next();
                        if (loopValueVariable != null) {
                            if (value instanceof Map.Entry<?,?>) {
                                Map.Entry<?,?> entry = (Map.Entry<?,?>) value;
                                executeAssign(node, loopVariable, entry.getKey(), null, data);
                                executeAssign(node, loopValueVariable, entry.getValue(), null, data);
                            } else {
                                executeAssign(node, loopVariable, i, null, data);
                                executeAssign(node, loopValueVariable, value, null, data);
                            }
                        } else {
                            executeAssign(node, loopVariable, value, null, data);
                        }
                        if (statement != null) {
                            try {
                                // execute statement
                                result = statement.jjtAccept(this, data);
                            } catch (final JexlException.Break stmtBreak) {
                                String target = stmtBreak.getLabel();
                                if (target == null || target.equals(node.getLabel())) {
                                    break;
                                } else {
                                    throw stmtBreak;
                                }
                            } catch (final JexlException.Continue stmtContinue) {
                                String target = stmtContinue.getLabel();
                                if (target != null && !target.equals(node.getLabel())) {
                                    throw stmtContinue;
                                }
                                // continue
                            } catch (final JexlException.Remove stmtRemove) {
                                String target = stmtRemove.getLabel();
                                if (target != null && !target.equals(node.getLabel())) {
                                    throw stmtRemove;
                                }
                                itemsIterator.remove();
                                i -= 1;
                                // and continue
                            }
                        }
                    }
                } finally {
                    // closeable iterator handling
                    closeIfSupported(itemsIterator);
                }
            }
        } finally {
            // restore lexical frame
            if (lexical) {
                block = block.pop();
            }
        }
        return result;
    }

    @Override
    protected Object visit(ASTForeachVar node, Object data) {
        return null;
    }

    @Override
    protected Object visit(ASTTryStatement node, Object data) {
        Object result = null;
        int num = node.jjtGetNumChildren();
        try {
            // execute try block
            result = node.jjtGetChild(0).jjtAccept(this, data);
        } catch (JexlException.Break stmtBreak) {
            String target = stmtBreak.getLabel();
            if (target == null || !target.equals(node.getLabel())) {
                throw stmtBreak;
            }
            // break
        } catch (JexlException.Continue e) {
            throw e;
        } catch (JexlException.Remove e) {
            throw e;
        } catch (JexlException.Return e) {
            throw e;
        } catch (JexlException.Yield e) {
            throw e;
        } catch(JexlException.Cancel e) {
            throw e;
        } catch (Throwable t) {
            boolean catched = false;
            Throwable ex = t;
            if (t instanceof JexlException && t.getCause() instanceof ArithmeticException) {
                ex = t.getCause();
            }
            for (int i = 1; i < num; i++) {
                JexlNode cb = node.jjtGetChild(i);
                if (cb instanceof ASTCatchBlock) {
                    JexlNode catchVariable = cb.jjtGetNumChildren() > 1 ? (JexlNode) cb.jjtGetChild(0) : null;
                    if (catchVariable instanceof ASTMultiVar) {
                        List<Class> types = ((ASTMultiVar) catchVariable).getTypes();
                        for (Class type : types) {
                            if (type.isInstance(ex)) {
                                catched = true;
                                break;
                            }
                        }
                    } else if (catchVariable instanceof ASTVar) {
                        // Check exception catch type
                        Class type = ((ASTVar) catchVariable).getType();
                        if (type == null || type.isInstance(ex)) {
                            catched = true;
                        }
                    } else {
                        catched = true;
                    }
                }
                if (catched) {
                    cb.jjtAccept(this, ex);
                    break;
                }
            }
            // if there is no appropriate catch block just rethrow
            if (!catched) {
                throw t;
            }
        } finally {
            // execute finally block if any
            if (num > 1) {
                JexlNode fb = node.jjtGetChild(num - 1);
                if (!(fb instanceof ASTCatchBlock)) {
                    fb.jjtAccept(this, data);
                }
            }
        }
        return result;
    }

    @Override
    protected Object visit(ASTTryWithResourceStatement node, Object data) {
        cancelCheck(node);
        Object result = null;
        final int num = node.jjtGetNumChildren();
        try {
            ASTTryResource resReference = (ASTTryResource) node.jjtGetChild(0);
            // Last child is expression that returns the resource
            Object r = resReference.jjtGetChild(resReference.jjtGetNumChildren() - 1).jjtAccept(this, data);
            // get a resource manager for the resource via the introspector
            Object rman = operators.tryOverload(node, JexlOperator.TRY_WITH, r);
            if (JexlEngine.TRY_FAILED != rman) {
                r = rman;
            }

            ASTTryVar resDeclaration = resReference.jjtGetChild(0) instanceof ASTTryVar ? 
                (ASTTryVar) resReference.jjtGetChild(0) : 
                null;
            ASTIdentifier resVariable = resDeclaration != null ? (ASTIdentifier) resDeclaration.jjtGetChild(0) : null;
            final int symbol = resVariable != null ? resVariable.getSymbol() : -1;
            final boolean lexical = options.isLexical() && symbol >= 0;
            if (lexical) {
                // create lexical frame
                LexicalFrame locals = new LexicalFrame(frame, block);
                if (!defineVariable((ASTVar) resVariable, locals)) {
                    return redefinedVariable(node, resVariable.getName());
                }
                block = locals;
            }
            try {
                if (resReference.jjtGetNumChildren() == 2) {
                   // Set variable
                   resReference.jjtGetChild(0).jjtAccept(this, r);
                }
                try (ResourceManager rm = new ResourceManager(r)) {
                    // execute try block
                    JexlNode stmt = node.jjtGetChild(1);
                    result = stmt instanceof ASTInlinePropertyAssignment ? stmt.jjtAccept(this, r) : stmt.jjtAccept(this, data);
                }
            } finally {
                // restore lexical frame
                if (lexical) {
                    block = block.pop();
                }
            }
        } catch (JexlException.Break stmtBreak) {
            String target = stmtBreak.getLabel();
            if (target == null || !target.equals(node.getLabel())) {
                throw stmtBreak;
            }
            // break
        } catch (JexlException.Continue e) {
            throw e;
        } catch (JexlException.Remove e) {
            throw e;
        } catch (JexlException.Return e) {
            throw e;
        } catch (JexlException.Yield e) {
            throw e;
        } catch(JexlException.Cancel e) {
            throw e;
        } catch (Throwable t) {
            boolean catched = false;
            Throwable ex = t;
            if (t instanceof JexlException && t.getCause() instanceof ArithmeticException) {
                ex = t.getCause();
            }
            for (int i = 2; i < num; i++) {
                JexlNode cb = node.jjtGetChild(i);
                if (cb instanceof ASTCatchBlock) {
                    JexlNode catchVariable = cb.jjtGetNumChildren() > 1 ? (JexlNode) cb.jjtGetChild(0) : null;
                    if (catchVariable instanceof ASTMultiVar) {
                        List<Class> types = ((ASTMultiVar) catchVariable).getTypes();
                        for (Class type : types) {
                            if (type.isInstance(ex)) {
                                catched = true;
                                break;
                            }
                        }
                    } else if (catchVariable instanceof ASTVar) {
                        // Check exception catch type
                        Class type = ((ASTVar) catchVariable).getType();
                        if (type == null || type.isInstance(ex)) {
                            catched = true;
                        }
                    } else {
                        catched = true;
                    }
                }
                if (catched) {
                    cb.jjtAccept(this, ex);
                    break;
                }
            }
            // if there is no appropriate catch block just rethrow
            if (!catched) {
                InterpreterBase.<RuntimeException>doThrow(t);
            }
        } finally {
            // execute finally block if any
            if (num > 2) {
                JexlNode fb = node.jjtGetChild(num - 1);
                if (!(fb instanceof ASTCatchBlock)) {
                    fb.jjtAccept(this, data);
                }
            }
        }
        return result;
    }

    @Override
    protected Object visit(ASTTryVar node, Object data) {
        ASTIdentifier variable = (ASTIdentifier) node.jjtGetChild(0);
        executeAssign(node, variable, data, null, null);
        return null;
    }

    @Override
    protected Object visit(ASTCatchBlock node, Object data) {
        int num = node.jjtGetNumChildren();
        ASTIdentifier catchVariable = num > 1 ? (ASTIdentifier) node.jjtGetChild(0) : null;
        if (catchVariable != null) {
            final int symbol = catchVariable.getSymbol();
            final boolean lexical = options.isLexical() && symbol >= 0;
            if (lexical) {
                // create lexical frame
                LexicalFrame locals = new LexicalFrame(frame, block);
                if (!defineVariable((ASTVar) catchVariable, locals)) {
                    return redefinedVariable(node, catchVariable.getName());
                }
                block = locals;
            }
            try {
                // Set catch variable
                executeAssign(node, catchVariable, data, null, null);

                // execute catch block
                node.jjtGetChild(1).jjtAccept(this, null);
            } finally {
                // restore lexical frame
                if (lexical) {
                    block = block.pop();
                }
            }
        } else {
            // just execute catch block
            node.jjtGetChild(0).jjtAccept(this, null);
        }
        return null;
    }

    @Override
    protected Object visit(ASTTryResource node, Object data) {
        return null;
    }

    @Override
    protected Object visit(ASTThrowStatement node, Object data) {
        cancelCheck(node);
        Object val = node.jjtGetChild(0).jjtAccept(this, data);
        if (val instanceof Throwable) {
            InterpreterBase.<RuntimeException>doThrow((Throwable) val);
        }
        String message = arithmetic.toString(val);
        if (message != null) {
            throw new RuntimeException(message);
        } else {
            throw new RuntimeException();
        }
    }

    @Override
    protected Object visit(ASTAssertStatement node, Object data) {
        if (isAssertions()) {
            cancelCheck(node);
            boolean test = arithmetic.toBoolean(node.jjtGetChild(0).jjtAccept(this, data));
            if (!test) {
                if (node.jjtGetNumChildren() > 1) {
                    Object val = node.jjtGetChild(1).jjtAccept(this, data);
                    throw new AssertionError(val);
                } else {
                    throw new AssertionError();
                }
            }
        }
        return null;
    }

    @Override
    protected Object visit(final ASTWhileStatement node, final Object data) {
        cancelCheck(node);
        Object result = null;
        /* first objectNode is the condition */
        final JexlNode condition = node.jjtGetChild(0);
        while (arithmetic.toBoolean(condition.jjtAccept(this, data))) {
            cancelCheck(node);
            if (node.jjtGetNumChildren() > 1) {
                try {
                    // execute statement
                    result = node.jjtGetChild(1).jjtAccept(this, data);
                } catch (final JexlException.Break stmtBreak) {
                    String target = stmtBreak.getLabel();
                    if (target == null || target.equals(node.getLabel())) {
                        break;
                    } else {
                        throw stmtBreak;
                    }
                } catch (final JexlException.Continue stmtContinue) {
                    String target = stmtContinue.getLabel();
                    if (target != null && !target.equals(node.getLabel())) {
                        throw stmtContinue;
                    }
                    // continue
                }
            }
        }
        return result;
    }

    @Override
    protected Object visit(final ASTDoWhileStatement node, final Object data) {
        Object result = null;
        final int nc = node.jjtGetNumChildren();
        /* last objectNode is the condition */
        final JexlNode condition = node.jjtGetChild(nc - 1);
        do {
            cancelCheck(node);
            // execute statement
            if (node.jjtGetNumChildren() > 1) {
                try {
                    result = node.jjtGetChild(0).jjtAccept(this, data);
                } catch (final JexlException.Break stmtBreak) {
                    String target = stmtBreak.getLabel();
                    if (target == null || target.equals(node.getLabel())) {
                        break;
                    } else {
                        throw stmtBreak;
                    }
                } catch (final JexlException.Continue stmtContinue) {
                    String target = stmtContinue.getLabel();
                    if (target != null && !target.equals(node.getLabel())) {
                        throw stmtContinue;
                    }
                    // continue
                }
            }
        } while (arithmetic.toBoolean(condition.jjtAccept(this, data)));

        return result;
    }


    @Override
    protected Object visit(final ASTSynchronizedStatement node, final Object data) {
        cancelCheck(node);
        Object result = null;
        /* first objectNode is the synchronization expression */
        final JexlNode expressionNode = node.jjtGetChild(0);
        try {
            synchronized (expressionNode.jjtAccept(this, data)) {
                // execute statement
                if (node.jjtGetNumChildren() > 1) {
                    result = node.jjtGetChild(1).jjtAccept(this, data);
                }
            }
        } catch (final JexlException.Break stmtBreak) {
            String target = stmtBreak.getLabel();
            if (target == null || !target.equals(node.getLabel())) {
                throw stmtBreak;
            }
            // break
        }
        return result;
    }

    @Override
    protected Object visit(final ASTSwitchStatement node, final Object data) {
        cancelCheck(node);
        final boolean lexical = options.isLexical();
        if (lexical) {
            // create lexical frame
            block = new LexicalFrame(frame, block);
        }
        try {
            Object result = null;
            /* first objectNode is the switch expression */
            Object left = node.jjtGetChild(0).jjtAccept(this, data);
            try {
                final int childCount = node.jjtGetNumChildren();
                boolean matched = false;
                Class scope = left != null ? left.getClass() : Void.class;
                int start = 0;
                // check all non default cases first
                l: for (int i = 1; i < childCount; i++) {
                    JexlNode child = node.jjtGetChild(i);
                    if (child instanceof ASTSwitchStatementCase) {
                        JexlNode labels = child.jjtGetChild(0);
                        // check all labels
                        for (int j = 0; j < labels.jjtGetNumChildren(); j++) {
                            JexlNode label = labels.jjtGetChild(j);
                            Object right = label instanceof ASTIdentifier ? 
                                label.jjtAccept(this, scope) : 
                                label.jjtAccept(this, data);
                            try {
                                Object caseMatched = operators.tryOverload(child, JexlOperator.EQ, left, right);
                                if (caseMatched == JexlEngine.TRY_FAILED) {
                                    caseMatched = arithmetic.equals(left, right) ? Boolean.TRUE : Boolean.FALSE;
                                }
                                matched = arithmetic.toBoolean(caseMatched);
                            } catch (ArithmeticException xrt) {
                                throw new JexlException(node, "== error", xrt);
                            }
                            if (matched) {
                                start = i;
                                break l;
                            }
                        }
                    }
                }
                // otherwise jump to default case
                if (!matched) {
                    for (int i = 1; i < childCount; i++) {
                        JexlNode child = node.jjtGetChild(i);
                        if (child instanceof ASTSwitchStatementDefault) {
                            matched = true;
                            start = i;
                            break;
                        }
                    }
                }
                // execute all cases starting from matched one
                if (matched) {
                    for (int i = start; i < childCount; i++) {
                        JexlNode child = node.jjtGetChild(i);
                        result = child.jjtAccept(this, data);
                    }
                }
            } catch (JexlException.Break stmtBreak) {
                String target = stmtBreak.getLabel();
                if (target != null && !target.equals(node.getLabel())) {
                    throw stmtBreak;
                }
                // break
            }
            return result;
        } finally {
            // restore lexical frame
            if (lexical) {
                block = block.pop();
            }
        }
    }

    @Override
    protected Object visit(final ASTSwitchStatementCase node, final Object data) {
        Object result = null;
        final int childCount = node.jjtGetNumChildren();
        for (int i = 1; i < childCount; i++) {
            cancelCheck(node);
            result = node.jjtGetChild(i).jjtAccept(this, data);
        }
        return result;
    }

    @Override
    protected Object visit(final ASTSwitchStatementDefault node, final Object data) {
        Object result = null;
        final int childCount = node.jjtGetNumChildren();
        for (int i = 0; i < childCount; i++) {
            cancelCheck(node);
            result = node.jjtGetChild(i).jjtAccept(this, data);
        }
        return result;
    }

    @Override
    protected Object visit(final ASTSwitchExpression node, final Object data) {
        /* first objectNode is the switch expression */
        Object left = node.jjtGetChild(0).jjtAccept(this, data);
        try {
            int childCount = node.jjtGetNumChildren();
            Class scope = left != null ? left.getClass() : Void.class;
            // check all cases first
            for (int i = 1; i < childCount; i++) {
                JexlNode child = node.jjtGetChild(i);
                if (child instanceof ASTSwitchExpressionCase) {
                    JexlNode labels = child.jjtGetChild(0);
                    boolean matched = false;
                    // check all labels
                    for (int j = 0; j < labels.jjtGetNumChildren(); j++) {
                        JexlNode label = labels.jjtGetChild(j);
                        Object right = label instanceof ASTIdentifier ? label.jjtAccept(this, scope) : label.jjtAccept(this, data);
                        try {
                            Object caseMatched = operators.tryOverload(child, JexlOperator.EQ, left, right);
                            if (caseMatched == JexlEngine.TRY_FAILED) {
                                caseMatched = arithmetic.equals(left, right) ? Boolean.TRUE : Boolean.FALSE;
                            }
                            matched = arithmetic.toBoolean(caseMatched);
                        } catch (ArithmeticException xrt) {
                            throw new JexlException(node, "== error", xrt);
                        }
                        if (matched) {
                            return child.jjtAccept(this, data);
                        }
                    }
                }
            }
            // otherwise jump to default case
            for (int i = 1; i < childCount; i++) {
                JexlNode child = node.jjtGetChild(i);
                if (child instanceof ASTSwitchExpressionDefault) {
                    return child.jjtAccept(this, data);
                }
            }
            return null;
        } catch (JexlException.Yield stmtYield) {
            return stmtYield.getValue();
        }
    }

    @Override
    protected Object visit(final ASTSwitchExpressionCase node, final Object data) {
        Object result = null;
        int childCount = node.jjtGetNumChildren();
        if (childCount > 1) {
            result = node.jjtGetChild(1).jjtAccept(this, data);
        }
        return result;
    }

    @Override
    protected Object visit(final ASTSwitchCaseLabel node, final Object data) {
        return null;
    }

    @Override
    protected Object visit(final ASTSwitchExpressionDefault node, final Object data) {
        Object result = null;
        int childCount = node.jjtGetNumChildren();
        if (childCount > 0) {
            result = node.jjtGetChild(0).jjtAccept(this, data);
        }
        return result;
    }

    @Override
    protected Object visit(final ASTAndNode node, final Object data) {
        /*
         * The pattern for exception mgmt is to let the child*.jjtAccept out of the try/catch loop so that if one fails,
         * the ex will traverse up to the interpreter. In cases where this is not convenient/possible, JexlException
         * must be caught explicitly and rethrown.
         */
        final Object left = node.jjtGetChild(0).jjtAccept(this, data);
        try {
            final boolean leftValue = arithmetic.toBoolean(left);
            if (!leftValue) {
                return Boolean.FALSE;
            }
        } catch (final ArithmeticException xrt) {
            throw new JexlException(node.jjtGetChild(0), "boolean coercion error", xrt);
        }
        final Object right = node.jjtGetChild(1).jjtAccept(this, data);
        try {
            final boolean rightValue = arithmetic.toBoolean(right);
            if (!rightValue) {
                return Boolean.FALSE;
            }
        } catch (final ArithmeticException xrt) {
            throw new JexlException(node.jjtGetChild(1), "boolean coercion error", xrt);
        }
        return Boolean.TRUE;
    }

    @Override
    protected Object visit(final ASTOrNode node, final Object data) {
        final Object left = node.jjtGetChild(0).jjtAccept(this, data);
        try {
            final boolean leftValue = arithmetic.toBoolean(left);
            if (leftValue) {
                return Boolean.TRUE;
            }
        } catch (final ArithmeticException xrt) {
            throw new JexlException(node.jjtGetChild(0), "boolean coercion error", xrt);
        }
        final Object right = node.jjtGetChild(1).jjtAccept(this, data);
        try {
            final boolean rightValue = arithmetic.toBoolean(right);
            if (rightValue) {
                return Boolean.TRUE;
            }
        } catch (final ArithmeticException xrt) {
            throw new JexlException(node.jjtGetChild(1), "boolean coercion error", xrt);
        }
        return Boolean.FALSE;
    }

    @Override
    protected Object visit(final ASTUnderscoreLiteral node, final Object data) {
        return null;
    }

    @Override
    protected Object visit(final ASTNullLiteral node, final Object data) {
        return node.getLiteral();
    }

    @Override
    protected Object visit(final ASTThisNode node, final Object data) {
        return context;
    }

    @Override
    protected Object visit(final ASTCurrentNode node, final Object data) {
        return current;
    }

    @Override
    protected Object visit(final ASTBooleanLiteral node, final Object data) {
        return node.getLiteral();
    }

    @Override
    protected Object visit(final ASTNumberLiteral node, final Object data) {
        if (data != null && node.isInteger()) {
            return getAttribute(data, node.getLiteral(), node);
        }
        return node.getLiteral();
    }

    @Override
    protected Object visit(final ASTStringLiteral node, final Object data) {
        if (data != null) {
            return getAttribute(data, node.getLiteral(), node);
        }
        return node.getLiteral();
    }

    @Override
    protected Object visit(final ASTRegexLiteral node, final Object data) {
        return node.getLiteral();
    }

    @Override
    protected Object visit(final ASTTextBlockLiteral node, final Object data) {
        return node.getLiteral();
    }

    @Override
    protected Object visit(final ASTStringBuilderLiteral node, final Object data) {
        final Object o = node.jjtGetChild(0).jjtAccept(this, data);
        return new StringBuilder(arithmetic.toString(o));
    }

    @Override
    protected Object visit(final ASTClassLiteral node, final Object data) {
        return node.getLiteral();
    }

    @Override
    protected Object visit(final ASTTypeLiteral node, final Object data) {
        return node.getType();
    }

    @Override
    protected Object visit(final ASTArrayLiteral node, final Object data) {
        int childCount = node.jjtGetNumChildren();
        JexlArithmetic.ArrayBuilder ab = arithmetic.arrayBuilder(childCount);
        boolean extended = node.isExtended();
        boolean immutable = node.isImmutable();
        final boolean cacheable = cache && immutable && node.isConstant();
        Object cached = cacheable ? node.jjtGetValue() : null;
        if (cached != null) {
            return cached;
        }
        for (int i = 0; i < childCount; i++) {
            cancelCheck(node);
            JexlNode child = node.jjtGetChild(i);
            if (child instanceof ASTEnumerationNode || child instanceof ASTEnumerationReference) {
                Iterator<?> it = (Iterator<?>) child.jjtAccept(this, data);
                if (it != null) {
                    try {
                        while (it.hasNext()) {
                            Object entry = it.next();
                            ab.add(entry);
                        }
                    } finally {
                        closeIfSupported(it);
                    }
                }
            } else {
                Object entry = child.jjtAccept(this, data);
                ab.add(entry);
            }
        }
        if (immutable) {
            Object result = ab.create(true);
            if (result instanceof List<?>) {
                result = Collections.unmodifiableList((List<?>) result);
            }
            if (cacheable) {
                node.jjtSetValue(result);
            }
            return result;
        } else {
            return ab.create(extended);
        }
    }

    @Override
    protected Object visit(final ASTSetOperand node, final Object data) {
        return null;
    }

    @Override
    protected Object visit(final ASTSetLiteral node, final Object data) {
        boolean immutable = node.isImmutable();
        final boolean cacheable = cache && immutable && node.isConstant();
        Object cached = cacheable ? node.jjtGetValue() : null;
        if (cached != null) {
            return cached;
        }
        int childCount = node.jjtGetNumChildren();
        boolean ordered = node.isOrdered();
        JexlArithmetic.SetBuilder mb = arithmetic.setBuilder(childCount, ordered);
        for (int i = 0; i < childCount; i++) {
            cancelCheck(node);
            JexlNode child = node.jjtGetChild(i);
            if (child instanceof ASTEnumerationNode || child instanceof ASTEnumerationReference) {
                Iterator<?> it = (Iterator<?>) child.jjtAccept(this, data);
                if (it != null) {
                    try {
                        while (it.hasNext()) {
                            Object entry = it.next();
                            mb.add(entry);
                        }
                    } finally {
                        closeIfSupported(it);
                    }
                }
            } else {
                Object entry = child.jjtAccept(this, data);
                mb.add(entry);
            }
        }
        Object result = mb.create();
        if (immutable) {
            if (result instanceof Set<?>) {
                result = Collections.unmodifiableSet((Set<?>) result);
            }
            if (cacheable) {
                node.jjtSetValue(result);
            }
        }
        return result;
    }

    @Override
    protected Object visit(final ASTMapLiteral node, final Object data) {
        boolean immutable = node.isImmutable();
        final boolean cacheable = cache && immutable && node.isConstant();
        Object cached = cacheable ? node.jjtGetValue() : null;
        if (cached != null) {
            return cached;
        }
        int childCount = node.jjtGetNumChildren();
        boolean ordered = node.isOrdered();
        JexlArithmetic.MapBuilder mb = arithmetic.mapBuilder(childCount, ordered);
        for (int i = 0; i < childCount; i++) {
            cancelCheck(node);
            JexlNode child = node.jjtGetChild(i);
            if (child instanceof ASTMapEntry) {
                Object[] entry = (Object[]) (child).jjtAccept(this, data);
                mb.put(entry[0], entry[1]);
            } else {
                Iterator<Object> it = (Iterator<Object>) (child).jjtAccept(this, data);
                int j = 0;
                if (it != null) {
                    try {
                        while (it.hasNext()) {
                            Object value = it.next();
                            if (value instanceof Map.Entry<?,?>) {
                                Map.Entry<?,?> entry = (Map.Entry<?,?>) value;
                                mb.put(entry.getKey(), entry.getValue());
                            } else {
                                mb.put(i, value);
                            }
                            i++;
                        }
                    } finally {
                        closeIfSupported(it);
                    }
                }
            }
        }
        if (immutable) {
            Object result = mb.create();
            if (result instanceof Map<?,?>) {
                result = Collections.unmodifiableMap((Map<?,?>) result);
            }
            if (cacheable) {
                node.jjtSetValue(result);
            }
            return result;
        } else {
            return mb.create();
        }
    }

    @Override
    protected Object visit(final ASTMapEntry node, final Object data) {
        final Object key = node.jjtGetChild(0).jjtAccept(this, data);
        final Object value = node.jjtGetChild(1).jjtAccept(this, data);
        return new Object[]{key, value};
    }

    @Override
    protected Object visit(final ASTMapEntryLiteral node, final Object data) {
        final Object key = node.jjtGetChild(0).jjtAccept(this, data);
        final Object value = node.jjtGetChild(1).jjtAccept(this, data);

        return arithmetic.createMapEntry(key, value);
    }

    @Override
    protected Object visit(final ASTMapEnumerationNode node, final Object data) {
        JexlNode valNode = node.jjtGetChild(0);
        Object iterableValue = valNode.jjtAccept(this, data);

        if (iterableValue != null) {
            Object forEach = operators.tryOverload(node, JexlOperator.FOR_EACH_INDEXED, iterableValue);
            Iterator<?> itemsIterator = forEach instanceof Iterator
                                   ? (Iterator<?>) forEach
                                   : uberspect.getIndexedIterator(iterableValue);
            return itemsIterator;
        } else {
            return null;
        }
    }

    @Override
    protected Object visit(final ASTInlinePropertyAssignment node, final Object data) {
        Object prev = current;
        current = data;
        try {
            int childCount = node.jjtGetNumChildren();
            for (int i = 0; i < childCount; i++) {
                cancelCheck(node);

                JexlNode p = node.jjtGetChild(i);

                if (p instanceof ASTInlinePropertyEntry) {

                   Object[] entry = (Object[]) p.jjtAccept(this, null);

                   String name = String.valueOf(entry[0]);
                   Object value = entry[1];

                   setAttribute(data, name, value, p, JexlOperator.PROPERTY_SET);

                } else if (p instanceof ASTInlineFieldEntry) {

                   Object[] entry = (Object[]) p.jjtAccept(this, null);

                   String name = String.valueOf(entry[0]);
                   Object value = entry[1];

                   setField(data, name, value, p);

                } else if (p instanceof ASTInlinePropertyArrayEntry) {

                   Object[] entry = (Object[]) p.jjtAccept(this, null);

                   Object key = entry[0];
                   Object value = entry[1];

                   setAttribute(data, key, value, p, JexlOperator.ARRAY_SET);

                } else if (p instanceof ASTInlinePropertyNullEntry) {

                   ASTInlinePropertyNullEntry entry = (ASTInlinePropertyNullEntry) p;

                   JexlNode name = entry.jjtGetChild(0);
                   Object key = name instanceof ASTIdentifier ? ((ASTIdentifier) name).getName() : name.jjtAccept(this, null);
                   String property = String.valueOf(key);

                   Object value = getAttribute(data, property, p);

                   if (value == null) {
                      value = entry.jjtAccept(this, null);
                      setAttribute(data, property, value, p, JexlOperator.PROPERTY_SET);
                   }

                } else if (p instanceof ASTInlineFieldNullEntry) {

                   ASTInlineFieldNullEntry entry = (ASTInlineFieldNullEntry) p;

                   Object key = entry.jjtGetChild(0).jjtAccept(this, null);
                   String property = String.valueOf(key);

                   Object value = getField(data, property, p);

                   if (value == null) {
                      value = entry.jjtAccept(this, null);
                      setField(data, property, value, p);
                   }

                } else if (p instanceof ASTInlinePropertyArrayNullEntry) {

                   ASTInlinePropertyArrayNullEntry entry = (ASTInlinePropertyArrayNullEntry) p;

                   Object key = entry.jjtGetChild(0).jjtAccept(this, null);
                   Object value = getAttribute(data, key, p);

                   if (value == null) {
                      value = entry.jjtAccept(this, null);
                      setAttribute(data, key, value, p, JexlOperator.ARRAY_SET);
                   }

                } else if (p instanceof ASTInlinePropertyNEEntry) {

                   ASTInlinePropertyNEEntry entry = (ASTInlinePropertyNEEntry) p;

                   JexlNode name = entry.jjtGetChild(0);
                   Object key = name instanceof ASTIdentifier ? ((ASTIdentifier) name).getName() : name.jjtAccept(this, null);
                   String property = String.valueOf(key);

                   Object value = getAttribute(data, property, p);
                   Object right = entry.jjtAccept(this, null);

                   Object result = operators.tryOverload(entry, JexlOperator.EQ, value, right);
                   boolean equals = (result != JexlEngine.TRY_FAILED)
                              ? arithmetic.toBoolean(result)
                              : arithmetic.equals(value, right);
                   if (!equals) {
                      setAttribute(data, property, right, p, JexlOperator.PROPERTY_SET);
                   }

                } else if (p instanceof ASTInlineFieldNEEntry) {

                   ASTInlineFieldNEEntry entry = (ASTInlineFieldNEEntry) p;

                   Object key = entry.jjtGetChild(0).jjtAccept(this, null);
                   String property = String.valueOf(key);

                   Object value = getField(data, property, p);
                   Object right = entry.jjtAccept(this, null);

                   Object result = operators.tryOverload(entry, JexlOperator.EQ, value, right);
                   boolean equals = (result != JexlEngine.TRY_FAILED)
                              ? arithmetic.toBoolean(result)
                              : arithmetic.equals(value, right);
                   if (!equals) {
                      setField(data, property, right, p);
                   }

                } else if (p instanceof ASTInlinePropertyArrayNEEntry) {

                   ASTInlinePropertyArrayNEEntry entry = (ASTInlinePropertyArrayNEEntry) p;

                   Object key = entry.jjtGetChild(0).jjtAccept(this, null);
                   Object value = getAttribute(data, key, p);
                   Object right = entry.jjtAccept(this, null);

                   Object result = operators.tryOverload(entry, JexlOperator.EQ, value, right);
                   boolean equals = (result != JexlEngine.TRY_FAILED)
                              ? arithmetic.toBoolean(result)
                              : arithmetic.equals(value, right);
                   if (!equals) {
                      setAttribute(data, key, right, p, JexlOperator.ARRAY_SET);
                   }

                } else {

                   // ASTReference
                   p.jjtAccept(this, data);
                }
            }
        } finally {
            current = prev;
        }
        return data;
    }

    @Override
    protected Object visit(final ASTInlinePropertyArrayEntry node, final Object data) {
        final Object key = node.jjtGetChild(0).jjtAccept(this, data);
        final Object value = node.jjtGetChild(1).jjtAccept(this, data);

        return new Object[] {key, value};
    }

    @Override
    protected Object visit(final ASTInlinePropertyEntry node, final Object data) {
        JexlNode name = node.jjtGetChild(0);

        final Object key = name instanceof ASTIdentifier ? ((ASTIdentifier) name).getName() : name.jjtAccept(this, data);
        final Object value = node.jjtGetChild(1).jjtAccept(this, data);

        return new Object[] {key, value};
    }

    @Override
    protected Object visit(final ASTInlineFieldEntry node, final Object data) {
        JexlNode name = node.jjtGetChild(0);

        final Object key = node.jjtGetChild(0).jjtAccept(this, data); 
        final Object value = node.jjtGetChild(1).jjtAccept(this, data);

        return new Object[] {key, value};
    }

    @Override
    protected Object visit(final ASTInlinePropertyNullEntry node, final Object data) {
        return node.jjtGetChild(1).jjtAccept(this, data);
    }

    @Override
    protected Object visit(final ASTInlineFieldNullEntry node, final Object data) {
        return node.jjtGetChild(1).jjtAccept(this, data);
    }

    @Override
    protected Object visit(final ASTInlinePropertyNEEntry node, final Object data) {
        return node.jjtGetChild(1).jjtAccept(this, data);
    }

    @Override
    protected Object visit(final ASTInlineFieldNEEntry node, final Object data) {
        return node.jjtGetChild(1).jjtAccept(this, data);
    }

    @Override
    protected Object visit(final ASTInlinePropertyArrayNullEntry node, final Object data) {
        return node.jjtGetChild(1).jjtAccept(this, data);
    }

    @Override
    protected Object visit(final ASTInlinePropertyArrayNEEntry node, final Object data) {
        return node.jjtGetChild(1).jjtAccept(this, data);
    }

    @Override
    protected Object visit(final ASTTernaryNode node, final Object data) {
        Object condition;
        try {
            condition = node.jjtGetChild(0).jjtAccept(this, data);
        } catch(final JexlException xany) {
            if (!(xany.getCause() instanceof JexlArithmetic.NullOperand)) {
                throw xany;
            }
            condition = null;
        }
        // ternary as in "x ? y : z"
        if (condition != null && arithmetic.toBoolean(condition)) {
            return node.jjtGetChild(1).jjtAccept(this, data);
        }
        if (node.jjtGetNumChildren() == 3) {
            return node.jjtGetChild(2).jjtAccept(this, data);
        }
        return null;
    }

    @Override
    protected Object visit(ASTElvisNode node, Object data) {
        Object condition;
        try {
            condition = node.jjtGetChild(0).jjtAccept(this, data);
        } catch(JexlException xany) {
            if (!(xany.getCause() instanceof JexlArithmetic.NullOperand)) {
                throw xany;
            }
            condition = null;
        }
        if (condition != null && arithmetic.toBoolean(condition)) {
            return condition;
        } else {
            return node.jjtGetChild(1).jjtAccept(this, data);
        }
    }

    @Override
    protected Object visit(final ASTNullpNode node, final Object data) {
        Object lhs;
        try {
            lhs = node.jjtGetChild(0).jjtAccept(this, data);
        } catch(final JexlException xany) {
            if (!(xany.getCause() instanceof JexlArithmetic.NullOperand)) {
                throw xany;
            }
            lhs = null;
        }
        // null elision as in "x ?? z"
        return lhs != null? lhs : node.jjtGetChild(1).jjtAccept(this, data);
    }

    @Override
    protected Object visit(final ASTSizeFunction node, final Object data) {
        try {
            final Object val = node.jjtGetChild(0).jjtAccept(this, data);
            return operators.size(node, val);
        } catch(final JexlException xany) {
            return 0;
        }
    }

    @Override
    protected Object visit(final ASTEmptyFunction node, final Object data) {
        try {
            final Object value = node.jjtGetChild(0).jjtAccept(this, data);
            return operators.empty(node, value);
        } catch(final JexlException xany) {
            return true;
        }
    }

    /**
     * Runs a node.
     * @param node the node
     * @param data the usual data
     * @return the return value
     */
    protected Object visitLexicalNode(final JexlNode node, final Object data) {
        block = new LexicalFrame(frame, null);
        try {
            return node.jjtAccept(this, data);
        } finally {
            block = block.pop();
        }
    }

    /**
     * Runs a closure.
     * @param closure the closure
     * @param data the usual data
     * @return the closure return value
     */
    protected Object runClosure(final Closure closure, final Object data) {
        final ASTJexlScript script = closure.getScript();
        // if empty script, nothing to evaluate
        final int numChildren = script.jjtGetNumChildren();
        if (numChildren == 0) {
            return null;
        }
        block = new LexicalFrame(frame, block).defineArgs();
        try {
            final JexlNode body = script instanceof ASTJexlLambda
                    ? script.jjtGetChild(numChildren - 1)
                    : script;
            return interpret(body);
        } finally {
            block = block.pop();
        }
    }

    @Override
    protected Object visit(final ASTJexlScript script, final Object data) {
        if (script instanceof ASTJexlLambda && !((ASTJexlLambda) script).isTopLevel()) {
            return Closure.create(this, (ASTJexlLambda) script);
        } else {
            block = new LexicalFrame(frame, block).defineArgs();
            try {
                final int numChildren = script.jjtGetNumChildren();
                Object result = null;
                for (int i = 0; i < numChildren; i++) {
                    final JexlNode child = script.jjtGetChild(i);
                    result = child.jjtAccept(this, data);
                    cancelCheck(child);
                }
                return result;
            } finally {
                block = block.pop();
            }
        }
    }

    @Override
    protected Object visit(final ASTEnclosedExpression node, final Object data) {
        try {
            return node.jjtGetChild(0).jjtAccept(this, data);
        } catch (final JexlException.Yield stmtYield) {
            return stmtYield.getValue();
        }
    }

    @Override
    protected Object visit(final ASTVar node, final Object data) {
        final int symbol = node.getSymbol();
        if (options.isLexical() && !defineVariable(node, block)) {
            return redefinedVariable(node, node.getName());
        }
        // if we have a var, we have a scope thus a frame
        boolean isFinal = block.isVariableFinal(symbol);
        if (isFinal) {
            throw new JexlException(node, "can not redefine a final variable: " + node.getName());
        }
        // Adjust frame variable modifiers
        block.setModifiers(symbol, node.getType(), node.isFinal(), node.isRequired());
        // if we have a var, we have a scope thus a frame
        if (options.isLexical() || !frame.has(symbol)) {
            frame.set(symbol, null);
            return null;
        } else {
            return frame.get(symbol);
        }
    }

    @Override
    protected Object visit(final ASTExtVar node, final Object data) {
        return visit((ASTVar) node, data);
    }

    @Override
    protected Object visit(final ASTMultiVar node, final Object data) {
        return visit((ASTVar) node, data);
    }

    @Override
    protected Object visit(final ASTIdentifier identifier, final Object data) {
        cancelCheck(identifier);
        return data != null
                ? getAttribute(data, identifier.getName(), identifier)
                : getVariable(frame, block, identifier);
    }

    @Override
    protected Object visit(final ASTArrayAccess node, final Object data) {
        // first objectNode is the identifier
        Object object = data;
        // can have multiple nodes - either an expression, integer literal or reference
        final int numChildren = node.jjtGetNumChildren();
        for (int i = 0; i < numChildren; i++) {
            final JexlNode nindex = node.jjtGetChild(i);
            if (object == null) {
                return unsolvableProperty(nindex, stringifyProperty(nindex), false, null);
            }
            final Object index = nindex.jjtAccept(this, null);
            cancelCheck(node);
            object = getAttribute(object, index, nindex);
        }
        return object;
    }

    @Override
    protected Object visit(ASTArrayAccessSafe node, Object data) {
        // first objectNode is the identifier
        Object object = data;
        // can have multiple nodes - either an expression, integer literal or reference
        int numChildren = node.jjtGetNumChildren();
        for (int i = 0; i < numChildren; i++) {
            JexlNode nindex = node.jjtGetChild(i);
            if (object == null) {
                return null;
            }
            Object index = nindex.jjtAccept(this, null);
            cancelCheck(node);
            object = getAttribute(object, index, nindex);
        }
        return object;
    }

    /**
     * Evaluates an access identifier based on the 2 main implementations;
     * static (name or numbered identifier) or dynamic (jxlt).
     * @param node the identifier access node
     * @return the evaluated identifier
     */
    private Object evalIdentifier(final ASTIdentifierAccess node) {
<<<<<<< HEAD
        if (node instanceof ASTIdentifierAccessJxlt) {
            final ASTIdentifierAccessJxlt accessJxlt = (ASTIdentifierAccessJxlt) node;
            final String src = node.getName();
            Throwable cause = null;
            TemplateEngine.TemplateExpression expr = (TemplateEngine.TemplateExpression) accessJxlt.getExpression();
            try {
                if (expr == null) {
                    final TemplateEngine jxlt = jexl.jxlt();
                    expr = jxlt.parseExpression(node.jexlInfo(), src, frame != null ? frame.getScope() : null);
                    accessJxlt.setExpression(expr);
                }
                if (expr != null) {
                    final Object name = expr.evaluate(frame, context);
                    if (name != null) {
                        final Integer id = ASTIdentifierAccess.parseIdentifier(name.toString());
                        return id != null ? id : name;
                    }
=======
        if (!(node instanceof ASTIdentifierAccessJxlt)) {
            return node.getIdentifier();
        }
        final ASTIdentifierAccessJxlt accessJxlt = (ASTIdentifierAccessJxlt) node;
        final String src = node.getName();
        Throwable cause = null;
        TemplateEngine.TemplateExpression expr = (TemplateEngine.TemplateExpression) accessJxlt.getExpression();
        try {
            if (expr == null) {
                final TemplateEngine jxlt = jexl.jxlt();
                expr = jxlt.parseExpression(node.jexlInfo(), src, frame != null ? frame.getScope() : null);
                accessJxlt.setExpression(expr);
            }
            if (expr != null) {
                final Object name = expr.evaluate(context, frame, options);
                if (name != null) {
                    final Integer id = ASTIdentifierAccess.parseIdentifier(name.toString());
                    return id != null ? id : name;
>>>>>>> 8d4ac205
                }
            } catch (final JxltEngine.Exception xjxlt) {
                cause = xjxlt;
            }
            return node.isSafe() ? null : unsolvableProperty(node, src, true, cause);
        } else {
            return node.getIdentifier();
        }
    }

    @Override
    protected Object visit(final ASTIdentifierAccess node, final Object data) {
        if (data == null) {
            return null;
        }
        final Object id = evalIdentifier(node);
        return getAttribute(data, id, node);
    }

    @Override
    protected Object visit(final ASTFieldAccess node, final Object data) {
        if (data == null) {
            return null;
        }
        final Object id = node.getIdentifier();
        return getField(data, id, node);
    }

    @Override
    protected Object visit(final ASTAttributeReference node, final Object data) {
        return node.getName();
    }

    @Override
    protected Object visit(final ASTReference node, final Object data) {
        cancelCheck(node);
        final int numChildren = node.jjtGetNumChildren();
        final JexlNode parent = node.jjtGetParent();
        // pass first piece of data in and loop through children
        Object object = data;
        JexlNode objectNode = null;
        JexlNode ptyNode = null;
        StringBuilder ant = null;
        boolean antish = !(parent instanceof ASTReference) && options.isAntish();
        int v = 1;
        main:
        for (int c = 0; c < numChildren; c++) {
            objectNode = node.jjtGetChild(c);
            if (objectNode instanceof ASTMethodNode) {
                antish = false;
                if (object == null) {
                    // we may be performing a method call on an antish var
                    if (ant != null) {
                        final JexlNode child = objectNode.jjtGetChild(0);
                        if (child instanceof ASTIdentifierAccess) {
                            final int alen = ant.length();
                            ant.append('.');
                            ant.append(((ASTIdentifierAccess) child).getName());
                            object = context.get(ant.toString());
                            if (object != null) {
                                object = visit((ASTMethodNode) objectNode, object, context);
                                continue;
                            } else {
                                // remove method name from antish
                                ant.delete(alen, ant.length());
                                ptyNode = objectNode;
                            }
                        }
                    }
                    break;
                }
            } else if (objectNode instanceof ASTArrayAccess) {
                antish = false;
                if (object == null) {
                    ptyNode = objectNode;
                    break;
                }
            } else if (objectNode instanceof ASTFieldAccess) {
                antish = false;
                if (object == null) {
                    ptyNode = objectNode;
                    break;
                }
            } else if (objectNode instanceof ASTArrayAccessSafe) {
                antish = false;
                if (object == null) {
                    break;
                }
            } else if (objectNode instanceof ASTPipeNode) {
                antish = false;
                if (object == null) {
                    break;
                }
            } else if (objectNode instanceof ASTInlinePropertyAssignment) {
                antish = false;
                if (object == null) {
                    break;
                }
            }
            // attempt to evaluate the property within the object (visit(ASTIdentifierAccess node))
            object = objectNode.jjtAccept(this, object);
            cancelCheck(node);
            if (object != null) {
                // disallow mixing antish variable & bean with same root; avoid ambiguity
                antish = false;
            } else if (antish) {
                // create first from first node
                if (ant == null) {
                    // if we still have a null object, check for an antish variable
                    final JexlNode first = node.jjtGetChild(0);
                    if (first instanceof ASTIdentifier) {
                        final ASTIdentifier afirst = (ASTIdentifier) first;
                        ant = new StringBuilder(afirst.getName());
                        // skip the else...*
                    } else {
                        // not an identifier, not antish
                        ptyNode = objectNode;
                        break main;
                    }
<<<<<<< HEAD
=======
                    final ASTIdentifier afirst = (ASTIdentifier) first;
                    ant = new StringBuilder(afirst.getName());
                    // skip the else...*
                    // *... and continue
                    if (!options.isAntish()) {
                        antish = false;
                    }
                    continue;
>>>>>>> 8d4ac205
                    // skip the first node case since it was trialed in jjtAccept above and returned null
                }
                // catch up to current node
                for (; v <= c; ++v) {
                    final JexlNode child = node.jjtGetChild(v);
                    if (child instanceof ASTIdentifierAccess) {
                        final ASTIdentifierAccess achild = (ASTIdentifierAccess) child;
                        if (achild.isSafe() || achild.isExpression()) {
                            break main;
                        }
                        ant.append('.');
                        ant.append(achild.getName());
                    } else {
                        // not an identifier, not antish
                        ptyNode = objectNode;
                        break main;
                    }
                }
                // solve antish
                object = context.get(ant.toString());
            } else if (c != numChildren - 1) {
                // only the last one may be null
                ptyNode = objectNode;
                break; //
            }
        }
        // dealing with null
        if (object == null) {
            if (ptyNode != null) {
                if (ptyNode.isSafeLhs(isSafe())) {
                    return null;
                }
                if (ant != null) {
                    final String aname = ant.toString();
                    final boolean defined = isVariableDefined(frame, block, aname);
                    return unsolvableVariable(node, aname, !defined);
                }
                return unsolvableProperty(node,
                        stringifyProperty(ptyNode), ptyNode == objectNode, null);
            }
            if (antish) {
                if (node.isSafeLhs(isSafe())) {
                    return null;
                }
                final String aname = ant != null ? ant.toString() : "?";
                final boolean defined = isVariableDefined(frame, block, aname);
                // defined but null; arg of a strict operator?
                if (defined && !isStrictOperand(node)) {
                    return null;
                }
                return unsolvableVariable(node, aname, !defined);
            }
        }
        return object;
    }

    @Override
    protected Object visit(final ASTMultipleIdentifier node, final Object data) {
        return null;
    }

    @Override
    protected Object visit(final ASTMultipleAssignment node, final Object data) {
        cancelCheck(node);
        // Vector of identifiers to assign values to
        JexlNode identifiers = node.jjtGetChild(0);
        // Assignable values
        Object assignableValue = node.jjtGetChild(1).jjtAccept(this, data);
        return executeMultipleAssign(node, identifiers, assignableValue, data);
    }

    @Override
    protected Object visit(final ASTMultipleVarStatement node, final Object data) {
        cancelCheck(node);
        // Vector of identifiers to assign values to
        JexlNode identifiers = node.jjtGetChild(0);
        // Initialize variables
        final int num = identifiers.jjtGetNumChildren();
        for (int i = 0; i < num; i++) {
            JexlNode left = identifiers.jjtGetChild(i);
            left.jjtAccept(this, data);
        }
        // Assignable values
        Object assignableValue = node.jjtGetChild(1).jjtAccept(this, data);
        return executeMultipleAssign(node, identifiers, assignableValue, data);
    }

    /**
     * Executes a multiple assignment.
     * @param node        the node
     * @param identifiers the reference to assign to
     * @param value       the value expression to assign
     * @param data        the data
     * @return the left hand side
     */
    protected Object executeMultipleAssign(final JexlNode node, final JexlNode identifiers, final Object value, 
                                           final Object data) { // CSOFF: MethodLength
        Object result = null;
        final int num = identifiers.jjtGetNumChildren();
        // Use separate logic for maps and non-iterable objects for destructuring
        if (value instanceof Map<?,?>) {
            Map<?,?> assignableMap = (Map<?,?>) value;
            for (int i = 0; i < num; i++) {
                cancelCheck(node);
                JexlNode left = identifiers.jjtGetChild(i);
                if (left instanceof ASTIdentifier) {
                    ASTIdentifier var = (ASTIdentifier) left;
                    Object right = assignableMap.get(var.getName());
                    result = executeAssign(left, left, right, null, data);
                }
            }
        } else if (value != null) {
            Object forEach = operators.tryOverload(node, JexlOperator.FOR_EACH, value);
            Iterator<?> itemsIterator = forEach instanceof Iterator
                                    ? (Iterator<?>) forEach
                                    : uberspect.getIterator(value);
            if (itemsIterator != null) {
                try {
                    int i = -1;
                    while (itemsIterator.hasNext()) {
                        cancelCheck(node);
                        i += 1;
                        // Stop if we are out of variables to assign to
                        if (i == num) {
                            break;
                        }
                        // The value to assign
                        Object right = itemsIterator.next();
                        // The identifier to assign to
                        JexlNode left = identifiers.jjtGetChild(i);
                        if (left instanceof ASTIdentifier) {
                            result = executeAssign(left, left, right, null, data);
                        }
                    }
                    while (i + 1 < num) {
                        JexlNode left = identifiers.jjtGetChild(++i);
                        if (left instanceof ASTIdentifier) {
                            result = executeAssign(left, left, null, null, data);
                        }
                    }
                } finally {
                    //  closeable iterator handling
                    closeIfSupported(itemsIterator);
                }
            } else {
                for (int i = 0; i < num; i++) {
                    cancelCheck(node);
                    JexlNode left = identifiers.jjtGetChild(i);
                    if (left instanceof ASTIdentifier) {
                        ASTIdentifier var = (ASTIdentifier) left;
                        Object right = getAttribute(value, var.getName(), node);
                        result = executeAssign(left, left, right, null, data);
                    }
                }
            }
        } else {
            for (int i = 0; i < num; i++) {
                cancelCheck(node);
                JexlNode left = identifiers.jjtGetChild(i);
                if (left instanceof ASTIdentifier) {
                    result = executeAssign(left, left, null, null, data);
                }
            }
        }
        return result;
    }

    @Override
    protected Object visit(final ASTVarStatement node, final Object data) {
        cancelCheck(node);
        final int num = node.jjtGetNumChildren();
        Object value = null;
        for (int i = 0; i < num; i++) {
            value = node.jjtGetChild(i).jjtAccept(this, data);
        }
        return value;
    }

    @Override
    protected Object visit(final ASTInitialization node, final Object data) {
        cancelCheck(node);
        ASTVar left = (ASTVar) node.jjtGetChild(0);
        Object right = null;
        // First evaluate the right part
        if (node.jjtGetNumChildren() == 2) {
            right = node.jjtGetChild(1).jjtAccept(this, data);
        } else if (left.getType() == Boolean.TYPE) {
            right = Boolean.FALSE;
        } else if (left.getType() == Character.TYPE) {
            right = (char) 0;
        } else if (left.getType() == Byte.TYPE) {
            right = (byte) 0;
        } else if (left.getType() == Short.TYPE) {
            right = (short) 0;
        } else if (left.getType() == Integer.TYPE) {
            right = 0;
        } else if (left.getType() == Long.TYPE) {
            right = 0L;
        } else if (left.getType() == Float.TYPE) {
            right = 0.0f;
        } else if (left.getType() == Double.TYPE) {
            right = 0.0d;
        }
        // Then declare variable
        Object result = left.jjtAccept(this, data);
        // Initialize variable
        if (node.jjtGetNumChildren() == 2 || right != null) {
            return executeAssign(node, left, right, null, data);
        } else {
            return result;
        }
    }

    @Override
    protected Object visit(final ASTAssignment node, final Object data) {
        JexlNode left = node.jjtGetChild(0);
        Object right = node.jjtGetChild(1).jjtAccept(this, data);
        return executeAssign(node, left, right, null, data);
    }

    @Override
    protected Object visit(final ASTNullAssignment node, final Object data) {
        JexlNode left = node.jjtGetChild(0);
        Object value = left.jjtAccept(this, data);
        if (value != null) {
             return value;
        }
        Object right = node.jjtGetChild(1).jjtAccept(this, data);
        return executeAssign(node, left, right, null, data);
    }

    @Override
    protected Object visit(final ASTNEAssignment node, final Object data) {
        JexlNode left = node.jjtGetChild(0);
        Object value = left.jjtAccept(this, data);
        Object right = node.jjtGetChild(1).jjtAccept(this, data);
        Object result = operators.tryOverload(node, JexlOperator.EQ, value, right);
        boolean equals = (result != JexlEngine.TRY_FAILED)
                   ? arithmetic.toBoolean(result)
                   : arithmetic.equals(value, right);
        if (!equals) {
           return executeAssign(node, left, right, null, data);
        }
        return value;
    }

    @Override
    protected Object visit(final ASTSetAddNode node, final Object data) {
        final JexlNode left = node.jjtGetChild(0);
        final Object right = node.jjtGetChild(1).jjtAccept(this, data);
        return executeAssign(node, left, right, JexlOperator.SELF_ADD, data);
    }

    @Override
    protected Object visit(final ASTSetSubNode node, final Object data) {
        final JexlNode left = node.jjtGetChild(0);
        final Object right = node.jjtGetChild(1).jjtAccept(this, data);
        return executeAssign(node, left, right, JexlOperator.SELF_SUBTRACT, data);
    }

    @Override
    protected Object visit(final ASTSetMultNode node, final Object data) {
        final JexlNode left = node.jjtGetChild(0);
        final Object right = node.jjtGetChild(1).jjtAccept(this, data);
        return executeAssign(node, left, right, JexlOperator.SELF_MULTIPLY, data);
    }

    @Override
    protected Object visit(final ASTSetDivNode node, final Object data) {
        final JexlNode left = node.jjtGetChild(0);
        final Object right = node.jjtGetChild(1).jjtAccept(this, data);
        return executeAssign(node, left, right, JexlOperator.SELF_DIVIDE, data);
    }

    @Override
    protected Object visit(final ASTSetModNode node, final Object data) {
        final JexlNode left = node.jjtGetChild(0);
        final Object right = node.jjtGetChild(1).jjtAccept(this, data);
        return executeAssign(node, left, right, JexlOperator.SELF_MOD, data);
    }

    @Override
    protected Object visit(final ASTSetAndNode node, final Object data) {
        final JexlNode left = node.jjtGetChild(0);
        final Object right = node.jjtGetChild(1).jjtAccept(this, data);
        return executeAssign(node, left, right, JexlOperator.SELF_AND, data);
    }

    @Override
    protected Object visit(final ASTSetOrNode node, Object data) {
        final JexlNode left = node.jjtGetChild(0);
        final Object right = node.jjtGetChild(1).jjtAccept(this, data);
        return executeAssign(node, left, right, JexlOperator.SELF_OR, data);
    }

    @Override
    protected Object visit(final ASTSetXorNode node, final Object data) {
        final JexlNode left = node.jjtGetChild(0);
        final Object right = node.jjtGetChild(1).jjtAccept(this, data);
        return executeAssign(node, left, right, JexlOperator.SELF_XOR, data);
    }

    @Override
    protected Object visit(final ASTSetShlNode node, final Object data) {
        final JexlNode left = node.jjtGetChild(0);
        final Object right = node.jjtGetChild(1).jjtAccept(this, data);
        return executeAssign(node, left, right, JexlOperator.SELF_SHL, data);
    }

    @Override
    protected Object visit(final ASTSetSarNode node, final Object data) {
        final JexlNode left = node.jjtGetChild(0);
        final Object right = node.jjtGetChild(1).jjtAccept(this, data);
        return executeAssign(node, left, right, JexlOperator.SELF_SAR, data);
    }

    @Override
    protected Object visit(final ASTSetShrNode node, final Object data) {
        final JexlNode left = node.jjtGetChild(0);
        final Object right = node.jjtGetChild(1).jjtAccept(this, data);
        return executeAssign(node, left, right, JexlOperator.SELF_SHR, data);
    }

    @Override
    protected Object visit(final ASTIncrementNode node, final Object data) {
        final JexlNode left = node.jjtGetChild(0);
        return executeAssign(node, left, 1, JexlOperator.INCREMENT, data);
    }

    @Override
    protected Object visit(final ASTDecrementNode node, final Object data) {
        final JexlNode left = node.jjtGetChild(0);
        return executeAssign(node, left, 1, JexlOperator.DECREMENT, data);
    }

    @Override
    protected Object visit(final ASTIncrementPostfixNode node, final Object data) {
        JexlNode left = node.jjtGetChild(0);
        Object value = left.jjtAccept(this, data);
        executeAssign(node, left, 1, JexlOperator.INCREMENT, data);
        return value;
    }

    @Override
    protected Object visit(final ASTDecrementPostfixNode node, final Object data) {
        final JexlNode left = node.jjtGetChild(0);
        final Object value = left.jjtAccept(this, data);
        executeAssign(node, left, 1, JexlOperator.DECREMENT, data);
        return value;
    }

    /**
     * Executes an assignment with an optional side-effect operator.
     * @param node     the node
     * @param left     the reference to assign to
     * @param right    the value expression to assign
     * @param assignop the assignment operator or null if simply assignment
     * @param data     the data
     * @return the left hand side
     */
    protected Object executeAssign(final JexlNode node, final JexlNode left, final Object right, 
                                   final JexlOperator assignop, final Object data) { // CSOFF: MethodLength
        cancelCheck(node);
        // left contains the reference to assign to
        ASTIdentifier var = null;
        Object object = null;
        Object value = right;
        int symbol = -1;
        // check var decl with assign is ok
        if (left instanceof ASTIdentifier) {
            var = (ASTIdentifier) left;
            symbol = var.getSymbol();
            if (symbol >= 0 && options.isLexical()) {
                if (options.isLexicalShade() && var.isShaded()) {
                    return undefinedVariable(var, var.getName());
                }
            }
        }
        boolean antish = options.isAntish();
        // 0: determine initial object & property:
        final int last = left.jjtGetNumChildren() - 1;
        // a (var?) v = ... expression
        if (var != null) {
            if (symbol >= 0) {
                // check we are not assigning a symbol itself
                if (last < 0) {
                    boolean isFinal = block.isVariableFinal(symbol);
                    if (isFinal && !(var instanceof ASTVar || var instanceof ASTExtVar)) {
                        throw new JexlException(node, "can not assign a value to the final variable: " + var.getName());
                    }
                    if (assignop != null) {
                        final Object self = getVariable(frame, block, var);
                        value = assignop.getArity() == 1 ? operators.tryAssignOverload(node, assignop, self) :
                            operators.tryAssignOverload(node, assignop, self, value);
                        if (value == JexlOperator.ASSIGN) {
                            return self;
                        }
                    }
                    // check if we need to typecast result
                    Class type = block.typeof(symbol);
                    if (type != null) {
                        if (arithmetic.isStrict()) {
                            value = arithmetic.implicitCast(type, value);
                        } else {
                            value = arithmetic.cast(type, value);
                        }
                        if (type.isPrimitive() && value == null) {
                            throw new JexlException(node, "not null value required for: " + var.getName());
                        }
                    }
                    boolean isRequired = block.isVariableRequired(symbol);
                    if (isRequired && value == null) {
                        throw new JexlException(node, "not null value required for: " + var.getName());
                    }

                    frame.set(symbol, value);
                    // make the closure accessible to itself, ie capture the currently set variable after frame creation
                    if (value instanceof Closure) {
                          ((Closure) value).setCaptured(symbol, value);
                    }
                    return value; // 1
                }
                object = getVariable(frame, block, var);
                // top level is a symbol, can not be an antish var
                antish = false;
            } else {
                // check we are not assigning direct global
                if (last < 0) {
                    if (assignop != null) {
                        final Object self = context.get(var.getName());
                        value = assignop.getArity() == 1 ? operators.tryAssignOverload(node, assignop, self) :
                            operators.tryAssignOverload(node, assignop, self, value);
                        if (value == JexlOperator.ASSIGN) {
                            return self;
                        }
                    }
                    setContextVariable(node, var.getName(), value);
                    return value; // 2
                }
                object = context.get(var.getName());
                // top level accesses object, can not be an antish var
                if (object != null) {
                    antish = false;
                }
            }
        } else if (left instanceof ASTIndirectNode) {
            if (assignop == null) {
                Object self = left.jjtGetChild(0).jjtAccept(this, data);
                if (self == null) {
                    throw new JexlException(left, "illegal assignment form *0");
                }
                if (self instanceof SetPointer) {
                    ((SetPointer) self).set(right);
                } else {
                    Object result = operators.indirectAssign(node, self, right);
                    if (result == JexlEngine.TRY_FAILED) {
                        throw new JexlException(left, "illegal dereferenced assignment");
                    }
                }
                return right;
            } else {
                Object self = left.jjtAccept(this, data);
                if (self == null) {
                    throw new JexlException(left, "illegal assignment form *0");
                }
                Object result = operators.tryAssignOverload(node, assignop, self, right);
                if (result == JexlOperator.ASSIGN) {
                    return self;
                } else if (result != JexlEngine.TRY_FAILED) {
                    self = left.jjtGetChild(0).jjtAccept(this, data);
                    if (self == null) {
                        throw new JexlException(left, "illegal assignment form *0");
                    }
                    if (self instanceof SetPointer) {
                        ((SetPointer) self).set(result);
                    } else {
                        result = operators.indirectAssign(node, self, result);
                        if (result == JexlEngine.TRY_FAILED) {
                            throw new JexlException(left, "illegal dereferenced assignment");
                        }
                    }
                }
                return right;
            }
        } else if (!(left instanceof ASTReference)) {
            throw new JexlException(left, "illegal assignment form 0");
        }
        // 1: follow children till penultimate, resolve dot/array
        JexlNode objectNode = null;
        StringBuilder ant = null;
        int v = 1;
        // start at 1 if symbol
        main: for (int c = symbol >= 0 ? 1 : 0; c < last; ++c) {
            objectNode = left.jjtGetChild(c);
            object = objectNode.jjtAccept(this, object);
            if (object != null) {
                // disallow mixing antish variable & bean with same root; avoid ambiguity
                antish = false;
            } else if (antish) {
                // initialize if first time
                if (ant == null) {
                    final JexlNode first = left.jjtGetChild(0);
                    final ASTIdentifier firstId = first instanceof ASTIdentifier
                            ? (ASTIdentifier) first
                            : null;
                    if (firstId != null && firstId.getSymbol() < 0) {
                        ant = new StringBuilder(firstId.getName());
                    } else {
                        // ant remains null, object is null, stop solving
                        antish = false;
                        break main;
                    }
                }
                // catch up to current child
                for (; v <= c; ++v) {
                    final JexlNode child = left.jjtGetChild(v);
                    final ASTIdentifierAccess aid = child instanceof ASTIdentifierAccess
                            ? (ASTIdentifierAccess) child
                            : null;
                    // remain antish only if unsafe navigation
                    if (aid != null && aid.isGlobalVar()) {
                        ant.append('.');
                        ant.append(aid.getName());
                    } else {
                        antish = false;
                        break main;
                    }
                }
                // solve antish
                object = context.get(ant.toString());
            } else {
                throw new JexlException(objectNode, "illegal assignment form");
            }
        }
        // 2: last objectNode will perform assignement in all cases
        JexlNode propertyNode = left.jjtGetChild(last);
        final Object property;

        if (propertyNode instanceof ASTFieldAccess) {
            final ASTIdentifierAccess propertyId = (ASTIdentifierAccess) propertyNode;
            property = propertyId.getIdentifier();
        } else if (propertyNode instanceof ASTIdentifierAccess) {
            final ASTIdentifierAccess propertyId = (ASTIdentifierAccess) propertyNode;
            // deal with creating/assignining antish variable
            if (antish && ant != null && object == null && propertyId.isGlobalVar()) {
                if (last > 0) {
                    ant.append('.');
                }
                ant.append(propertyId.getName());
                if (assignop != null) {
                    final Object self = context.get(ant.toString());
                    value = assignop.getArity() == 1 ? operators.tryAssignOverload(node, assignop, self) :
                        operators.tryAssignOverload(node, assignop, self, value);
                    if (value == JexlOperator.ASSIGN) {
                        return self;
                    }
                }
                setContextVariable(propertyNode, ant.toString(), value);
                return value; // 3
            }
            // property of an object ?
            property = evalIdentifier(propertyId);
        } else if (propertyNode instanceof ASTArrayAccess) {
            // can have multiple nodes - either an expression, integer literal or reference
            final int numChildren = propertyNode.jjtGetNumChildren() - 1;
            for (int i = 0; i < numChildren; i++) {
                final JexlNode nindex = propertyNode.jjtGetChild(i);
                final Object index = nindex.jjtAccept(this, null);
                object = getAttribute(object, index, nindex);
            }
            propertyNode = propertyNode.jjtGetChild(numChildren);
            property = propertyNode.jjtAccept(this, null);
        } else {
            throw new JexlException(objectNode, "illegal assignment form");
        }
        // we may have a null property as in map[null], no check needed.
        // we can not *have* a null object though.
        if (object == null) {
            // no object, we fail
            return propertyNode instanceof ASTFieldAccess ?
                unsolvableField(objectNode, "<null>.<?>", true, null) : 
                unsolvableProperty(objectNode, "<null>.<?>", true, null);
        }
        // 3: one before last, assign
        if (assignop != null) {
            Object self = propertyNode instanceof ASTFieldAccess ? 
                getField(object, property, propertyNode) :
                getAttribute(object, property, propertyNode);
            value = assignop.getArity() == 1 ? operators.tryAssignOverload(node, assignop, self) :
                operators.tryAssignOverload(node, assignop, self, value);
            if (value == JexlOperator.ASSIGN) {
                return self;
            }
        }

        if (propertyNode != null && propertyNode instanceof ASTFieldAccess) {
            setField(object, property, value, propertyNode);
        } else {
            final JexlOperator operator = propertyNode != null && propertyNode.jjtGetParent() instanceof ASTArrayAccess
                                          ? JexlOperator.ARRAY_SET : JexlOperator.PROPERTY_SET;
            setAttribute(object, property, value, propertyNode, operator);
        }
        return value; // 4
    }

    @Override
    protected Object[] visit(ASTArguments node, Object data) {
        int childCount = node.jjtGetNumChildren();
        if (childCount > 0) {
            List<Object> av = new ArrayList<Object> (childCount);
            for (int i = 0; i < childCount; i++) {
                JexlNode child = node.jjtGetChild(i);
                if (child instanceof ASTEnumerationNode || child instanceof ASTEnumerationReference) {
                    Iterator<?> it = (Iterator<?>) child.jjtAccept(this, data);
                    if (it != null) {
                       try {
                           while (it.hasNext()) {
                               Object entry = it.next();
                               av.add(entry);
                           }
                       } finally {
                           closeIfSupported(it);
                       }
                    }
                } else {
                    Object entry = child.jjtAccept(this, data);
                    av.add(entry);
                }
            }
            return av.toArray();
        } else {
            return EMPTY_PARAMS;
        }
    }

    @Override
    protected Object visit(final ASTInnerConstructorNode node, Object data) {
        if (isCancelled()) {
            throw new JexlException.Cancel(node);
        }

        String enclosingClass = data == null ? null : data.getClass().getCanonicalName();
        if (enclosingClass == null) {
            String tstr = data != null ? data.toString() : "?";
            return unsolvableMethod(node, tstr);
        }
        ASTArguments argNode = (ASTArguments) node.jjtGetChild(1);
        // get the ctor args
        Object[] argv = callArguments(data, false, (Object[]) argNode.jjtAccept(this, data));

        ASTIdentifier classNode = (ASTIdentifier) node.jjtGetChild(0);
        String target  = enclosingClass + "$" + classNode.getName();
        try {
            boolean narrow = false;
            JexlMethod ctor = null;
            while (true) {
                // try as stated
                ctor = uberspect.getConstructor(target, argv);
                if (ctor != null) {
                    break;
                }
                // if we did not find an exact method by name and we haven't tried yet,
                // attempt to narrow the parameters and if this succeeds, try again in next loop
                if (!narrow && arithmetic.narrowArguments(argv)) {
                    narrow = true;
                    continue;
                }
                // we are done trying
                break;
            }
            // we have either evaluated and returned or might have found a ctor
            if (ctor != null) {
                return ctor.invoke(target, argv);
            }
            String tstr = target != null ? target.toString() : "?";
            return unsolvableMethod(node, tstr);
        } catch (final JexlException xthru) {
            throw xthru;
        } catch (final Exception xany) {
            String tstr = target != null ? target.toString() : "?";
            throw invocationException(node, tstr, xany);
        }
    }

    @Override
    protected Object visit(final ASTMethodReference node, Object data) {
        ASTIdentifier methodNode = (ASTIdentifier) node.jjtGetChild(0);
        String methodName = methodNode.getName();
        if (data == null) {
            return unsolvableMethod(methodNode, "<null>::" + methodName);
        }
        Object result = MethodReference.create(this, data, methodName);
        return result != null ? result : unsolvableMethod(methodNode, "::" + methodName);
    }

    @Override
    protected Object visit(final ASTMethodNode node, final Object data) {
        return visit(node, null, data);
    }

    /**
     * Execute a method call, ie syntactically written as name.call(...).
     * @param node the actual method call node
     * @param antish non null when name.call is an antish variable
     * @param data the context
     * @return the method call result
     */
    private Object visit(final ASTMethodNode node, final Object antish, final Object data) {
        Object object = antish;
        // left contains the reference to the method
        final JexlNode methodNode = node.jjtGetChild(0);
        Object method;
        // 1: determine object and method or functor
        if (methodNode instanceof ASTIdentifierAccess) {
            method = methodNode;
            if (object == null) {
                object = data;
                if (object == null) {
                    // no object, we fail
                    return node.isSafeLhs(isSafe())
                        ? null
                        : unsolvableMethod(methodNode, "<null>.<?>(...)");
                }
            } else {
                // edge case of antish var used as functor
                method = object;
            }
        } else {
            method = methodNode.jjtAccept(this, data);
        }
        Object result = method;
        for (int a = 1; a < node.jjtGetNumChildren(); ++a) {
            if (result == null) {
                // no method, we fail// variable unknown in context and not a local
                return node.isSafeLhs(isSafe())
                        ? null
                        : unsolvableMethod(methodNode, "<?>.<null>(...)");
            }
            final ASTArguments argNode = (ASTArguments) node.jjtGetChild(a);
            result = call(node, object, result, argNode);
            object = result;
        }
        return result;
    }

    @Override
    protected Object visit(final ASTFunctionNode node, final Object data) {
        final ASTIdentifier functionNode = (ASTIdentifier) node.jjtGetChild(0);
        final String nsid = functionNode.getNamespace();
        final Object namespace = (nsid != null)? resolveNamespace(nsid, node) : context;
        final ASTArguments argNode = (ASTArguments) node.jjtGetChild(1);
        return call(node, namespace, functionNode, argNode);
    }

    /**
     * Calls a method (or function).
     * <p>
     * Method resolution is a follows:
     * 1 - attempt to find a method in the target passed as parameter;
     * 2 - if this fails, seeks a JexlScript or JexlMethod or a duck-callable* as a property of that target;
     * 3 - if this fails, narrow the arguments and try again 1
     * 4 - if this fails, seeks a context or arithmetic method with the proper name taking the target as first argument;
     * </p>
     * *duck-callable: an object where a "call" function exists
     *
     * @param node    the method node
     * @param target  the target of the method, what it should be invoked upon
     * @param funcNode the object carrying the method or function or the method identifier
     * @param argNode the node carrying the arguments
     * @return the result of the method invocation
     */
    protected Object call(final JexlNode node, final Object target, final Object funcNode, final ASTArguments argNode) {
        cancelCheck(node);
        // evaluate the arguments
        final Object[] argv = visit(argNode, null);
        final String methodName;
        boolean cacheable = cache;
        boolean isavar = false;
        Object functor = funcNode;
        // get the method name if identifier
        if (functor instanceof ASTIdentifier) {
            // function call, target is context or namespace (if there was one)
            final ASTIdentifier methodIdentifier = (ASTIdentifier) functor;
            final int symbol = methodIdentifier.getSymbol();
            methodName = methodIdentifier.getName();
            functor = null;
            // is it a global or local variable ?
            if (target == context) {
                if (frame != null && frame.has(symbol)) {
                    functor = frame.get(symbol);
                    isavar = functor != null;
                } else if (context.has(methodName)) {
                    functor = context.get(methodName);
                    isavar = functor != null;
                }
                // name is a variable, can't be cached
                cacheable &= !isavar;
            }
        } else if (functor instanceof ASTIdentifierAccess) {
            // a method call on target
            methodName = ((ASTIdentifierAccess) functor).getName();
            functor = null;
            cacheable = true;
        } else if (functor != null) {
            // ...(x)(y)
            methodName = null;
            cacheable = false;
        } else if (!node.isSafeLhs(isSafe())) {
            return unsolvableMethod(node, "?(...)");
        } else {
            // safe lhs
            return null;
        }

        // solving the call site
        final CallDispatcher call = new CallDispatcher(node, cacheable);
        try {
            // do we have a  cached version method/function name ?
            final Object eval = call.tryEval(target, methodName, argv);
            if (JexlEngine.TRY_FAILED != eval) {
                return eval;
            }
            boolean functorp = false;
            boolean narrow = false;
            // pseudo loop to try acquiring methods without and with argument narrowing
            while (true) {
                call.narrow = narrow;
                // direct function or method call
                if (functor == null || functorp) {
                    // try a method or function from context
                    if (call.isTargetMethod(target, methodName, argv)) {
                        return call.eval(methodName);
                    }
                    if (target == context) {
                        // solve 'null' namespace
                        final Object namespace = resolveNamespace(null, node);
                        if (namespace != null
                            && namespace != context
                            && call.isTargetMethod(namespace, methodName, argv)) {
                            return call.eval(methodName);
                        }
                        // do not try context function since this was attempted
                        // 10 lines above...; solve as an arithmetic function
                        if (call.isArithmeticMethod(methodName, argv)) {
                            return call.eval(methodName);
                        }
                        // could not find a method, try as a property of a non-context target (performed once)
                    } else {
                        // try prepending target to arguments and look for
                        // applicable method in context...
                        final Object[] pargv = functionArguments(target, narrow, argv);
                        if (call.isContextMethod(methodName, pargv)) {
                            return call.eval(methodName);
                        }
                        // ...or arithmetic
                        if (call.isArithmeticMethod(methodName, pargv)) {
                            return call.eval(methodName);
                        }
                        // the method may also be a functor stored in a property of the target
                        if (!narrow) {
                            try {
                               functor = getAttribute(target, methodName);
                               functorp = functor != null;
                            } catch (UnsupportedOperationException eux) {
                               //
                            }
                        }
                    }
                }
                // this may happen without the above when we are chaining call like x(a)(b)
                // or when a var/symbol or antish var is used as a "function" name
                if (functor != null) {
                    // lambda, script or jexl method will do
                    if (functor instanceof JexlScript) {
                        JexlScript s = (JexlScript) functor;
                        boolean varArgs = s.isVarArgs();
                        if (!varArgs) {
                            String[] params = s.getUnboundParameters();
                            int paramCount = params != null ? params.length : 0;
                            int argCount = argv != null ? argv.length : 0;
                            if (argCount > paramCount) {
                                return unsolvableMethod(node, "(...)");
                            }
                        }
                        return s.execute(context, argv);
                    }
                    if (functor instanceof JexlMethod) {
                        return ((JexlMethod) functor).invoke(target, argv);
                    }
                    if (functor instanceof MethodReference) {
                        return ((MethodReference) functor).invoke(argv);
                    }
                    final String mCALL = "call";
                    // may be a generic callable, try a 'call' method
                    if (call.isTargetMethod(functor, mCALL, argv)) {
                        return call.eval(mCALL);
                    }
                    // functor is a var, may be method is a global one ?
                    if (isavar && target == context) {
                        if (call.isContextMethod(methodName, argv)) {
                            return call.eval(methodName);
                        }
                        if (call.isArithmeticMethod(methodName, argv)) {
                            return call.eval(methodName);
                        }
                    }
                    // try prepending functor to arguments and look for
                    // context or arithmetic function called 'call'
                    final Object[] pargv = functionArguments(functor, narrow, argv);
                    if (call.isContextMethod(mCALL, pargv)) {
                        return call.eval(mCALL);
                    }
                    if (call.isArithmeticMethod(mCALL, pargv)) {
                        return call.eval(mCALL);
                    }
                }
                // if we did not find an exact method by name and we haven't tried yet,
                // attempt to narrow the parameters and if this succeeds, try again in next loop
                if (!narrow && arithmetic.narrowArguments(argv)) {
                    narrow = true;
                    // continue;
                } else {
                    break;
                }
            }
        } catch (JexlException.Method xmethod) {
            // ignore and handle at end; treat as an inner discover that fails
        } catch (final JexlException.TryFailed xany) {
            throw invocationException(node, methodName, xany.getCause());
        } catch (final JexlException xthru) {
            throw xthru;
        } catch (final Exception xany) {
            throw invocationException(node, methodName, xany);
        }
        // we have either evaluated and returned or no method was found
        return node.isSafeLhs(isSafe())
                ? null
                : unsolvableMethod(node, methodName, argv);
    }

    @Override
    protected Object visit(final ASTConstructorNode node, final Object data) {
        if (isCancelled()) {
            throw new JexlException.Cancel(node);
        }
        // first child is class or class name
        final Object target = node.jjtGetChild(0).jjtAccept(this, data);
        // get the ctor args
        int argc = node.jjtGetNumChildren() - 1;
        Object[] argv = argc > 0 ? new Object[argc] : EMPTY_PARAMS;
        for (int i = 0; i < argc; i++) {
            argv[i] = node.jjtGetChild(i + 1).jjtAccept(this, data);
        }

        try {
            boolean cacheable = cache;
            // attempt to reuse last funcall cached in volatile JexlNode.value
            if (cacheable) {
                Object cached = node.jjtGetValue();
                if (cached instanceof Funcall) {
                    Object eval = ((Funcall) cached).tryInvoke(this, null, target, argv);
                    if (JexlEngine.TRY_FAILED != eval) {
                        return eval;
                    }
                }
            }
            boolean narrow = false;
            JexlMethod ctor = null;
            Funcall funcall = null;
            while (true) {
                // try as stated
                ctor = uberspect.getConstructor(target, argv);
                if (ctor != null) {
                    if (cacheable && ctor.isCacheable()) {
                        funcall = new Funcall(ctor, narrow);
                    }
                    break;
                }
                // try with prepending context as first argument
                Object[] nargv = callArguments(context, narrow, argv);
                ctor = uberspect.getConstructor(target, nargv);
                if (ctor != null) {
                    if (cacheable && ctor.isCacheable()) {
                        funcall = new ContextualCtor(ctor, narrow);
                    }
                    argv = nargv;
                    break;
                }
                // if we did not find an exact method by name and we haven't tried yet,
                // attempt to narrow the parameters and if this succeeds, try again in next loop
                if (!narrow && arithmetic.narrowArguments(argv)) {
                    narrow = true;
                    continue;
                }
                // we are done trying
                break;
            }
            // we have either evaluated and returned or might have found a ctor
            if (ctor != null) {
                Object eval = ctor.invoke(target, argv);
                // cache executor in volatile JexlNode.value
                if (funcall != null) {
                    node.jjtSetValue(funcall);
                }
                return eval;
            }
            String tstr = target != null ? target.toString() : "?";
            return unsolvableMethod(node, tstr, argv);
        } catch (final JexlException xthru) {
            throw xthru;
        } catch (final Exception xany) {
            final String tstr = target != null ? target.toString() : "?";
            throw invocationException(node, tstr, xany);
        }
    }

    @Override
    protected Object visit(final ASTQualifiedConstructorNode node, final Object data) {
        if (isCancelled()) {
            throw new JexlException.Cancel(node);
        }
        // first child is class or class name
        final Class target = (Class) node.jjtGetChild(0).jjtAccept(this, data);
        // get the ctor args
        Object[] argv = (Object[]) node.jjtGetChild(1).jjtAccept(this, data);
        try {
            boolean cacheable = cache;
            // attempt to reuse last funcall cached in volatile JexlNode.value
            if (cacheable) {
                Object cached = node.jjtGetValue();
                if (cached instanceof Funcall) {
                    Object eval = ((Funcall) cached).tryInvoke(this, null, target, argv);
                    if (JexlEngine.TRY_FAILED != eval) {
                        return eval;
                    }
                }
            }
            boolean narrow = false;
            JexlMethod ctor = null;
            Funcall funcall = null;
            while (true) {
                // try as stated
                ctor = uberspect.getConstructor(target, argv);
                if (ctor != null) {
                    if (cacheable && ctor.isCacheable()) {
                        funcall = new Funcall(ctor, narrow);
                    }
                    break;
                }
                // try with prepending context as first argument
                Object[] nargv = callArguments(context, narrow, argv);
                ctor = uberspect.getConstructor(target, nargv);
                if (ctor != null) {
                    if (cacheable && ctor.isCacheable()) {
                        funcall = new ContextualCtor(ctor, narrow);
                    }
                    argv = nargv;
                    break;
                }
                // if we did not find an exact method by name and we haven't tried yet,
                // attempt to narrow the parameters and if this succeeds, try again in next loop
                if (!narrow && arithmetic.narrowArguments(argv)) {
                    narrow = true;
                    // continue;
                }
                // we are done trying
                break;
            }
            // we have either evaluated and returned or might have found a ctor
            if (ctor != null) {
                Object eval = ctor.invoke(target, argv);
                // cache executor in volatile JexlNode.value
                if (funcall != null) {
                    node.jjtSetValue(funcall);
                }
                return eval;
            }
            String tstr = target != null ? target.toString() : "?";
            return unsolvableMethod(node, tstr, argv);
        } catch (final JexlException.Method xmethod) {
            throw xmethod;
        } catch (final Exception xany) {
            final String tstr = target != null ? target.toString() : "?";
            throw invocationException(node, tstr, xany);
        }
    }

    @Override
    protected Object visit(final ASTArrayConstructorNode node, Object data) {
        if (isCancelled()) {
            throw new JexlException.Cancel(node);
        }
        // first child is class or class name
        final Class target = (Class) node.jjtGetChild(0).jjtAccept(this, data);
        // get the dimensions
        int argc = node.jjtGetNumChildren() - 1;
        int[] argv = new int[argc];
        for (int i = 0; i < argc; i++) {
            argv[i] = arithmetic.toInteger(node.jjtGetChild(i + 1).jjtAccept(this, data));
        }
        try {
            return Array.newInstance(target, argv);
        } catch (final Exception xany) {
            final String tstr = target != null ? target.toString() : "?";
            throw invocationException(node, tstr, xany);
        }
    }

    @Override
    protected Object visit(final ASTArrayOpenDimension node, final Object data) {
        return 0;
    }

    @Override
    protected Object visit(final ASTInitializedArrayConstructorNode node, final Object data) {
        if (isCancelled()) {
            throw new JexlException.Cancel(node);
        }
        // first child is class or class name
        final Class target = (Class) node.jjtGetChild(0).jjtAccept(this, data);
        // get the length of the array
        int argc = node.jjtGetNumChildren() - 1;
        boolean comprehensions = false;
        for (int i = 0; i < argc; i++) {
            JexlNode child = node.jjtGetChild(i + 1);
            if (child instanceof ASTEnumerationNode || child instanceof ASTEnumerationReference) {
                comprehensions = true;
            }
        }
        try {
            if (comprehensions) {
                ArrayList<Object> result = new ArrayList<Object> (argc);
                for (int i = 0; i < argc; i++) {
                    JexlNode child = node.jjtGetChild(i + 1);
                    if (child instanceof ASTEnumerationNode || child instanceof ASTEnumerationReference) {
                        Iterator<?> it = (Iterator<?>) child.jjtAccept(this, data);
                        if (it != null) {
                            try {
                                while (it.hasNext()) {
                                    result.add(it.next());
                                }
                            } finally {
                                closeIfSupported(it);
                            }
                        }
                    } else {
                        result.add(child.jjtAccept(this, data));
                    }
                }
                int sz = result.size();
                Object array = Array.newInstance(target, sz);
                Class type = arithmetic.getWrapperClass(target);
                for (int i = 0; i < argc; i++) {
                    Object value = result.get(i);
                    if (!type.isInstance(value)) {
                        if (arithmetic.isStrict()) {
                            value = arithmetic.implicitCast(type, value);
                        } else {
                            value = arithmetic.cast(type, value);
                        }
                    }
                    Array.set(array, i, value);
                }
                return array;
            } else {
                Object result = Array.newInstance(target, argc);
                Class type = arithmetic.getWrapperClass(target);
                for (int i = 0; i < argc; i++) {
                    Object value = node.jjtGetChild(i + 1).jjtAccept(this, data);
                    if (!type.isInstance(value)) {
                        if (arithmetic.isStrict()) {
                            value = arithmetic.implicitCast(type, value);
                        } else {
                            value = arithmetic.cast(type, value);
                        }
                    }
                    Array.set(result, i, value);
                }
                return result;
            }
        } catch (final Exception xany) {
            final String tstr = target != null ? target.toString() : "?";
            throw invocationException(node, tstr, xany);
        }
    }

    @Override
    protected Object visit(final ASTInitializedCollectionConstructorNode node, final Object data) {
        if (isCancelled()) {
            throw new JexlException.Cancel(node);
        }
        // first child is class or class name
        final Class target = (Class) node.jjtGetChild(0).jjtAccept(this, data);
        if (!Collection.class.isAssignableFrom(target)) {
            throw new JexlException(node, "Not a Collection", null);
        }
        try {
            JexlMethod ctor = uberspect.getConstructor(target, EMPTY_PARAMS);
            if (ctor != null) {
                Collection<Object> result = (Collection<Object>) ctor.invoke(target, EMPTY_PARAMS);
                // get the length of the collection
                int argc = node.jjtGetNumChildren() - 1;
                for (int i = 0; i < argc; i++) {
                    JexlNode child = node.jjtGetChild(i + 1);
                    if (child instanceof ASTEnumerationNode || child instanceof ASTEnumerationReference) {
                        Iterator<?> it = (Iterator<?>) child.jjtAccept(this, data);
                        if (it != null) {
                            try {
                                while (it.hasNext()) {
                                    result.add(it.next());
                                }
                            } finally {
                                closeIfSupported(it);
                            }
                        }
                    } else {
                        result.add(child.jjtAccept(this, data));
                    }
                }
                return result;
            }
            String tstr = target != null ? target.toString() : "?";
            return unsolvableMethod(node, tstr, EMPTY_PARAMS);
        } catch (Exception xany) {
            final String tstr = target != null ? target.toString() : "?";
            throw invocationException(node, tstr, xany);
        }
    }

    @Override
    protected Object visit(final ASTInitializedMapConstructorNode node, final Object data) {
        if (isCancelled()) {
            throw new JexlException.Cancel(node);
        }
        // first child is class or class name
        final Class target = (Class) node.jjtGetChild(0).jjtAccept(this, data);
        if (!Map.class.isAssignableFrom(target)) {
            throw new JexlException(node, "Not a Map", null);
        }
        try {
            JexlMethod ctor = uberspect.getConstructor(target, EMPTY_PARAMS);
            if (ctor != null) {
                Map<Object,Object> result = (Map<Object,Object>) ctor.invoke(target, EMPTY_PARAMS);
                // get the length of the map
                int argc = node.jjtGetNumChildren() - 1;
                for (int i = 0; i < argc; i++) {
                    JexlNode child = node.jjtGetChild(i + 1);
                    if (child instanceof ASTMapEntry) {
                        Object[] entry = (Object[]) (child).jjtAccept(this, data);
                        result.put(entry[0], entry[1]);
                    } else {
                        Iterator<Object> it = (Iterator<Object>) (child).jjtAccept(this, data);
                        if (it != null) {
                            try {
                                while (it.hasNext()) {
                                    Object value = it.next();
                                    if (value instanceof Map.Entry<?,?>) {
                                        Map.Entry<?,?> entry = (Map.Entry<?,?>) value;
                                        result.put(entry.getKey(), entry.getValue());
                                    } else {
                                        throw new JexlException(node, "Not a Map.Entry", null);
                                    }
                                }
                            } finally {
                                closeIfSupported(it);
                            }
                        }
                    }
                }
                return result;
            }
            final String tstr = target != null ? target.toString() : "?";
            return unsolvableMethod(node, tstr, EMPTY_PARAMS);
        } catch (final Exception xany) {
            final String tstr = target != null ? target.toString() : "?";
            throw invocationException(node, tstr, xany);
        }
    }

    @Override
    protected Object visit(final ASTJxltLiteral node, final Object data) {
        TemplateEngine.TemplateExpression tp = (TemplateEngine.TemplateExpression) node.jjtGetValue();
        if (tp == null) {
            final TemplateEngine jxlt = jexl.jxlt();
            JexlInfo info = node.jexlInfo();
            if (this.block != null) {
                info = new JexlNode.Info(node, info);
            }
            tp = jxlt.parseExpression(info, node.getLiteral(), frame != null ? frame.getScope() : null);
            node.jjtSetValue(tp);
        }
        if (tp != null) {
            return tp.evaluate(context, frame, options);
        }
        return null;
    }

    @Override
    protected Object visit(final ASTAnnotation node, final Object data) {
        throw new UnsupportedOperationException(ASTAnnotation.class.getName() + ": Not supported.");
    }

    @Override
    protected Object visit(final ASTAnnotatedStatement node, final Object data) {
        return processAnnotation(node, 0, data);
    }

    /**
     * An annotated call.
     */
    public class AnnotatedCall implements Callable<Object> {
        /** The statement. */
        private final ASTAnnotatedStatement stmt;
        /** The child index. */
        private final int index;
        /** The data. */
        private final Object data;
        /** Tracking whether we processed the annotation. */
        private boolean processed = false;

        /**
         * Simple ctor.
         * @param astmt the statement
         * @param aindex the index
         * @param adata the data
         */
        AnnotatedCall(final ASTAnnotatedStatement astmt, final int aindex, final Object adata) {
            stmt = astmt;
            index = aindex;
            data = adata;
        }

        @Override
        public Object call() throws Exception {
            processed = true;
            try {
                return processAnnotation(stmt, index, data);
            } catch (JexlException.Return | JexlException.Break | JexlException.Continue xreturn) {
                return xreturn;
            } catch (JexlException.Yield | JexlException.Remove xreturn) {
                return xreturn;                
            }
        }

        /**
         * @return whether the statement has been processed
         */
        public boolean isProcessed() {
            return processed;
        }

        /**
         * @return the actual statement.
         */
        public Object getStatement() {
            return stmt;
        }
    }

    /**
     * Processes an annotated statement.
     * @param stmt the statement
     * @param index the index of the current annotation being processed
     * @param data the contextual data
     * @return  the result of the statement block evaluation
     */
    protected Object processAnnotation(final ASTAnnotatedStatement stmt, final int index, final Object data) {
        // are we evaluating the block ?
        final int last = stmt.jjtGetNumChildren() - 1;
        if (index == last) {
            final JexlNode cblock = stmt.jjtGetChild(last);
            // if the context has changed, might need a new arithmetic
            final JexlArithmetic jexla = arithmetic.options(context);
            if (jexla != arithmetic) {
                if (!arithmetic.getClass().equals(jexla.getClass())  && logger.isWarnEnabled()) {
                    logger.warn("expected arithmetic to be " + arithmetic.getClass().getSimpleName()
                            + ", got " + jexla.getClass().getSimpleName()
                    );
                }
                final JexlArithmetic old = arithmetic;
                try {
                    arithmetic = jexla;
                    return cblock.jjtAccept(this, data);
                } finally {
                    arithmetic = old;
                }
            } else {
                return cblock.jjtAccept(this, data);
            }
        }
        // tracking whether we processed the annotation
        final AnnotatedCall jstmt = new AnnotatedCall(stmt, index + 1, data);
        // the annotation node and name
        final ASTAnnotation anode = (ASTAnnotation) stmt.jjtGetChild(index);
        final String aname = anode.getName();
        // evaluate the arguments
        final Object[] argv = anode.jjtGetNumChildren() > 0
                        ? visit((ASTArguments) anode.jjtGetChild(0), null) : null;
        // wrap the future, will recurse through annotation processor
        Object result;
        try {
            result = processAnnotation(aname, argv, jstmt);
            // not processing an annotation is an error
            if (!jstmt.isProcessed()) {
                return annotationError(anode, aname, null);
            }
        } catch (final JexlException xany) {
            throw xany;
        } catch (final Exception xany) {
            return annotationError(anode, aname, xany);
        }
        // the caller may return a return, break or continue
        if (result instanceof JexlException) {
            throw (JexlException) result;
        }
        return result;
    }

    /**
     * Delegates the annotation processing to the JexlContext if it is an AnnotationProcessor.
     * @param annotation    the annotation name
     * @param args          the annotation arguments
     * @param stmt          the statement / block that was annotated
     * @return the result of statement.call()
     * @throws Exception if anything goes wrong
     */
    protected Object processAnnotation(final String annotation, final Object[] args, final Callable<Object> stmt) throws Exception {
                return context instanceof JexlContext.AnnotationProcessor
                ? ((JexlContext.AnnotationProcessor) context).processAnnotation(annotation, args, stmt)
                : stmt.call();
    }

    protected Iterator<?> prepareIndexedIterator(JexlNode node, Object iterableValue) {
        if (iterableValue != null) {
            Object forEach = operators.tryOverload(node, JexlOperator.FOR_EACH_INDEXED, iterableValue);
            Iterator<?> itemsIterator = forEach instanceof Iterator
                                    ? (Iterator<?>) forEach
                                    : uberspect.getIndexedIterator(iterableValue);
            return itemsIterator;
        }
        return null;
    }

    protected abstract class IteratorBase implements Iterator<Object>, AutoCloseable {

        protected final Iterator<?> itemsIterator;
        protected final JexlNode node;

        protected int i;

        protected IteratorBase(Iterator<?> iterator, JexlNode projection) {
            itemsIterator = iterator;
            node = projection;

            i = 0;
        }

        protected Object[] prepareArgs(ASTJexlScript lambda, Object data) {

            int argCount = lambda.getArgCount();
            boolean varArgs = lambda.isVarArgs();

            Object[] argv = null;

            if (argCount == 0) {
                argv = EMPTY_PARAMS;
            } else if (argCount == 1) {
                argv = new Object[] {data};
            } else if (!varArgs && data instanceof Object[]) {
                int len = ((Object[]) data).length;
                if (argCount > len) {
                    argv = new Object[len + 1];
                    argv[0] = i;
                    System.arraycopy(data, 0, argv, 1, len);
                } else if (argCount == len) {
                    argv = (Object[]) data;
                } else {
                    argv = new Object[] {i, data};
                }
            } else {
                argv = new Object[] {i, data};
            }

            return argv;
        }

        @Override
        public void close() {
            closeIfSupported(itemsIterator);
        }
    }

    public class ProjectionIterator extends IteratorBase {

        protected Map<Integer,Closure> scripts;

        protected ProjectionIterator(Iterator<?> iterator, JexlNode projection) {
            super(iterator, projection);
            scripts = new HashMap<Integer,Closure> ();
            i = -1;
            initClosure();
        }

        protected JexlNode getProjectionExpresssion(JexlNode node) {
            if (node instanceof ASTSimpleLambda && node.jjtGetNumChildren() == 1) {
                JexlNode expr = node.jjtGetChild(0);
                if (expr instanceof ASTJexlLambda || expr instanceof ASTCurrentNode) {
                    node = expr;
                }
            }
            return node;
        }

        protected void initClosure() {
            // can have multiple nodes
            int numChildren = node.jjtGetNumChildren();
            for (int i = 0; i < numChildren; i++) {
                JexlNode child = getProjectionExpresssion(node.jjtGetChild(i));
                if (child instanceof ASTJexlLambda) {
                    ASTJexlLambda script = (ASTJexlLambda) child;
                    scripts.put(i, new Closure(Interpreter.this, script));
                }
            }
        }

        protected Object evaluateProjection(int i, Object data) {
            Object prev = current;
            try {
                current = data;
                JexlNode child = getProjectionExpresssion(node.jjtGetChild(i));
                if (child instanceof ASTJexlLambda) {
                    Closure c = scripts.get(i);
                    Object[] argv = prepareArgs(c.getScript(), data);
                    return c.execute(null, argv);
                } else {
                    return child.jjtAccept(Interpreter.this, data);
                }
            } finally {
                current = prev;
            }
        }

        @Override
        public boolean hasNext() {
            return itemsIterator.hasNext();
        }

        @Override
        public Object next() {
            cancelCheck(node);
            Object data = itemsIterator.next();
            i += 1;
            // can have multiple nodes
            int numChildren = node.jjtGetNumChildren();
            if (numChildren == 1) {
                return evaluateProjection(0, data);
            } else {
                List<Object> value = new ArrayList(numChildren);
                for (int child = 0; child < numChildren; child++) {
                    value.add(evaluateProjection(child, data));
                }
                return Collections.unmodifiableList(value);
            }
        }

        @Override
        public void remove() {
            itemsIterator.remove();
        }
    }

    @Override
    protected Object visit(ASTProjectionNode node, Object data) {
        Iterator<?> itemsIterator = prepareIndexedIterator(node, data);
        return itemsIterator != null ? new ProjectionIterator(itemsIterator, node) : null;
    }

    public class MapProjectionIterator extends ProjectionIterator {

        protected MapProjectionIterator(Iterator<?> iterator, JexlNode projection) {
            super(iterator, projection);
        }

        @Override
        public Object next() {
            cancelCheck(node);
            Object data = itemsIterator.next();
            i += 1;
            Object key = evaluateProjection(0, data);
            Object value = evaluateProjection(1, data);
            return new AbstractMap.SimpleImmutableEntry<Object,Object> (key, value);
        }
    }

    @Override
    protected Object visit(ASTMapProjectionNode node, Object data) {
        Iterator<?> itemsIterator = prepareIndexedIterator(node, data);
        return itemsIterator != null ? new MapProjectionIterator(itemsIterator, node) : null;
    }

    public final class SelectionIterator extends IteratorBase {
        // filtering expression
        protected final Closure closure;
        // next available item of iterator
        protected Object nextItem;
        // whether the next item is available
        protected boolean hasNextItem;

        protected SelectionIterator(Iterator<?> iterator, ASTJexlLambda filter) {
            super(iterator, filter);
            closure = new Closure(Interpreter.this, filter);
        }

        protected void findNextItem() {
            if (!itemsIterator.hasNext()) {
                hasNextItem = false;
                nextItem = null;
            } else {
                Object data = null;
                boolean selected = false;
                Object prev = current;
                try {
                    do {
                        data = itemsIterator.next();
                        Object[] argv = prepareArgs((ASTJexlLambda) node, data);
                        current = data;
                        selected = arithmetic.toBoolean(closure.execute(null, argv));
                    } while (!selected && itemsIterator.hasNext());
                } finally {
                    current = prev;
                }
                if (selected) {
                    hasNextItem = true;
                    nextItem = data;
                }
            }
        }

        @Override
        public boolean hasNext() {
            if (!hasNextItem) {
                findNextItem();
            }
            return hasNextItem;
        }

        @Override
        public Object next() {
            cancelCheck(node);
            if (!hasNextItem) {
                findNextItem();
            }
            if (!hasNextItem) {
                throw new NoSuchElementException();
            }
            i += 1;
            hasNextItem = false;
            return nextItem;
        }

        @Override
        public void remove() {
            itemsIterator.remove();
        }
    }

    public final class StopCountIterator extends IteratorBase {
        // Stop counter
        protected final int limit;

        protected StopCountIterator(Iterator<?> iterator, JexlNode node, int stopCount) {
            super(iterator, node);
            limit = stopCount;
        }

        @Override
        public boolean hasNext() {
            return itemsIterator.hasNext() && i < limit;
        }

        @Override
        public Object next() {
            cancelCheck(node);
            if (!hasNext()) {
                throw new NoSuchElementException();
            }
            i += 1;
            return itemsIterator.next();
        }

        @Override
        public void remove() {
            itemsIterator.remove();
        }
    }

    public final class StartCountIterator extends IteratorBase {

        protected StartCountIterator(Iterator<?> iterator, JexlNode node, int startCount) {
            super(iterator, node);

            if (startCount > 0) {
                skipItems(startCount);
            }
        }

        protected void skipItems(int skipCount) {
            while (i < skipCount) {
                if (hasNext()) {
                    next();
                } else {
                    break;
                }
            }
        }

        @Override
        public boolean hasNext() {
            return itemsIterator.hasNext();
        }

        @Override
        public Object next() {
            cancelCheck(node);
            if (!hasNext()) {
                throw new NoSuchElementException();
            }
            i += 1;
            return itemsIterator.next();
        }

        @Override
        public void remove() {
            itemsIterator.remove();
        }
    }

    @Override
    protected Object visit(ASTSelectionNode node, Object data) {
        JexlNode child = node.jjtGetChild(0);

        if (child instanceof ASTStopCountNode) {
            int stopCount = (Integer) child.jjtAccept(this, null);
            Iterator<?> itemsIterator = prepareIndexedIterator(child, data);
            return itemsIterator != null ? new StopCountIterator(itemsIterator, node, stopCount) : null;
        } else if (child instanceof ASTStartCountNode) {
            int startCount = (Integer) child.jjtAccept(this, null);
            Iterator<?> itemsIterator = prepareIndexedIterator(child, data);
            return itemsIterator != null ? new StartCountIterator(itemsIterator, node, startCount) : null;
        }

        ASTJexlLambda script = (ASTJexlLambda) child;
        if (script instanceof ASTSimpleLambda && script.jjtGetNumChildren() == 1 && 
            script.jjtGetChild(0) instanceof ASTJexlLambda) {
           script = (ASTJexlLambda) script.jjtGetChild(0);
        }

        Iterator<?> itemsIterator = prepareIndexedIterator(child, data);
        return itemsIterator != null ? new SelectionIterator(itemsIterator, script) : null;
    }

    @Override
    protected Object visit(ASTStartCountNode node, Object data) {
        JexlNode child = node.jjtGetChild(0);
        return arithmetic.toInteger(child.jjtAccept(this, null));
    }

    @Override
    protected Object visit(ASTStopCountNode node, Object data) {
        JexlNode child = node.jjtGetChild(0);
        return arithmetic.toInteger(child.jjtAccept(this, null));
    }

    protected Object[] preparePipeLambdaArgs(ASTJexlLambda script, Object result, int i, Object value) {
        boolean varArgs = script.isVarArgs();
        int argCount = script.getArgCount();

        // Result
        Object[] argv = null;

        if (argCount == 0) {
            argv = EMPTY_PARAMS;
        } else if (argCount == 1) {
            argv = new Object[] {result};
        } else if (argCount == 2) {
            argv = new Object[] {result, value};
        } else if (argCount == 3) {
            argv = new Object[] {result, i, value};
        } else if (value instanceof Map.Entry<?,?>) {
            Map.Entry<?,?> entry = (Map.Entry<?,?>) value;
            argv = new Object[] {result, i, entry.getKey(), entry.getValue()};
        } else if (!varArgs && value instanceof Object[]) {
            int len = ((Object[]) value).length;
            if (argCount > len + 1) {
               argv = new Object[len + 2];
               argv[0] = result;
               argv[2] = i;
               System.arraycopy(value, 0, argv, 2, len);
            } else if (argCount == len + 1) {
               argv = new Object[len + 1];
               argv[0] = result;
               System.arraycopy(value, 0, argv, 1, len);
            } else {
               argv = new Object[] {result, i, value};
            }
        } else {
            argv = new Object[] {result, i, value};
        }
        return argv;
    }

    @Override
    protected Object visit(ASTPipeNode node, Object data) {
        JexlNode pipe = node.jjtGetChild(0);
        Object result = null;
        if (data instanceof Iterator<?>) {
            Iterator<?> itemsIterator = (Iterator) data;
            try {
                int i = 0;
                if (pipe instanceof ASTJexlLambda) {
                    ASTJexlLambda script = (ASTJexlLambda) pipe;
                    Closure closure = new Closure(this, script);

                    while (itemsIterator.hasNext()) {
                        Object value = itemsIterator.next();
                        Object prev = current;
                        try {
                            current = value;
                            result = closure.execute(null, preparePipeLambdaArgs(script, result, i, value));
                        } finally {
                            current = prev;
                        }
                        i += 1;
                    }
                } else {
                    while (itemsIterator.hasNext()) {
                        Object value = itemsIterator.next();
                        Object prev = current;
                        try {
                            current = value;
                            result = pipe.jjtAccept(this, null);
                        } finally {
                            current = prev;
                        }
                        i += 1;
                    }
                }
            } finally {
                closeIfSupported(itemsIterator);
            }
        } else if (data != null) {
            if (pipe instanceof ASTJexlLambda) {
                ASTJexlLambda script = (ASTJexlLambda) pipe;
                Closure closure = new Closure(this, script);
                Object prev = current;
                try {
                    current = data;
                    result = closure.execute(null, new Object[] {data});
                } finally {
                    current = prev;
                }
            } else {
                Object prev = current;
                try {
                    current = data;
                    result = pipe.jjtAccept(this, null);
                } finally {
                    current = prev;
                }
            }
        }
        return result;
    }

}<|MERGE_RESOLUTION|>--- conflicted
+++ resolved
@@ -2890,7 +2890,6 @@
      * @return the evaluated identifier
      */
     private Object evalIdentifier(final ASTIdentifierAccess node) {
-<<<<<<< HEAD
         if (node instanceof ASTIdentifierAccessJxlt) {
             final ASTIdentifierAccessJxlt accessJxlt = (ASTIdentifierAccessJxlt) node;
             final String src = node.getName();
@@ -2903,31 +2902,11 @@
                     accessJxlt.setExpression(expr);
                 }
                 if (expr != null) {
-                    final Object name = expr.evaluate(frame, context);
+                    final Object name = expr.evaluate(context, frame, options);
                     if (name != null) {
                         final Integer id = ASTIdentifierAccess.parseIdentifier(name.toString());
                         return id != null ? id : name;
                     }
-=======
-        if (!(node instanceof ASTIdentifierAccessJxlt)) {
-            return node.getIdentifier();
-        }
-        final ASTIdentifierAccessJxlt accessJxlt = (ASTIdentifierAccessJxlt) node;
-        final String src = node.getName();
-        Throwable cause = null;
-        TemplateEngine.TemplateExpression expr = (TemplateEngine.TemplateExpression) accessJxlt.getExpression();
-        try {
-            if (expr == null) {
-                final TemplateEngine jxlt = jexl.jxlt();
-                expr = jxlt.parseExpression(node.jexlInfo(), src, frame != null ? frame.getScope() : null);
-                accessJxlt.setExpression(expr);
-            }
-            if (expr != null) {
-                final Object name = expr.evaluate(context, frame, options);
-                if (name != null) {
-                    final Integer id = ASTIdentifierAccess.parseIdentifier(name.toString());
-                    return id != null ? id : name;
->>>>>>> 8d4ac205
                 }
             } catch (final JxltEngine.Exception xjxlt) {
                 cause = xjxlt;
@@ -3047,17 +3026,6 @@
                         ptyNode = objectNode;
                         break main;
                     }
-<<<<<<< HEAD
-=======
-                    final ASTIdentifier afirst = (ASTIdentifier) first;
-                    ant = new StringBuilder(afirst.getName());
-                    // skip the else...*
-                    // *... and continue
-                    if (!options.isAntish()) {
-                        antish = false;
-                    }
-                    continue;
->>>>>>> 8d4ac205
                     // skip the first node case since it was trialed in jjtAccept above and returned null
                 }
                 // catch up to current node
