/*
 * Licensed to the Apache Software Foundation (ASF) under one or more
 * contributor license agreements.  See the NOTICE file distributed with
 * this work for additional information regarding copyright ownership.
 * The ASF licenses this file to You under the Apache License, Version 2.0
 * (the "License"); you may not use this file except in compliance with
 * the License.  You may obtain a copy of the License at
 *
 *      http://www.apache.org/licenses/LICENSE-2.0
 *
 * Unless required by applicable law or agreed to in writing, software
 * distributed under the License is distributed on an "AS IS" BASIS,
 * WITHOUT WARRANTIES OR CONDITIONS OF ANY KIND, either express or implied.
 * See the License for the specific language governing permissions and
 * limitations under the License.
 */
//CSOFF: FileLength
package org.apache.commons.jexl3.internal;

import org.apache.commons.jexl3.JexlArithmetic;
import org.apache.commons.jexl3.JexlContext;
import org.apache.commons.jexl3.JexlEngine;
import org.apache.commons.jexl3.JexlException;
import org.apache.commons.jexl3.JexlOperator;
import org.apache.commons.jexl3.JexlScript;
import org.apache.commons.jexl3.JxltEngine;
import org.apache.commons.jexl3.introspection.JexlMethod;
import org.apache.commons.jexl3.introspection.JexlPropertyGet;

import org.apache.commons.jexl3.parser.ASTAddNode;
import org.apache.commons.jexl3.parser.ASTAndNode;
import org.apache.commons.jexl3.parser.ASTAnnotatedStatement;
import org.apache.commons.jexl3.parser.ASTAnnotation;
import org.apache.commons.jexl3.parser.ASTArguments;
import org.apache.commons.jexl3.parser.ASTArrayAccess;
import org.apache.commons.jexl3.parser.ASTArrayAccessSafe;
import org.apache.commons.jexl3.parser.ASTArrayConstructorNode;
import org.apache.commons.jexl3.parser.ASTArrayLiteral;
import org.apache.commons.jexl3.parser.ASTArrayOpenDimension;
import org.apache.commons.jexl3.parser.ASTAssertStatement;
import org.apache.commons.jexl3.parser.ASTAssignment;
import org.apache.commons.jexl3.parser.ASTBitwiseAndNode;
import org.apache.commons.jexl3.parser.ASTBitwiseComplNode;
import org.apache.commons.jexl3.parser.ASTBitwiseOrNode;
import org.apache.commons.jexl3.parser.ASTBitwiseXorNode;
import org.apache.commons.jexl3.parser.ASTBlock;
import org.apache.commons.jexl3.parser.ASTBreak;
import org.apache.commons.jexl3.parser.ASTCastNode;
import org.apache.commons.jexl3.parser.ASTClassLiteral;
import org.apache.commons.jexl3.parser.ASTConstructorNode;
import org.apache.commons.jexl3.parser.ASTContinue;
import org.apache.commons.jexl3.parser.ASTDecrementNode;
import org.apache.commons.jexl3.parser.ASTDecrementPostfixNode;
import org.apache.commons.jexl3.parser.ASTDivNode;
import org.apache.commons.jexl3.parser.ASTDoWhileStatement;
import org.apache.commons.jexl3.parser.ASTEQNode;
import org.apache.commons.jexl3.parser.ASTERNode;
import org.apache.commons.jexl3.parser.ASTEWNode;
import org.apache.commons.jexl3.parser.ASTElvisNode;
import org.apache.commons.jexl3.parser.ASTEmptyFunction;
import org.apache.commons.jexl3.parser.ASTEnumerationNode;
import org.apache.commons.jexl3.parser.ASTEnumerationReference;
import org.apache.commons.jexl3.parser.ASTExpressionStatement;
import org.apache.commons.jexl3.parser.ASTExtVar;
import org.apache.commons.jexl3.parser.ASTFalseNode;
import org.apache.commons.jexl3.parser.ASTForStatement;
import org.apache.commons.jexl3.parser.ASTForInitializationNode;
import org.apache.commons.jexl3.parser.ASTForTerminationNode;
import org.apache.commons.jexl3.parser.ASTForIncrementNode;
import org.apache.commons.jexl3.parser.ASTForeachStatement;
import org.apache.commons.jexl3.parser.ASTForeachVar;
import org.apache.commons.jexl3.parser.ASTFunctionNode;
import org.apache.commons.jexl3.parser.ASTGENode;
import org.apache.commons.jexl3.parser.ASTGTNode;
import org.apache.commons.jexl3.parser.ASTIdentifier;
import org.apache.commons.jexl3.parser.ASTIdentifierAccess;
import org.apache.commons.jexl3.parser.ASTIdentifierAccessJxlt;
import org.apache.commons.jexl3.parser.ASTIncrementNode;
import org.apache.commons.jexl3.parser.ASTIncrementPostfixNode;
import org.apache.commons.jexl3.parser.ASTIndirectNode;
import org.apache.commons.jexl3.parser.ASTInitialization;
import org.apache.commons.jexl3.parser.ASTInitializedArrayConstructorNode;
import org.apache.commons.jexl3.parser.ASTInitializedCollectionConstructorNode;
import org.apache.commons.jexl3.parser.ASTInitializedMapConstructorNode;
import org.apache.commons.jexl3.parser.ASTInlinePropertyAssignment;
import org.apache.commons.jexl3.parser.ASTInlinePropertyArrayEntry;
import org.apache.commons.jexl3.parser.ASTInlinePropertyArrayNullEntry;
import org.apache.commons.jexl3.parser.ASTInlinePropertyArrayNEEntry;
import org.apache.commons.jexl3.parser.ASTInlinePropertyEntry;
import org.apache.commons.jexl3.parser.ASTInlinePropertyNEEntry;
import org.apache.commons.jexl3.parser.ASTInlinePropertyNullEntry;
import org.apache.commons.jexl3.parser.ASTInnerConstructorNode;
import org.apache.commons.jexl3.parser.ASTIfStatement;
import org.apache.commons.jexl3.parser.ASTIOFNode;
import org.apache.commons.jexl3.parser.ASTISNode;
import org.apache.commons.jexl3.parser.ASTJexlLambda;
import org.apache.commons.jexl3.parser.ASTJexlScript;
import org.apache.commons.jexl3.parser.ASTJxltLiteral;
import org.apache.commons.jexl3.parser.ASTLENode;
import org.apache.commons.jexl3.parser.ASTLTNode;
import org.apache.commons.jexl3.parser.ASTMapEntry;
import org.apache.commons.jexl3.parser.ASTMapEntryLiteral;
import org.apache.commons.jexl3.parser.ASTMapEnumerationNode;
import org.apache.commons.jexl3.parser.ASTMapLiteral;
import org.apache.commons.jexl3.parser.ASTMapProjectionNode;
import org.apache.commons.jexl3.parser.ASTMethodNode;
import org.apache.commons.jexl3.parser.ASTMethodReference;
import org.apache.commons.jexl3.parser.ASTModNode;
import org.apache.commons.jexl3.parser.ASTMulNode;
import org.apache.commons.jexl3.parser.ASTMultipleAssignment;
import org.apache.commons.jexl3.parser.ASTMultipleIdentifier;
import org.apache.commons.jexl3.parser.ASTMultipleInitialization;
import org.apache.commons.jexl3.parser.ASTNEAssignment;
import org.apache.commons.jexl3.parser.ASTNENode;
import org.apache.commons.jexl3.parser.ASTNEWNode;
import org.apache.commons.jexl3.parser.ASTNINode;
import org.apache.commons.jexl3.parser.ASTNIOFNode;
import org.apache.commons.jexl3.parser.ASTNRNode;
import org.apache.commons.jexl3.parser.ASTNSWNode;
import org.apache.commons.jexl3.parser.ASTNotNode;
import org.apache.commons.jexl3.parser.ASTNullAssignment;
import org.apache.commons.jexl3.parser.ASTNullLiteral;
import org.apache.commons.jexl3.parser.ASTNullpNode;
import org.apache.commons.jexl3.parser.ASTNumberLiteral;
import org.apache.commons.jexl3.parser.ASTOrNode;
import org.apache.commons.jexl3.parser.ASTPointerNode;
import org.apache.commons.jexl3.parser.ASTProjectionNode;
import org.apache.commons.jexl3.parser.ASTQualifiedConstructorNode;
import org.apache.commons.jexl3.parser.ASTRangeNode;
import org.apache.commons.jexl3.parser.ASTReductionNode;
import org.apache.commons.jexl3.parser.ASTReference;
import org.apache.commons.jexl3.parser.ASTEnclosedExpression;
import org.apache.commons.jexl3.parser.ASTRegexLiteral;
import org.apache.commons.jexl3.parser.ASTRemove;
import org.apache.commons.jexl3.parser.ASTReturnStatement;
import org.apache.commons.jexl3.parser.ASTSWNode;
import org.apache.commons.jexl3.parser.ASTSelectionNode;
import org.apache.commons.jexl3.parser.ASTSetAddNode;
import org.apache.commons.jexl3.parser.ASTSetAndNode;
import org.apache.commons.jexl3.parser.ASTSetDivNode;
import org.apache.commons.jexl3.parser.ASTSetLiteral;
import org.apache.commons.jexl3.parser.ASTSetModNode;
import org.apache.commons.jexl3.parser.ASTSetMultNode;
import org.apache.commons.jexl3.parser.ASTSetOperand;
import org.apache.commons.jexl3.parser.ASTSetOrNode;
import org.apache.commons.jexl3.parser.ASTSetSubNode;
import org.apache.commons.jexl3.parser.ASTSetShlNode;
import org.apache.commons.jexl3.parser.ASTSetSarNode;
import org.apache.commons.jexl3.parser.ASTSetShrNode;
import org.apache.commons.jexl3.parser.ASTSetXorNode;
import org.apache.commons.jexl3.parser.ASTShiftLeftNode;
import org.apache.commons.jexl3.parser.ASTShiftRightNode;
import org.apache.commons.jexl3.parser.ASTShiftRightUnsignedNode;
import org.apache.commons.jexl3.parser.ASTSizeFunction;
import org.apache.commons.jexl3.parser.ASTStartCountNode;
import org.apache.commons.jexl3.parser.ASTStopCountNode;
import org.apache.commons.jexl3.parser.ASTStringLiteral;
import org.apache.commons.jexl3.parser.ASTSubNode;
import org.apache.commons.jexl3.parser.ASTSwitchCaseLabel;
import org.apache.commons.jexl3.parser.ASTSwitchExpression;
import org.apache.commons.jexl3.parser.ASTSwitchExpressionCase;
import org.apache.commons.jexl3.parser.ASTSwitchExpressionDefault;
import org.apache.commons.jexl3.parser.ASTSwitchStatement;
import org.apache.commons.jexl3.parser.ASTSwitchStatementCase;
import org.apache.commons.jexl3.parser.ASTSwitchStatementDefault;
import org.apache.commons.jexl3.parser.ASTSynchronizedStatement;
import org.apache.commons.jexl3.parser.ASTTernaryNode;
import org.apache.commons.jexl3.parser.ASTThisNode;
import org.apache.commons.jexl3.parser.ASTThrowStatement;
import org.apache.commons.jexl3.parser.ASTTrueNode;
import org.apache.commons.jexl3.parser.ASTTryStatement;
import org.apache.commons.jexl3.parser.ASTTryVar;
import org.apache.commons.jexl3.parser.ASTTryWithResourceStatement;
import org.apache.commons.jexl3.parser.ASTTryResource;
import org.apache.commons.jexl3.parser.ASTUnaryMinusNode;
import org.apache.commons.jexl3.parser.ASTUnaryPlusNode;
import org.apache.commons.jexl3.parser.ASTUnderscoreLiteral;
import org.apache.commons.jexl3.parser.ASTVar;
import org.apache.commons.jexl3.parser.ASTWhileStatement;
import org.apache.commons.jexl3.parser.ASTYieldStatement;
import org.apache.commons.jexl3.parser.JexlNode;
import org.apache.commons.jexl3.parser.Node;

import java.util.Collection;
import java.util.Collections;
import java.util.HashMap;
import java.util.Iterator;
import java.util.List;
import java.util.ArrayList;
import java.util.Set;
import java.util.Map;
import java.util.AbstractMap;
import java.util.NoSuchElementException;
import java.util.concurrent.Callable;
import java.util.function.Predicate;

import java.lang.reflect.Array;
/**
 * An interpreter of JEXL syntax.
 *
 * @since 2.0
 */
public class Interpreter extends InterpreterBase {
    /** Frame height. */
    protected int fp = 0;
    /** Symbol values. */
    protected final Frame frame;
    /** Block micro-frames. */
    protected LexicalScope block = null;

    /**
     * The thread local interpreter.
     */
    protected static final java.lang.ThreadLocal<Interpreter> INTER =
                       new java.lang.ThreadLocal<Interpreter>();

    /**
     * Creates an interpreter.
     * @param engine   the engine creating this interpreter
     * @param aContext the context to evaluate expression
     * @param eFrame   the interpreter evaluation frame
     */
    protected Interpreter(Engine engine, JexlContext aContext, Frame eFrame) {
        super(engine, aContext);
        this.frame = eFrame;
    }

    /**
     * Copy constructor.
     * @param ii  the interpreter to copy
     * @param jexla the arithmetic instance to use (or null)
     */
    protected Interpreter(Interpreter ii, JexlArithmetic jexla) {
        super(ii, jexla);
        frame = ii.frame;
    }

    /**
     * Swaps the current thread local interpreter.
     * @param inter the interpreter or null
     * @return the previous thread local interpreter
     */
    protected Interpreter putThreadInterpreter(Interpreter inter) {
        Interpreter pinter = INTER.get();
        INTER.set(inter);
        return pinter;
    }

    /**
     * Interpret the given script/expression.
     * <p>
     * If the underlying JEXL engine is silent, errors will be logged through
     * its logger as warning.
     * @param node the script or expression to interpret.
     * @return the result of the interpretation.
     * @throws JexlException if any error occurs during interpretation.
     */
    public Object interpret(JexlNode node) {
        JexlContext.ThreadLocal tcontext = null;
        JexlEngine tjexl = null;
        Interpreter tinter = null;
        try {
            tinter = putThreadInterpreter(this);
            if (tinter != null) {
                fp = tinter.fp + 1;
            }
            if (context instanceof JexlContext.ThreadLocal) {
                tcontext = jexl.putThreadLocal((JexlContext.ThreadLocal) context);
            }
            tjexl = jexl.putThreadEngine(jexl);
            if (fp > jexl.stackOverflow) {
                throw new JexlException.StackOverflow(node.jexlInfo(), "jexl (" + jexl.stackOverflow + ")", null);
            }
            cancelCheck(node);
            return node.jjtAccept(this, null);
        } catch(StackOverflowError xstack) {
            JexlException xjexl = new JexlException.StackOverflow(node.jexlInfo(), "jvm", xstack);
            if (!isSilent()) {
                throw xjexl.clean();
            }
            if (logger.isWarnEnabled()) {
                logger.warn(xjexl.getMessage(), xjexl.getCause());
            }
        } catch (JexlException.Return xreturn) {
            return xreturn.getValue();
        } catch (JexlException.Cancel xcancel) {
            cancelled |= Thread.interrupted();
            if (isCancellable()) {
                throw xcancel.clean();
            }
        } catch (JexlException xjexl) {
            if (!isSilent()) {
                throw xjexl.clean();
            }
            if (logger.isWarnEnabled()) {
                logger.warn(xjexl.getMessage(), xjexl.getCause());
            }
        } finally {
            synchronized(this) {
                if (functors != null) {
                    for (Object functor : functors.values()) {
                        closeIfSupported(functor);
                    }
                    functors.clear();
                    functors = null;
                }
            }
            jexl.putThreadEngine(tjexl);
            if (context instanceof JexlContext.ThreadLocal) {
                jexl.putThreadLocal(tcontext);
            }
            if (tinter != null) {
                fp = tinter.fp - 1;
            }
            putThreadInterpreter(tinter);
        }
        return null;
    }

    /**
     * Gets an attribute of an object.
     *
     * @param object    to retrieve value from
     * @param attribute the attribute of the object, e.g. an index (1, 0, 2) or key for a map
     * @return the attribute value
     */
    public Object getAttribute(Object object, Object attribute) {
        return getAttribute(object, attribute, null);
    }

    /**
     * Sets an attribute of an object.
     *
     * @param object    to set the value to
     * @param attribute the attribute of the object, e.g. an index (1, 0, 2) or key for a map
     * @param value     the value to assign to the object's attribute
     */
    public void setAttribute(Object object, Object attribute, Object value) {
        setAttribute(object, attribute, value, null, JexlOperator.PROPERTY_SET);
    }

    @Override
    protected Object visit(ASTAddNode node, Object data) {
        Object left = node.jjtGetChild(0).jjtAccept(this, data);
        Object right = node.jjtGetChild(1).jjtAccept(this, data);
        try {
            Object result = operators.tryOverload(node, JexlOperator.ADD, left, right);
            return result != JexlEngine.TRY_FAILED ? result : arithmetic.add(left, right);
        } catch (ArithmeticException xrt) {
            throw new JexlException(node, "+ error", xrt);
        }
    }

    @Override
    protected Object visit(ASTSubNode node, Object data) {
        Object left = node.jjtGetChild(0).jjtAccept(this, data);
        Object right = node.jjtGetChild(1).jjtAccept(this, data);
        try {
            Object result = operators.tryOverload(node, JexlOperator.SUBTRACT, left, right);
            return result != JexlEngine.TRY_FAILED ? result : arithmetic.subtract(left, right);
        } catch (ArithmeticException xrt) {
            throw new JexlException(node, "- error", xrt);
        }
    }

    @Override
    protected Object visit(ASTMulNode node, Object data) {
        Object left = node.jjtGetChild(0).jjtAccept(this, data);
        Object right = node.jjtGetChild(1).jjtAccept(this, data);
        try {
            Object result = operators.tryOverload(node, JexlOperator.MULTIPLY, left, right);
            return result != JexlEngine.TRY_FAILED ? result : arithmetic.multiply(left, right);
        } catch (ArithmeticException xrt) {
            JexlNode xnode = findNullOperand(xrt, node, left, right);
            throw new JexlException(xnode, "* error", xrt);
        }
    }

    @Override
    protected Object visit(ASTDivNode node, Object data) {
        Object left = node.jjtGetChild(0).jjtAccept(this, data);
        Object right = node.jjtGetChild(1).jjtAccept(this, data);
        try {
            Object result = operators.tryOverload(node, JexlOperator.DIVIDE, left, right);
            return result != JexlEngine.TRY_FAILED ? result : arithmetic.divide(left, right);
        } catch (ArithmeticException xrt) {
            if (!arithmetic.isStrict()) {
                return 0.0d;
            }
            JexlNode xnode = findNullOperand(xrt, node, left, right);
            throw new JexlException(xnode, "/ error", xrt);
        }
    }

    @Override
    protected Object visit(ASTModNode node, Object data) {
        Object left = node.jjtGetChild(0).jjtAccept(this, data);
        Object right = node.jjtGetChild(1).jjtAccept(this, data);
        try {
            Object result = operators.tryOverload(node, JexlOperator.MOD, left, right);
            return result != JexlEngine.TRY_FAILED ? result : arithmetic.mod(left, right);
        } catch (ArithmeticException xrt) {
            if (!arithmetic.isStrict()) {
                return 0.0d;
            }
            JexlNode xnode = findNullOperand(xrt, node, left, right);
            throw new JexlException(xnode, "% error", xrt);
        }
    }

    @Override
    protected Object visit(ASTShiftLeftNode node, Object data) {
        Object left = node.jjtGetChild(0).jjtAccept(this, data);
        Object right = node.jjtGetChild(1).jjtAccept(this, data);
        try {
            Object result = operators.tryOverload(node, JexlOperator.SHL, left, right);
            return result != JexlEngine.TRY_FAILED ? result : arithmetic.leftShift(left, right);
        } catch (ArithmeticException xrt) {
            JexlNode xnode = findNullOperand(xrt, node, left, right);
            throw new JexlException(xnode, "<< error", xrt);
        }
    }

    @Override
    protected Object visit(ASTShiftRightNode node, Object data) {
        Object left = node.jjtGetChild(0).jjtAccept(this, data);
        Object right = node.jjtGetChild(1).jjtAccept(this, data);
        try {
            Object result = operators.tryOverload(node, JexlOperator.SAR, left, right);
            return result != JexlEngine.TRY_FAILED ? result : arithmetic.rightShift(left, right);
        } catch (ArithmeticException xrt) {
            JexlNode xnode = findNullOperand(xrt, node, left, right);
            throw new JexlException(xnode, ">> error", xrt);
        }
    }

    @Override
    protected Object visit(ASTShiftRightUnsignedNode node, Object data) {
        Object left = node.jjtGetChild(0).jjtAccept(this, data);
        Object right = node.jjtGetChild(1).jjtAccept(this, data);
        try {
            Object result = operators.tryOverload(node, JexlOperator.SHR, left, right);
            return result != JexlEngine.TRY_FAILED ? result : arithmetic.rightShiftUnsigned(left, right);
        } catch (ArithmeticException xrt) {
            JexlNode xnode = findNullOperand(xrt, node, left, right);
            throw new JexlException(xnode, ">>> error", xrt);
        }
    }

    @Override
    protected Object visit(ASTBitwiseAndNode node, Object data) {
        Object left = node.jjtGetChild(0).jjtAccept(this, data);
        Object right = node.jjtGetChild(1).jjtAccept(this, data);
        try {
            Object result = operators.tryOverload(node, JexlOperator.AND, left, right);
            return result != JexlEngine.TRY_FAILED ? result : arithmetic.and(left, right);
        } catch (ArithmeticException xrt) {
            throw new JexlException(node, "& error", xrt);
        }
    }

    @Override
    protected Object visit(ASTBitwiseOrNode node, Object data) {
        Object left = node.jjtGetChild(0).jjtAccept(this, data);
        Object right = node.jjtGetChild(1).jjtAccept(this, data);
        try {
            Object result = operators.tryOverload(node, JexlOperator.OR, left, right);
            return result != JexlEngine.TRY_FAILED ? result : arithmetic.or(left, right);
        } catch (ArithmeticException xrt) {
            throw new JexlException(node, "| error", xrt);
        }
    }

    @Override
    protected Object visit(ASTBitwiseXorNode node, Object data) {
        Object left = node.jjtGetChild(0).jjtAccept(this, data);
        Object right = node.jjtGetChild(1).jjtAccept(this, data);
        try {
            Object result = operators.tryOverload(node, JexlOperator.XOR, left, right);
            return result != JexlEngine.TRY_FAILED ? result : arithmetic.xor(left, right);
        } catch (ArithmeticException xrt) {
            throw new JexlException(node, "^ error", xrt);
        }
    }

    @Override
    protected Object visit(ASTISNode node, Object data) {
        Object left = node.jjtGetChild(0).jjtAccept(this, data);
        Object right = node.jjtGetChild(1).jjtAccept(this, data);
        return left == right;
    }

    @Override
    protected Object visit(ASTNINode node, Object data) {
        Object left = node.jjtGetChild(0).jjtAccept(this, data);
        Object right = node.jjtGetChild(1).jjtAccept(this, data);
        return left != right;
    }

    /**
     * Checks relational set operand.
     * @param node        the node
     * @param operand     the set operand to check
     * @param left        the value to check operand against
     * @param data        the data
     * @param p           the predicate to check
     * @return the result
     */
    protected boolean checkSetOperand(JexlNode node, ASTSetOperand operand, Object left, Object data, Predicate<Object> p) {
        boolean any = operand.isAny();
        int numChildren = operand.jjtGetNumChildren();
        for (int i = 0; i < numChildren; i++) {
            cancelCheck(node);
            JexlNode child = operand.jjtGetChild(i); 
            if (child instanceof ASTEnumerationNode || child instanceof ASTEnumerationReference) {
                Iterator<?> it = (Iterator<?>) child.jjtAccept(this, data);
                if (it != null) {
                    try {
                        while (it.hasNext()) {
                            Object right = it.next();
                            Boolean ok = p.test(right);
                            if (ok && any || !ok && !any)
                                return ok;
                        }
                    } finally {
                        closeIfSupported(it);
                    }
                }
            } else {
                Object right = child.jjtAccept(this, data);
                Boolean ok = p.test(right);
                if (ok && any || !ok && !any)
                    return ok;
            }
        }
        return !any;
    }

    @Override
    protected Object visit(ASTEQNode node, Object data) {
        Object left = node.jjtGetChild(0).jjtAccept(this, data);
        JexlNode operand = node.jjtGetChild(1);
        if (operand instanceof ASTSetOperand) {
            return checkSetOperand(node, (ASTSetOperand) operand, left, data, (right) -> {
                try {
                    Object result = operators.tryOverload(node, JexlOperator.EQ, left, right);
                    return result != JexlEngine.TRY_FAILED
                           ? arithmetic.toBoolean(result) ? Boolean.TRUE : Boolean.FALSE
                           : arithmetic.equals(left, right) ? Boolean.TRUE : Boolean.FALSE;
                } catch (ArithmeticException xrt) {
                    throw new JexlException(node, "== error", xrt);
                }
            });
        } else {
            Object right = operand.jjtAccept(this, data);
            try {
                Object result = operators.tryOverload(node, JexlOperator.EQ, left, right);
                return result != JexlEngine.TRY_FAILED
                       ? arithmetic.toBoolean(result) ? Boolean.TRUE : Boolean.FALSE
                       : arithmetic.equals(left, right) ? Boolean.TRUE : Boolean.FALSE;
            } catch (ArithmeticException xrt) {
                throw new JexlException(node, "== error", xrt);
            }
        }
    }

    @Override
    protected Object visit(ASTNENode node, Object data) {
        Object left = node.jjtGetChild(0).jjtAccept(this, data);
        JexlNode operand = node.jjtGetChild(1);
        if (operand instanceof ASTSetOperand) {
            return checkSetOperand(node, (ASTSetOperand) operand, left, data, (right) -> {
                try {
                    Object result = operators.tryOverload(node, JexlOperator.EQ, left, right);
                    return result != JexlEngine.TRY_FAILED
                           ? arithmetic.toBoolean(result) ? Boolean.FALSE : Boolean.TRUE
                           : arithmetic.equals(left, right) ? Boolean.FALSE : Boolean.TRUE;
                } catch (ArithmeticException xrt) {
                    throw new JexlException(node, "!= error", xrt);
                }
            });
        } else {
            Object right = operand.jjtAccept(this, data);
            try {
                Object result = operators.tryOverload(node, JexlOperator.EQ, left, right);
                return result != JexlEngine.TRY_FAILED
                       ? arithmetic.toBoolean(result) ? Boolean.FALSE : Boolean.TRUE
                       : arithmetic.equals(left, right) ? Boolean.FALSE : Boolean.TRUE;
            } catch (ArithmeticException xrt) {
                JexlNode xnode = findNullOperand(xrt, node, left, right);
                throw new JexlException(xnode, "!= error", xrt);
            }
        }
    }

    @Override
    protected Object visit(ASTGENode node, Object data) {
        Object left = node.jjtGetChild(0).jjtAccept(this, data);
        JexlNode operand = node.jjtGetChild(1);
        if (operand instanceof ASTSetOperand) {
            return checkSetOperand(node, (ASTSetOperand) operand, left, data, (right) -> {
                try {
                    Object result = operators.tryOverload(node, JexlOperator.GTE, left, right);
                    return result != JexlEngine.TRY_FAILED
                           ? arithmetic.toBoolean(result) ? Boolean.TRUE : Boolean.FALSE
                           : arithmetic.greaterThanOrEqual(left, right) ? Boolean.TRUE : Boolean.FALSE;
                } catch (ArithmeticException xrt) {
                    throw new JexlException(node, ">= error", xrt);
                }
            });
        } else {
            Object right = operand.jjtAccept(this, data);
            try {
                Object result = operators.tryOverload(node, JexlOperator.GTE, left, right);
                return result != JexlEngine.TRY_FAILED
                       ? arithmetic.toBoolean(result) ? Boolean.TRUE : Boolean.FALSE
                       : arithmetic.greaterThanOrEqual(left, right) ? Boolean.TRUE : Boolean.FALSE;
            } catch (ArithmeticException xrt) {
                throw new JexlException(node, ">= error", xrt);
            }
        }
    }

    @Override
    protected Object visit(ASTGTNode node, Object data) {
        Object left = node.jjtGetChild(0).jjtAccept(this, data);
        JexlNode operand = node.jjtGetChild(1);
        if (operand instanceof ASTSetOperand) {
            return checkSetOperand(node, (ASTSetOperand) operand, left, data, (right) -> {
                try {
                    Object result = operators.tryOverload(node, JexlOperator.GT, left, right);
                    return result != JexlEngine.TRY_FAILED
                           ? arithmetic.toBoolean(result) ? Boolean.TRUE : Boolean.FALSE
                           : arithmetic.greaterThan(left, right) ? Boolean.TRUE : Boolean.FALSE;
                } catch (ArithmeticException xrt) {
                    throw new JexlException(node, "> error", xrt);
                }
            });
        } else {
            Object right = operand.jjtAccept(this, data);
            try {
                Object result = operators.tryOverload(node, JexlOperator.GT, left, right);
                return result != JexlEngine.TRY_FAILED
                       ? arithmetic.toBoolean(result) ? Boolean.TRUE : Boolean.FALSE
                       : arithmetic.greaterThan(left, right) ? Boolean.TRUE : Boolean.FALSE;
            } catch (ArithmeticException xrt) {
                throw new JexlException(node, "> error", xrt);
            }
        }
    }

    @Override
    protected Object visit(ASTLENode node, Object data) {
        Object left = node.jjtGetChild(0).jjtAccept(this, data);
        JexlNode operand = node.jjtGetChild(1);
        if (operand instanceof ASTSetOperand) {
            return checkSetOperand(node, (ASTSetOperand) operand, left, data, (right) -> {
                try {
                    Object result = operators.tryOverload(node, JexlOperator.LTE, left, right);
                    return result != JexlEngine.TRY_FAILED
                           ? arithmetic.toBoolean(result) ? Boolean.TRUE : Boolean.FALSE
                           : arithmetic.lessThanOrEqual(left, right) ? Boolean.TRUE : Boolean.FALSE;
                } catch (ArithmeticException xrt) {
                    throw new JexlException(node, "<= error", xrt);
                }
            });
        } else {
            Object right = operand.jjtAccept(this, data);
            try {
                Object result = operators.tryOverload(node, JexlOperator.LTE, left, right);
                return result != JexlEngine.TRY_FAILED
                       ? arithmetic.toBoolean(result) ? Boolean.TRUE : Boolean.FALSE
                       : arithmetic.lessThanOrEqual(left, right) ? Boolean.TRUE : Boolean.FALSE;
            } catch (ArithmeticException xrt) {
                throw new JexlException(node, "<= error", xrt);
            }
        }
    }

    @Override
    protected Object visit(ASTLTNode node, Object data) {
        Object left = node.jjtGetChild(0).jjtAccept(this, data);
        JexlNode operand = node.jjtGetChild(1);
        if (operand instanceof ASTSetOperand) {
            return checkSetOperand(node, (ASTSetOperand) operand, left, data, (right) -> {
                try {
                    Object result = operators.tryOverload(node, JexlOperator.LT, left, right);
                    return result != JexlEngine.TRY_FAILED
                           ? arithmetic.toBoolean(result) ? Boolean.TRUE : Boolean.FALSE
                           : arithmetic.lessThan(left, right) ? Boolean.TRUE : Boolean.FALSE;
                } catch (ArithmeticException xrt) {
                    throw new JexlException(node, "< error", xrt);
                }
            });
        } else {
            Object right = operand.jjtAccept(this, data);
            try {
                Object result = operators.tryOverload(node, JexlOperator.LT, left, right);
                return result != JexlEngine.TRY_FAILED
                       ? arithmetic.toBoolean(result) ? Boolean.TRUE : Boolean.FALSE
                       : arithmetic.lessThan(left, right) ? Boolean.TRUE : Boolean.FALSE;
            } catch (ArithmeticException xrt) {
                throw new JexlException(node, "< error", xrt);
            }
        }
    }

    @Override
    protected Object visit(ASTSWNode node, Object data) {
        Object left = node.jjtGetChild(0).jjtAccept(this, data);
        JexlNode operand = node.jjtGetChild(1);
        if (operand instanceof ASTSetOperand) {
            return checkSetOperand(node, (ASTSetOperand) operand, left, data, (right) -> {
                return operators.startsWith(node, "^=", left, right) ? Boolean.TRUE : Boolean.FALSE;
            });
        } else {
            Object right = operand.jjtAccept(this, data);
            return operators.startsWith(node, "^=", left, right) ? Boolean.TRUE : Boolean.FALSE;
        }
    }

    @Override
    protected Object visit(ASTNSWNode node, Object data) {
        Object left = node.jjtGetChild(0).jjtAccept(this, data);
        JexlNode operand = node.jjtGetChild(1);
        if (operand instanceof ASTSetOperand) {
            return checkSetOperand(node, (ASTSetOperand) operand, left, data, (right) -> {
                return operators.startsWith(node, "^!", left, right) ? Boolean.FALSE : Boolean.TRUE;
            });
        } else {
            Object right = operand.jjtAccept(this, data);
            return operators.startsWith(node, "^!", left, right) ? Boolean.FALSE : Boolean.TRUE;
        }
    }

    @Override
    protected Object visit(ASTEWNode node, Object data) {
        Object left = node.jjtGetChild(0).jjtAccept(this, data);
        JexlNode operand = node.jjtGetChild(1);
        if (operand instanceof ASTSetOperand) {
            return checkSetOperand(node, (ASTSetOperand) operand, left, data, (right) -> {
                return operators.endsWith(node, "$=", left, right) ? Boolean.TRUE : Boolean.FALSE;
            });
        } else {
            Object right = operand.jjtAccept(this, data);
            return operators.endsWith(node, "$=", left, right) ? Boolean.TRUE : Boolean.FALSE;
        }
    }

    @Override
    protected Object visit(ASTNEWNode node, Object data) {
        Object left = node.jjtGetChild(0).jjtAccept(this, data);
        JexlNode operand = node.jjtGetChild(1);
        if (operand instanceof ASTSetOperand) {
            return checkSetOperand(node, (ASTSetOperand) operand, left, data, (right) -> {
                return operators.endsWith(node, "$!", left, right) ? Boolean.FALSE : Boolean.TRUE;
            });
        } else {
            Object right = operand.jjtAccept(this, data);
            return operators.endsWith(node, "$!", left, right) ? Boolean.FALSE : Boolean.TRUE;
        }
    }

    @Override
    protected Object visit(ASTERNode node, Object data) {
        Object left = node.jjtGetChild(0).jjtAccept(this, data);
        JexlNode operand = node.jjtGetChild(1);
        if (operand instanceof ASTSetOperand) {
            return checkSetOperand(node, (ASTSetOperand) operand, left, data, (right) -> {
                return operators.contains(node, "=~", right, left) ? Boolean.TRUE : Boolean.FALSE;
            });
        } else {
            Object right = operand.jjtAccept(this, data);
            return operators.contains(node, "=~", right, left) ? Boolean.TRUE : Boolean.FALSE;
        }
    }

    @Override
    protected Object visit(ASTNRNode node, Object data) {
        Object left = node.jjtGetChild(0).jjtAccept(this, data);
        JexlNode operand = node.jjtGetChild(1);
        if (operand instanceof ASTSetOperand) {
            return checkSetOperand(node, (ASTSetOperand) operand, left, data, (right) -> {
                return operators.contains(node, "!~", right, left) ? Boolean.FALSE : Boolean.TRUE;
            });
        } else {
            Object right = operand.jjtAccept(this, data);
            return operators.contains(node, "!~", right, left) ? Boolean.FALSE : Boolean.TRUE;
        }
    }

    @Override
    protected Object visit(ASTIOFNode node, Object data) {
        Object left = node.jjtGetChild(0).jjtAccept(this, data);
        if (left != null) {
            Class k = left.getClass();
            ASTClassLiteral right = (ASTClassLiteral) node.jjtGetChild(1);
            Class type = right.getLiteral();
            int i = right.getArray();
            while (i-- > 0) {
                if (k.isArray()) {
                    k = k.getComponentType();
                } else {
                    return Boolean.FALSE;
                }
            }
            return type == null ? Boolean.TRUE : type.isAssignableFrom(k);
        }
        return Boolean.FALSE;
    }

    @Override
    protected Object visit(ASTNIOFNode node, Object data) {
        Object left = node.jjtGetChild(0).jjtAccept(this, data);
        if (left != null) {
            Class k = left.getClass();
            ASTClassLiteral right = (ASTClassLiteral) node.jjtGetChild(1);
            Class type = right.getLiteral();
            int i = right.getArray();
            while (i-- > 0) {
                if (k.isArray()) {
                    k = k.getComponentType();
                } else {
                    return Boolean.TRUE;
                }
            }
            return type == null ? Boolean.FALSE : !type.isAssignableFrom(k);
        }
        return Boolean.TRUE;
    }

    @Override
    protected Object visit(ASTRangeNode node, Object data) {
        Object left = node.jjtGetChild(0).jjtAccept(this, data);
        Object right = node.jjtGetChild(1).jjtAccept(this, data);
        try {
            return arithmetic.createRange(left, right);
        } catch (ArithmeticException xrt) {
            JexlNode xnode = findNullOperand(xrt, node, left, right);
            throw new JexlException(xnode, ".. error", xrt);
        }
    }

    @Override
    protected Object visit(ASTUnaryMinusNode node, Object data) {
        // use cached value if literal
        Object value = node.jjtGetValue();
        if (value != null && !(value instanceof JexlMethod)) {
            return value;
        }
        JexlNode valNode = node.jjtGetChild(0);
        Object val = valNode.jjtAccept(this, data);
        try {
            Object result = operators.tryOverload(node, JexlOperator.NEGATE, val);
            if (result != JexlEngine.TRY_FAILED) {
                return result;
            }
            Object number = arithmetic.negate(val);
            // attempt to recoerce to literal class
            if ((number instanceof Number)) {
                // cache if number literal and negate is idempotent
                if (valNode instanceof ASTNumberLiteral) {
                    number = arithmetic.narrowNumber((Number) number, ((ASTNumberLiteral) valNode).getLiteralClass());
                    if (arithmetic.isNegateStable()) {
                        node.jjtSetValue(number);
                    }
                }
            }
            return number;
        } catch (ArithmeticException xrt) {
            throw new JexlException(valNode, "- error", xrt);
        }
    }

    @Override
    protected Object visit(ASTUnaryPlusNode node, Object data) {
        // use cached value if literal
        Object value = node.jjtGetValue();
        if (value != null && !(value instanceof JexlMethod)) {
            return value;
        }
        JexlNode valNode = node.jjtGetChild(0);
        Object val = valNode.jjtAccept(this, data);
        try {
            Object result = operators.tryOverload(node, JexlOperator.POSITIVIZE, val);
            if (result != JexlEngine.TRY_FAILED) {
                return result;
            }
            Object number = arithmetic.positivize(val);
            if (valNode instanceof ASTNumberLiteral
                && number instanceof Number
                && arithmetic.isPositivizeStable()) {
                node.jjtSetValue(number);
            }
            return number;
        } catch (ArithmeticException xrt) {
            throw new JexlException(valNode, "- error", xrt);
        }
    }

    @Override
    protected Object visit(ASTIndirectNode node, Object data) {
        Object val = node.jjtGetChild(0).jjtAccept(this, data);
        if (val == null) {
            if (isStrictEngine()) {
                throw new JexlException(node, "Null dereference", null);
            } else {
                return null;
            }
        }
        if (val instanceof GetPointer)
            return ((GetPointer) val).get();

        return operators.indirect(node, val);
    }


    /**
     * Declares pointer dereference operator
     */
    public interface GetPointer {
        public Object get();
    }

    /**
     * Declares pointer dereference assignment operator
     */
    public interface SetPointer {
        public void set(Object right);
    }

    /**
     * Pointer to a final local variable.
     *
     */
    public class FinalVarPointer implements GetPointer {

        protected ASTIdentifier node;

        protected FinalVarPointer(ASTIdentifier node) {
            this.node = node;
        }

        @Override
        public Object get() {
            return frame.get(node.getSymbol());
        }
    }

    /**
     * Pointer to a local variable.
     *
     */
    public class VarPointer extends FinalVarPointer implements SetPointer {

        protected VarPointer(ASTIdentifier node) {
            super(node);
        }

        @Override
        public void set(Object value) {
            executeAssign(node, node, value, null, null);
        }
    }

    /**
     * Pointer to a context variable.
     *
     */
    public class ContextVarPointer implements GetPointer, SetPointer {

        protected String name;

        protected ContextVarPointer(String name) {
            this.name = name;
        }

        @Override
        public Object get() {
            return context.get(name);
        }

        @Override
        public void set(Object value) {
            context.set(name, value);
        }
    }

    /**
     * Pointer to a bean property.
     *
     */
    public class PropertyPointer implements GetPointer, SetPointer {

        protected JexlNode propertyNode;
        protected Object object;
        protected String property;

        protected PropertyPointer(JexlNode node, Object object, String property) {
            this.propertyNode = node;
            this.object = object;
            this.property = property;
        }

        @Override
        public Object get() {
            return getAttribute(object, property, propertyNode);
        }

        @Override
        public void set(Object value) {
            setAttribute(object, property, value, propertyNode, JexlOperator.PROPERTY_SET);
        }
    }

    /**
     * Pointer to an indexed element.
     *
     */
    public class ArrayPointer implements GetPointer, SetPointer {

        protected JexlNode propertyNode;
        protected Object object;
        protected Object index;

        protected ArrayPointer(JexlNode node, Object object, Object index) {
            this.propertyNode = node;
            this.object = object;
            this.index = index;
        }

        @Override
        public Object get() {
            return getAttribute(object, index, propertyNode);
        }

        @Override
        public void set(Object value) {
            setAttribute(object, index, value, propertyNode, JexlOperator.ARRAY_SET);
        }
    }

    @Override
    protected Object visit(ASTPointerNode node, Object data) {
        JexlNode left = node.jjtGetChild(0);
        if (left instanceof ASTIdentifier) {
            ASTIdentifier var = (ASTIdentifier) left;
            if (data != null) {
                return new PropertyPointer(var, data, var.getName());
            } else {
                int symbol = var.getSymbol();
                if (symbol >= 0) {
                    return var.isFinal() ? new FinalVarPointer(var) : new VarPointer(var);
                } else {
                    return new ContextVarPointer(var.getName());
                }
            }
        } else {
            Object object = data;
            int last = left.jjtGetNumChildren() - 1;
            boolean antish = true;
            // 1: follow children till penultimate, resolve dot/array
            JexlNode objectNode = null;
            StringBuilder ant = null;
            int v = 1;
            // start at 1 if symbol
            for (int c = 0; c < last; ++c) {
                objectNode = left.jjtGetChild(c);
                object = objectNode.jjtAccept(this, object);
                if (object != null) {
                    // disallow mixing antish variable & bean with same root; avoid ambiguity
                    antish = false;
                } else if (antish) {
                    if (ant == null) {
                        JexlNode first = left.jjtGetChild(0);
                        if (first instanceof ASTIdentifier && ((ASTIdentifier) first).getSymbol() < 0) {
                            ant = new StringBuilder(((ASTIdentifier) first).getName());
                        } else {
                            break;
                        }
                    }
                    for (; v <= c; ++v) {
                        JexlNode child = left.jjtGetChild(v);
                        if (child instanceof ASTIdentifierAccess) {
                            ant.append('.');
                            ant.append(((ASTIdentifierAccess) objectNode).getName());
                        } else {
                            break;
                        }
                    }
                    object = context.get(ant.toString());
                } else {
                    throw new JexlException(objectNode, "illegal address");
                }
            }
            // 2: last objectNode will perform assignement in all cases
            JexlNode propertyNode = left.jjtGetChild(last);
            if (propertyNode instanceof ASTIdentifierAccess) {
                String property = String.valueOf(evalIdentifier((ASTIdentifierAccess) propertyNode));
                if (object == null) {
                    // deal with antish variable
                    if (ant != null) {
                        if (last > 0) {
                            ant.append('.');
                        }
                        ant.append(property);
                        return new ContextVarPointer(ant.toString());
                    } else {
                        return new ContextVarPointer(property);
                    }
                }
                return new PropertyPointer(propertyNode, object, property);
            } else if (propertyNode instanceof ASTArrayAccess) {
                // can have multiple nodes - either an expression, integer literal or reference
                int numChildren = propertyNode.jjtGetNumChildren() - 1;
                for (int i = 0; i < numChildren; i++) {
                    JexlNode nindex = propertyNode.jjtGetChild(i);
                    Object index = nindex.jjtAccept(this, null);
                    object = getAttribute(object, index, nindex);
                }
                propertyNode = propertyNode.jjtGetChild(numChildren);
                Object property = propertyNode.jjtAccept(this, null);
                return new ArrayPointer(propertyNode, object, property);
            } else {
                throw new JexlException(objectNode, "illegal pointer form");
            }
        }
    }

    @Override
    protected Object visit(ASTBitwiseComplNode node, Object data) {
        Object arg = node.jjtGetChild(0).jjtAccept(this, data);
        try {
            Object result = operators.tryOverload(node, JexlOperator.COMPLEMENT, arg);
            return result != JexlEngine.TRY_FAILED ? result : arithmetic.complement(arg);
        } catch (ArithmeticException xrt) {
            throw new JexlException(node, "~ error", xrt);
        }
    }

    @Override
    protected Object visit(ASTNotNode node, Object data) {
        Object val = node.jjtGetChild(0).jjtAccept(this, data);
        try {
            Object result = operators.tryOverload(node, JexlOperator.NOT, val);
            return result != JexlEngine.TRY_FAILED ? result : arithmetic.not(val);
        } catch (ArithmeticException xrt) {
            throw new JexlException(node, "! error", xrt);
        }
    }

    @Override
    protected Object visit(ASTCastNode node, Object data) {
        // Type
        ASTClassLiteral type = (ASTClassLiteral) node.jjtGetChild(0);
        Class c = type.getType();
        // Value
        Object val = node.jjtGetChild(1).jjtAccept(this, data);
        try {
            return arithmetic.cast(c, val);
        } catch (ArithmeticException xrt) {
            throw new JexlException(node, "cast error", xrt);
        }
    }

    @Override
<<<<<<< HEAD
    protected Object visit(ASTEnumerationReference node, Object data) {
        cancelCheck(node);
        final int numChildren = node.jjtGetNumChildren();
        // pass first piece of data in and loop through children
        Object object = data;
        JexlNode objectNode = null;
        for (int c = 0; c < numChildren; c++) {
            objectNode = node.jjtGetChild(c);
            // attempt to evaluate the property within the object)
            object = objectNode.jjtAccept(this, object);
            cancelCheck(node);
        }
        return object;
    }

    @Override
    protected Object visit(ASTEnumerationNode node, Object data) {
        final int numChildren = node.jjtGetNumChildren();
        if (numChildren == 1) {
            JexlNode valNode = node.jjtGetChild(0);
            Object iterableValue = valNode.jjtAccept(this, data);

            if (iterableValue != null) {
                Object forEach = operators.tryOverload(node, JexlOperator.FOR_EACH_INDEXED, iterableValue);
                Iterator<?> itemsIterator = forEach instanceof Iterator
                                      ? (Iterator<?>) forEach
                                      : uberspect.getIndexedIterator(iterableValue);
                return itemsIterator;
            } else {
                return null;
            }
        } else {
            Object initialValue = node.jjtGetChild(0).jjtAccept(this, data);

            ASTJexlLambda generator = (ASTJexlLambda) node.jjtGetChild(1);
            return new GeneratorIterator(initialValue, generator);
        }
    }

    public class GeneratorIterator implements Iterator<Object> {

        protected final ASTJexlLambda node;
        protected final Closure generator;

        protected int i;

        protected Object value;

        protected GeneratorIterator(Object initialValue, ASTJexlLambda node) {
            this.node = node;
            generator = new Closure(Interpreter.this, node);

            i = 0;
            value = initialValue;
        }

        protected void nextValue() {

            i += 1;

            int argCount = node.getArgCount();

            Object[] argv = null;

            if (argCount == 0) {
                argv = EMPTY_PARAMS;
            } else if (argCount == 1) {
                argv = new Object[] {value};
            } else if (argCount == 2) {
                argv = new Object[] {i, value};
            }

            value = generator.execute(null, argv);
        }

        @Override
        public boolean hasNext() {
            return value != null;
        }

        @Override
        public Object next() {
            cancelCheck(node);

            if (value == null)
                throw new NoSuchElementException();

            Object result = value;

            nextValue();

            return result;
        }

        @Override
        public void remove() throws UnsupportedOperationException {
            throw new UnsupportedOperationException();
        }
    }


    @Override
    protected Object visit(ASTExpressionStatement node, Object data) {
        cancelCheck(node);
        Object result = node.jjtGetChild(0).jjtAccept(this, data);
        return result;
    }

    @Override
    protected Object visit(ASTIfStatement node, Object data) {
        final int numChildren = node.jjtGetNumChildren();
        try {
            Object condition = node.jjtGetChild(0).jjtAccept(this, null);
            if (arithmetic.toBoolean(condition)) {
                // first objectNode is true statement
                return node.jjtGetChild(1).jjtAccept(this, null);
            }
            if (numChildren > 2) {
                // if there is an else, execute it.
                return node.jjtGetChild(2).jjtAccept(this, null);
            }
            return null;
        } catch (JexlException.Break stmtBreak) {
            String target = stmtBreak.getLabel();
            if (target == null || !target.equals(node.getLabel())) {
                throw stmtBreak;
            }
            // break
            return null;
        } catch (ArithmeticException xrt) {
            throw new JexlException(node.jjtGetChild(0), "if error", xrt);
        }
    }

    @Override
    protected Object visit(ASTBlock node, Object data) {
        int numChildren = node.jjtGetNumChildren();
        Object result = null;
        for (int i = 0; i < numChildren; i++) {
            try {
                cancelCheck(node);
                result = node.jjtGetChild(i).jjtAccept(this, data);
            } catch (JexlException.Break stmtBreak) {
                String target = stmtBreak.getLabel();
                if (target != null && target.equals(node.getLabel())) {
                    break;
                } else {
                    throw stmtBreak;
                }
            }
=======
    protected Object visit(ASTVar node, Object data) {
        int symbol = node.getSymbol();
        if (options.isLexical() && !block.declareSymbol(symbol)) {
            return redefinedVariable(node, node.getName());
        }
        // if we have a var, we have a scope thus a frame
        frame.set(symbol, null);
        return null;
    }

    @Override
    protected Object visit(ASTBlock node, Object data) {
        int cnt = node.getSymbolCount();
        if (!options.isLexical() || cnt <= 0) {
            return visitBlock(node, data);
        }
        LexicalScope lexical = block;
        try {
            block = new LexicalScope(lexical);
            return visitBlock(node, data);
        } finally {
            block = lexical;
        }
    }

    /**
     * Base visitation for blocks.
     * @param node the block
     * @param data the usual data
     * @return the result of the last expression evaluation
     */
    private Object visitBlock(ASTBlock node, Object data) {
        int numChildren = node.jjtGetNumChildren();
        Object result = null;
        for (int i = 0; i < numChildren; i++) {
            cancelCheck(node);
            result = node.jjtGetChild(i).jjtAccept(this, data);
>>>>>>> 9e8257ef
        }
        return result;
    }

    @Override
    protected Object visit(ASTReturnStatement node, Object data) {
        final int numChildren = node.jjtGetNumChildren();
        Object val = numChildren > 0 ? node.jjtGetChild(0).jjtAccept(this, data) : null;
        cancelCheck(node);
        throw new JexlException.Return(node, null, val);
    }

    @Override
    protected Object visit(ASTYieldStatement node, Object data) {
        Object val = node.jjtGetChild(0).jjtAccept(this, data);
        cancelCheck(node);
        throw new JexlException.Yield(node, null, val);
    }

    @Override
    protected Object visit(ASTContinue node, Object data) {
        throw new JexlException.Continue(node, node.getLabel());
    }

    @Override
    protected Object visit(ASTRemove node, Object data) {
        throw new JexlException.Remove(node, node.getLabel());
    }

    @Override
    protected Object visit(ASTBreak node, Object data) {
        throw new JexlException.Break(node, node.getLabel());
    }

    @Override
    protected Object visit(ASTForStatement node, Object data) {
        // Initialize for-loop
        Object result = node.jjtGetChild(0).jjtAccept(this, data);
        boolean when = false;
        while (when = (Boolean) node.jjtGetChild(1).jjtAccept(this, data)) {
            try {
                // Execute loop body
                if (node.jjtGetNumChildren() > 3)
                    result = node.jjtGetChild(3).jjtAccept(this, data);
            } catch (JexlException.Break stmtBreak) {
                String target = stmtBreak.getLabel();
                if (target == null || target.equals(node.getLabel())) {
                    break;
                } else {
                    throw stmtBreak;
                }
            } catch (JexlException.Continue stmtContinue) {
                String target = stmtContinue.getLabel();
                if (target != null && !target.equals(node.getLabel())) {
                    throw stmtContinue;
                }
                // continue;
            }
            // for-increment node
            result = node.jjtGetChild(2).jjtAccept(this, data);
        }
        return result;
    }

    @Override
    protected Object visit(ASTForInitializationNode node, Object data) {
        Object result = null;
        if (node.jjtGetNumChildren() > 0)
            result = node.jjtGetChild(0).jjtAccept(this, data);
        return result;
    }

    @Override
    protected Object visit(ASTForTerminationNode node, Object data) {
        Boolean result = Boolean.TRUE;
        if (node.jjtGetNumChildren() > 0)
            result = arithmetic.toBoolean(node.jjtGetChild(0).jjtAccept(this, data));
        return result;
    }

    @Override
    protected Object visit(ASTForIncrementNode node, Object data) {
        Object result = null;
        if (node.jjtGetNumChildren() > 0)
            result = node.jjtGetChild(0).jjtAccept(this, data);
        return result;
    }

    @Override
    protected Object visit(ASTForeachStatement node, Object data) {
        Object result = null;
        /* first objectNode is the loop variable */
        ASTForeachVar loopReference = (ASTForeachVar) node.jjtGetChild(0);

        ASTIdentifier loopVariable = (ASTIdentifier) loopReference.jjtGetChild(0);
<<<<<<< HEAD

        /* second objectNode is the variable to iterate */
        Object iterableValue = node.jjtGetChild(1).jjtAccept(this, data);

        // make sure there is a value to iterate on
        if (iterableValue != null) {
            if (loopReference.jjtGetNumChildren() > 1) {

                ASTIdentifier loopValueVariable = (ASTIdentifier) loopReference.jjtGetChild(1);

                // get an iterator for the collection/array etc via the introspector.
                Object forEach = operators.tryOverload(node, JexlOperator.FOR_EACH_INDEXED, iterableValue);
                Iterator<?> itemsIterator = forEach instanceof Iterator
                                        ? (Iterator<?>) forEach
                                        : uberspect.getIndexedIterator(iterableValue);

                int i = -1;
                if (itemsIterator != null) {
                    try {
                        /* third objectNode is the statement to execute */
                        JexlNode statement = node.jjtGetNumChildren() >= 3 ? node.jjtGetChild(2) : null;

                        while (itemsIterator.hasNext()) {
                            cancelCheck(node);
                            i += 1;
                            // set loopVariable to value of iterator
                            Object value = itemsIterator.next();
                            if (value instanceof Map.Entry<?,?>) {
                                Map.Entry<?,?> entry = (Map.Entry<?,?>) value;
                                executeAssign(node, loopVariable, entry.getKey(), null, data);
                                executeAssign(node, loopValueVariable, entry.getValue(), null, data);
                            } else {
                                executeAssign(node, loopVariable, i, null, data);
                                executeAssign(node, loopValueVariable, value, null, data);
                            }
                            if (statement != null) {
                                try {
                                    // execute statement
                                    result = statement.jjtAccept(this, data);
                                } catch (JexlException.Break stmtBreak) {
                                    String target = stmtBreak.getLabel();
                                    if (target == null || target.equals(node.getLabel())) {
                                        break;
                                    } else {
                                        throw stmtBreak;
                                    }
                                } catch (JexlException.Continue stmtContinue) {
                                    String target = stmtContinue.getLabel();
                                    if (target != null && !target.equals(node.getLabel())) {
                                        throw stmtContinue;
                                    }
                                    // continue
                                } catch (JexlException.Remove stmtRemove) {
                                    String target = stmtRemove.getLabel();
                                    if (target != null && !target.equals(node.getLabel())) {
                                        throw stmtRemove;
                                    }
                                    itemsIterator.remove();
                                    i -= 1;
                                    // and continue
                                }
                            }
=======
        final int symbol = loopVariable.getSymbol();
        final LexicalScope lexical = block;
        if (options.isLexical()) {
            // the iteration variable can not be declared in parent block
            if (symbol >= 0 && block.hasSymbol(symbol)) {
                return redefinedVariable(node, loopVariable.getName());
            }
            // create lexical frame
            block = new LexicalScope(lexical);
        }
        Object forEach = null;
        try {
            /* second objectNode is the variable to iterate */
            Object iterableValue = node.jjtGetChild(1).jjtAccept(this, data);
            // make sure there is a value to iterate upon
            if (iterableValue != null) {
                /* third objectNode is the statement to execute */
                JexlNode statement = node.jjtGetNumChildren() >= 3 ? node.jjtGetChild(2) : null;
                // get an iterator for the collection/array etc via the introspector.
                forEach = operators.tryOverload(node, JexlOperator.FOR_EACH, iterableValue);
                Iterator<?> itemsIterator = forEach instanceof Iterator
                        ? (Iterator<?>) forEach
                        : uberspect.getIterator(iterableValue);
                if (itemsIterator != null) {
                    while (itemsIterator.hasNext()) {
                        cancelCheck(node);
                        // set loopVariable to value of iterator
                        Object value = itemsIterator.next();
                        if (symbol < 0) {
                            setContextVariable(node, loopVariable.getName(), value);
                        } else {
                            frame.set(symbol, value);
>>>>>>> 9e8257ef
                        }
                    } finally {
                        // closeable iterator handling
                        closeIfSupported(itemsIterator);
                    }
                }

            } else {
                // get an iterator for the collection/array etc via the introspector.
                Object forEach = operators.tryOverload(node, JexlOperator.FOR_EACH, iterableValue);
                Iterator<?> itemsIterator = forEach instanceof Iterator
                                        ? (Iterator<?>) forEach
                                        : uberspect.getIterator(iterableValue);
                if (itemsIterator != null) {
                    try {

                        /* third objectNode is the statement to execute */
                        JexlNode statement = node.jjtGetNumChildren() >= 3 ? node.jjtGetChild(2) : null;

                        while (itemsIterator.hasNext()) {
                            cancelCheck(node);
                            // set loopVariable to value of iterator
                            Object value = itemsIterator.next();
                            executeAssign(node, loopVariable, value, null, data);

                            if (statement != null) {
                                try {
                                    // execute statement
                                    result = statement.jjtAccept(this, data);
                                } catch (JexlException.Break stmtBreak) {
                                    String target = stmtBreak.getLabel();
                                    if (target == null || target.equals(node.getLabel())) {
                                        break;
                                    } else {
                                        throw stmtBreak;
                                    }
                                } catch (JexlException.Continue stmtContinue) {
                                    String target = stmtContinue.getLabel();
                                    if (target != null && !target.equals(node.getLabel())) {
                                        throw stmtContinue;
                                    }
                                    // continue
                                } catch (JexlException.Remove stmtRemove) {
                                    String target = stmtRemove.getLabel();
                                    if (target != null && !target.equals(node.getLabel())) {
                                        throw stmtRemove;
                                    }
                                    itemsIterator.remove();
                                    // and continue
                                }
                            }
                        }
                    } finally {
                        // closeable iterator handling
                        closeIfSupported(itemsIterator);
                    }
                }
<<<<<<< HEAD
=======
            }
        } finally {
            //  closeable iterator handling
            closeIfSupported(forEach);
            // restore lexical frame
            if (lexical != null && block != null) {
                block = lexical;
>>>>>>> 9e8257ef
            }
        }
        return result;
    }

    @Override
    protected Object visit(ASTForeachVar node, Object data) {
        return null;
    }

    @Override
    protected Object visit(ASTTryStatement node, Object data) {
        Object result = null;
        int num = node.jjtGetNumChildren();
        try {
            // execute try block
            result = node.jjtGetChild(0).jjtAccept(this, data);
        } catch (JexlException.Break stmtBreak) {
            String target = stmtBreak.getLabel();
            if (target == null || !target.equals(node.getLabel())) {
                throw stmtBreak;
            }
            // break
        } catch (JexlException.Continue e) {
            throw e;
        } catch (JexlException.Remove e) {
            throw e;
        } catch (JexlException.Return e) {
            throw e;
        } catch(JexlException.Cancel e) {
            throw e;
        } catch (Throwable t) {
            // if there is no catch block just rethrow
            if (num < 3)
                throw t;
            // Set catch variable
            node.jjtGetChild(1).jjtAccept(this, t);
            // execute catch block
            node.jjtGetChild(2).jjtAccept(this, data);
        } finally {
            // execute finally block if any
            if (num == 2) {
                node.jjtGetChild(1).jjtAccept(this, data);
            } else if (num == 4) {
                node.jjtGetChild(3).jjtAccept(this, data);
            }
        }
        return result;
    }

    @Override
    protected Object visit(ASTTryWithResourceStatement node, Object data) {
        Object result = null;
        int num = node.jjtGetNumChildren();
        try {
            ASTTryResource resReference = (ASTTryResource) node.jjtGetChild(0);
            // Last child is expression that returns the resource
            Object r = resReference.jjtGetChild(resReference.jjtGetNumChildren() - 1).jjtAccept(this, data);
            // get a resource manager for the resource via the introspector
            Object rman = operators.tryOverload(node, JexlOperator.TRY_WITH, r);
            if (JexlEngine.TRY_FAILED != rman)
                r = rman;
            if (resReference.jjtGetNumChildren() == 2) {
               // Set variable
               resReference.jjtGetChild(0).jjtAccept(this, r);
            }
            try (ResourceManager rm = new ResourceManager(r)) {
                // execute try block
                result = node.jjtGetChild(1).jjtAccept(this, data);
            }
        } catch (JexlException.Break stmtBreak) {
            String target = stmtBreak.getLabel();
            if (target == null || !target.equals(node.getLabel())) {
                throw stmtBreak;
            }
            // break
        } catch (JexlException.Continue e) {
            throw e;
        } catch (JexlException.Remove e) {
            throw e;
        } catch (JexlException.Return e) {
            throw e;
        } catch(JexlException.Cancel e) {
            throw e;
        } catch (Throwable t) {
            // if there is no catch block just rethrow
            if (num < 4)
                InterpreterBase.<RuntimeException>doThrow(t);
            // set catch variable
            node.jjtGetChild(2).jjtAccept(this, t);
            // execute catch block
            node.jjtGetChild(3).jjtAccept(this, data);
        } finally {
            // execute finally block if any
            if (num == 3) {
                node.jjtGetChild(2).jjtAccept(this, data);
            } else if (num == 5) {
                node.jjtGetChild(4).jjtAccept(this, data);
            }
        }
        return result;
    }

    @Override
    protected Object visit(ASTTryVar node, Object data) {
        ASTIdentifier variable = (ASTIdentifier) node.jjtGetChild(0);
        executeAssign(node, variable, data, null, null);
        return null;
    }

    @Override
    protected Object visit(ASTTryResource node, Object data) {
        return null;
    }

    @Override
    protected Object visit(ASTThrowStatement node, Object data) {
        cancelCheck(node);
        Object val = node.jjtGetChild(0).jjtAccept(this, data);
        if (val instanceof Throwable)
            InterpreterBase.<RuntimeException>doThrow((Throwable) val);
        String message = arithmetic.toString(val);
        if (message != null) {
            throw new RuntimeException(message);
        } else {
            throw new RuntimeException();
        }
    }

    @Override
    protected Object visit(ASTAssertStatement node, Object data) {
        if (isAssertions()) {
            cancelCheck(node);
            boolean test = arithmetic.toBoolean(node.jjtGetChild(0).jjtAccept(this, data));
            if (!test) {
                if (node.jjtGetNumChildren() > 1) {
                    Object val = node.jjtGetChild(1).jjtAccept(this, data);
                    throw new AssertionError(val);
                } else {
                    throw new AssertionError();
                }
            }
        }
        return null;
    }

    @Override
    protected Object visit(ASTWhileStatement node, Object data) {
        Object result = null;
        /* first objectNode is the expression */
        Node expressionNode = node.jjtGetChild(0);
        while (arithmetic.toBoolean(expressionNode.jjtAccept(this, data))) {
            cancelCheck(node);
            if (node.jjtGetNumChildren() > 1) {
                try {
                    // execute statement
                    result = node.jjtGetChild(1).jjtAccept(this, data);
                } catch (JexlException.Break stmtBreak) {
                    String target = stmtBreak.getLabel();
                    if (target == null || target.equals(node.getLabel())) {
                        break;
                    } else {
                        throw stmtBreak;
                    }
                } catch (JexlException.Continue stmtContinue) {
                    String target = stmtContinue.getLabel();
                    if (target != null && !target.equals(node.getLabel())) {
                        throw stmtContinue;
                    }
                    // continue
                }
            }
        }
        return result;
    }

    @Override
    protected Object visit(ASTDoWhileStatement node, Object data) {
        Object result = null;
        /* last objectNode is the expression */
        Node expressionNode = node.jjtGetChild(1);
        do {
            cancelCheck(node);

            try {
                // execute statement
                result = node.jjtGetChild(0).jjtAccept(this, data);
            } catch (JexlException.Break stmtBreak) {
                String target = stmtBreak.getLabel();
                if (target == null || target.equals(node.getLabel())) {
                    break;
                } else {
                    throw stmtBreak;
                }
            } catch (JexlException.Continue stmtContinue) {
                String target = stmtContinue.getLabel();
                if (target != null && !target.equals(node.getLabel())) {
                    throw stmtContinue;
                }
                // continue
            }
        } while (arithmetic.toBoolean(expressionNode.jjtAccept(this, data)));

        return result;
    }

    @Override
    protected Object visit(ASTSynchronizedStatement node, Object data) {
        Object result = null;
        /* first objectNode is the synchronization expression */
        Node expressionNode = node.jjtGetChild(0);
        try {
            synchronized (expressionNode.jjtAccept(this, data)) {
                cancelCheck(node);
                if (node.jjtGetNumChildren() > 1) {
                    // execute statement
                    result = node.jjtGetChild(1).jjtAccept(this, data);
                }
            }
        } catch (JexlException.Break stmtBreak) {
            String target = stmtBreak.getLabel();
            if (target == null || !target.equals(node.getLabel())) {
                throw stmtBreak;
            }
            // break
        }
        return result;
    }

    @Override
    protected Object visit(ASTSwitchStatement node, Object data) {
        Object result = null;
        /* first objectNode is the switch expression */
        Object left = node.jjtGetChild(0).jjtAccept(this, data);
        try {
            int childCount = node.jjtGetNumChildren();
            boolean matched = false;
            Class scope = left != null ? left.getClass() : Void.class;
            // check all cases first
            for (int i = 1; i < childCount; i++) {
                JexlNode child = node.jjtGetChild(i);
                if (!matched && child instanceof ASTSwitchStatementCase) {
                    JexlNode labels = child.jjtGetChild(0);
                    // check all labels
                    for (int j = 0; j < labels.jjtGetNumChildren(); j++) {
                        JexlNode label = labels.jjtGetChild(j);
                        Object right = label instanceof ASTIdentifier ? label.jjtAccept(this, scope) : label.jjtAccept(this, data);
                        try {
                            Object caseMatched = operators.tryOverload(child, JexlOperator.EQ, left, right);
                            if (caseMatched == JexlEngine.TRY_FAILED)
                                caseMatched = arithmetic.equals(left, right) ? Boolean.TRUE : Boolean.FALSE;
                            matched = arithmetic.toBoolean(caseMatched);
                        } catch (ArithmeticException xrt) {
                            throw new JexlException(node, "== error", xrt);
                        }
                        if (matched)
                            break;
                    }
                }
                // Fall through until break
                if (matched)
                    result = child.jjtAccept(this, data);
            }
            // otherwise jump to default case
            if (!matched) {
                for (int i = 1; i < childCount; i++) {
                    JexlNode child = node.jjtGetChild(i);
                    if (child instanceof ASTSwitchStatementDefault)
                        matched = true;
                    if (matched)
                        result = child.jjtAccept(this, data);
                }
            }
        } catch (JexlException.Break stmtBreak) {
            String target = stmtBreak.getLabel();
            if (target != null && !target.equals(node.getLabel())) {
                throw stmtBreak;
            }
            // break
        }
        return result;
    }

    @Override
    protected Object visit(ASTSwitchStatementCase node, Object data) {
        Object result = null;
        int childCount = node.jjtGetNumChildren();
        for (int i = 1; i < childCount; i++) {
            cancelCheck(node);
            result = node.jjtGetChild(i).jjtAccept(this, data);
        }
        return result;
    }

    @Override
    protected Object visit(ASTSwitchStatementDefault node, Object data) {
        Object result = null;
        int childCount = node.jjtGetNumChildren();
        for (int i = 0; i < childCount; i++) {
            cancelCheck(node);
            result = node.jjtGetChild(i).jjtAccept(this, data);
        }
        return result;
    }

    @Override
    protected Object visit(ASTSwitchExpression node, Object data) {
        /* first objectNode is the switch expression */
        Object left = node.jjtGetChild(0).jjtAccept(this, data);
        try {
            int childCount = node.jjtGetNumChildren();
            Class scope = left != null ? left.getClass() : Void.class;
            // check all cases first
            for (int i = 1; i < childCount; i++) {
                JexlNode child = node.jjtGetChild(i);
                if (child instanceof ASTSwitchExpressionCase) {
                    JexlNode labels = child.jjtGetChild(0);
                    boolean matched = false;
                    // check all labels
                    for (int j = 0; j < labels.jjtGetNumChildren(); j++) {
                        JexlNode label = labels.jjtGetChild(j);
                        Object right = label instanceof ASTIdentifier ? label.jjtAccept(this, scope) : label.jjtAccept(this, data);
                        try {
                            Object caseMatched = operators.tryOverload(child, JexlOperator.EQ, left, right);
                            if (caseMatched == JexlEngine.TRY_FAILED)
                                caseMatched = arithmetic.equals(left, right) ? Boolean.TRUE : Boolean.FALSE;
                            matched = arithmetic.toBoolean(caseMatched);
                        } catch (ArithmeticException xrt) {
                            throw new JexlException(node, "== error", xrt);
                        }
                        if (matched) {
                            return child.jjtAccept(this, data);
                        }
                    }
                }
            }
            // otherwise jump to default case
            for (int i = 1; i < childCount; i++) {
                JexlNode child = node.jjtGetChild(i);
                if (child instanceof ASTSwitchExpressionDefault) {
                    return child.jjtAccept(this, data);
                }
            }
            return null;
        } catch (JexlException.Yield stmtYield) {
            return stmtYield.getValue();
        }
    }

    @Override
    protected Object visit(ASTSwitchExpressionCase node, Object data) {
        Object result = null;
        int childCount = node.jjtGetNumChildren();
        for (int i = 1; i < childCount; i++) {
            cancelCheck(node);
            result = node.jjtGetChild(i).jjtAccept(this, data);
        }
        return result;
    }

    @Override
    protected Object visit(ASTSwitchCaseLabel node, Object data) {
        return null;
    }

    @Override
    protected Object visit(ASTSwitchExpressionDefault node, Object data) {
        Object result = null;
        int childCount = node.jjtGetNumChildren();
        for (int i = 0; i < childCount; i++) {
            cancelCheck(node);
            result = node.jjtGetChild(i).jjtAccept(this, data);
        }
        return result;
    }

    @Override
    protected Object visit(ASTAndNode node, Object data) {
        /**
         * The pattern for exception mgmt is to let the child*.jjtAccept out of the try/catch loop so that if one fails,
         * the ex will traverse up to the interpreter. In cases where this is not convenient/possible, JexlException
         * must be caught explicitly and rethrown.
         */
        Object left = node.jjtGetChild(0).jjtAccept(this, data);
        try {
            boolean leftValue = arithmetic.toBoolean(left);
            if (!leftValue) {
                return Boolean.FALSE;
            }
        } catch (ArithmeticException xrt) {
            throw new JexlException(node.jjtGetChild(0), "boolean coercion error", xrt);
        }
        Object right = node.jjtGetChild(1).jjtAccept(this, data);
        try {
            boolean rightValue = arithmetic.toBoolean(right);
            if (!rightValue) {
                return Boolean.FALSE;
            }
        } catch (ArithmeticException xrt) {
            throw new JexlException(node.jjtGetChild(1), "boolean coercion error", xrt);
        }
        return Boolean.TRUE;
    }

    @Override
    protected Object visit(ASTOrNode node, Object data) {
        Object left = node.jjtGetChild(0).jjtAccept(this, data);
        try {
            boolean leftValue = arithmetic.toBoolean(left);
            if (leftValue) {
                return Boolean.TRUE;
            }
        } catch (ArithmeticException xrt) {
            throw new JexlException(node.jjtGetChild(0), "boolean coercion error", xrt);
        }
        Object right = node.jjtGetChild(1).jjtAccept(this, data);
        try {
            boolean rightValue = arithmetic.toBoolean(right);
            if (rightValue) {
                return Boolean.TRUE;
            }
        } catch (ArithmeticException xrt) {
            throw new JexlException(node.jjtGetChild(1), "boolean coercion error", xrt);
        }
        return Boolean.FALSE;
    }

    @Override
    protected Object visit(ASTUnderscoreLiteral node, Object data) {
        return null;
    }

    @Override
    protected Object visit(ASTNullLiteral node, Object data) {
        return null;
    }

    @Override
    protected Object visit(ASTThisNode node, Object data) {
        return context;
    }

    @Override
    protected Object visit(ASTTrueNode node, Object data) {
        return Boolean.TRUE;
    }

    @Override
    protected Object visit(ASTFalseNode node, Object data) {
        return Boolean.FALSE;
    }

    @Override
    protected Object visit(ASTNumberLiteral node, Object data) {
        if (data != null && node.isInteger()) {
            return getAttribute(data, node.getLiteral(), node);
        }
        return node.getLiteral();
    }

    @Override
    protected Object visit(ASTStringLiteral node, Object data) {
        if (data != null) {
            return getAttribute(data, node.getLiteral(), node);
        }
        return node.getLiteral();
    }

    @Override
    protected Object visit(ASTRegexLiteral node, Object data) {
        return node.getLiteral();
    }

    @Override
    protected Object visit(ASTClassLiteral node, Object data) {
        return node.getLiteral();
    }

    @Override
    protected Object visit(ASTArrayLiteral node, Object data) {
        int childCount = node.jjtGetNumChildren();
        JexlArithmetic.ArrayBuilder ab = arithmetic.arrayBuilder(childCount);
        boolean extended = node.isExtended();
        boolean immutable = node.isImmutable();
        final boolean cacheable = cache && immutable && node.isConstant();
        Object cached = cacheable ? node.jjtGetValue() : null;
        if (cached != null)
            return cached;

        for (int i = 0; i < childCount; i++) {
            cancelCheck(node);
            JexlNode child = node.jjtGetChild(i);
            if (child instanceof ASTEnumerationNode || child instanceof ASTEnumerationReference) {
                Iterator<?> it = (Iterator<?>) child.jjtAccept(this, data);
                if (it != null) {
                    try {
                        while (it.hasNext()) {
                            Object entry = it.next();
                            ab.add(entry);
                        }
                    } finally {
                        closeIfSupported(it);
                    }
                }
            } else {
                Object entry = child.jjtAccept(this, data);
                ab.add(entry);
            }
        }
        if (immutable) {
            Object result = ab.create(true);
            if (result instanceof List<?>)
                result = Collections.unmodifiableList((List<?>) result);
            if (cacheable)
                node.jjtSetValue(result);
            return result;
        } else {
            return ab.create(extended);
        }
    }

    @Override
    protected Object visit(ASTSetOperand node, Object data) {
        return null;
    }

    @Override
    protected Object visit(ASTSetLiteral node, Object data) {
        boolean immutable = node.isImmutable();
        final boolean cacheable = cache && immutable && node.isConstant();
        Object cached = cacheable ? node.jjtGetValue() : null;
        if (cached != null)
            return cached;
        int childCount = node.jjtGetNumChildren();
        JexlArithmetic.SetBuilder mb = arithmetic.setBuilder(childCount);
        for (int i = 0; i < childCount; i++) {
            cancelCheck(node);
            JexlNode child = node.jjtGetChild(i);
            if (child instanceof ASTEnumerationNode || child instanceof ASTEnumerationReference) {
                Iterator<?> it = (Iterator<?>) child.jjtAccept(this, data);
                if (it != null) {
                    try {
                        while (it.hasNext()) {
                            Object entry = it.next();
                            mb.add(entry);
                        }
                    } finally {
                        closeIfSupported(it);
                    }
                }
            } else {
                Object entry = child.jjtAccept(this, data);
                mb.add(entry);
            }
        }
        if (immutable) {
            Object result = mb.create();
            if (result instanceof Set<?>)
                result = Collections.unmodifiableSet((Set<?>) result);
            if (cacheable)
                node.jjtSetValue(result);
            return result;
        } else {
            return mb.create();
        }
    }

    @Override
    protected Object visit(ASTMapLiteral node, Object data) {
        boolean immutable = node.isImmutable();
        final boolean cacheable = cache && immutable && node.isConstant();
        Object cached = cacheable ? node.jjtGetValue() : null;
        if (cached != null)
            return cached;
        int childCount = node.jjtGetNumChildren();
        JexlArithmetic.MapBuilder mb = arithmetic.mapBuilder(childCount);
        for (int i = 0; i < childCount; i++) {
            cancelCheck(node);
            JexlNode child = node.jjtGetChild(i);
            if (child instanceof ASTMapEntry) {
                Object[] entry = (Object[]) (child).jjtAccept(this, data);
                mb.put(entry[0], entry[1]);
            } else {
                Iterator<Object> it = (Iterator<Object>) (child).jjtAccept(this, data);
                int j = 0;
                if (it != null) {
                    try {
                        while (it.hasNext()) {
                            Object value = it.next();
                            if (value instanceof Map.Entry<?,?>) {
                                Map.Entry<?,?> entry = (Map.Entry<?,?>) value;
                                mb.put(entry.getKey(), entry.getValue());
                            } else {
                                mb.put(i, value);
                            }
                            i++;
                        }
                    } finally {
                        closeIfSupported(it);
                    }
                }
            }
        }
        if (immutable) {
            Object result = mb.create();
            if (result instanceof Map<?,?>)
                result = Collections.unmodifiableMap((Map<?,?>) result);
            if (cacheable)
                node.jjtSetValue(result);
            return result;
        } else {
            return mb.create();
        }
    }

    @Override
    protected Object visit(ASTMapEntry node, Object data) {
        Object key = node.jjtGetChild(0).jjtAccept(this, data);
        Object value = node.jjtGetChild(1).jjtAccept(this, data);
        return new Object[]{key, value};
    }

    @Override
    protected Object visit(ASTMapEntryLiteral node, Object data) {
        Object key = node.jjtGetChild(0).jjtAccept(this, data);
        Object value = node.jjtGetChild(1).jjtAccept(this, data);

        return arithmetic.createMapEntry(key, value);
    }

    @Override
    protected Object visit(ASTMapEnumerationNode node, Object data) {
        JexlNode valNode = node.jjtGetChild(0);
        Object iterableValue = valNode.jjtAccept(this, data);

        if (iterableValue != null) {
            Object forEach = operators.tryOverload(node, JexlOperator.FOR_EACH_INDEXED, iterableValue);
            Iterator<?> itemsIterator = forEach instanceof Iterator
                                   ? (Iterator<?>) forEach
                                   : uberspect.getIndexedIterator(iterableValue);
            return itemsIterator;
        } else {
            return null;
        }
    }

    @Override
    protected Object visit(ASTInlinePropertyAssignment node, Object data) {

        int childCount = node.jjtGetNumChildren();

        for (int i = 0; i < childCount; i++) {
            cancelCheck(node);

            JexlNode p = node.jjtGetChild(i);

            if (p instanceof ASTInlinePropertyEntry) {

               Object[] entry = (Object[]) p.jjtAccept(this, null);

               String name = String.valueOf(entry[0]);
               Object value = entry[1];

               setAttribute(data, name, value, p, JexlOperator.PROPERTY_SET);

            } else if (p instanceof ASTInlinePropertyArrayEntry) {

               Object[] entry = (Object[]) p.jjtAccept(this, null);

               Object key = entry[0];
               Object value = entry[1];

               setAttribute(data, key, value, p, JexlOperator.ARRAY_SET);

            } else if (p instanceof ASTInlinePropertyNullEntry) {

               ASTInlinePropertyNullEntry entry = (ASTInlinePropertyNullEntry) p;

               JexlNode name = entry.jjtGetChild(0);
               Object key = name instanceof ASTIdentifier ? ((ASTIdentifier) name).getName() : name.jjtAccept(this, null);
               String property = String.valueOf(key);

               Object value = getAttribute(data, property, p);

               if (value == null) {
                  value = entry.jjtAccept(this, null);
                  setAttribute(data, property, value, p, JexlOperator.PROPERTY_SET);
               }

            } else if (p instanceof ASTInlinePropertyNEEntry) {

               ASTInlinePropertyNEEntry entry = (ASTInlinePropertyNEEntry) p;

               JexlNode name = entry.jjtGetChild(0);
               Object key = name instanceof ASTIdentifier ? ((ASTIdentifier) name).getName() : name.jjtAccept(this, null);
               String property = String.valueOf(key);

               Object value = getAttribute(data, property, p);
               Object right = entry.jjtAccept(this, null);

               Object result = operators.tryOverload(entry, JexlOperator.EQ, value, right);
               boolean equals = (result != JexlEngine.TRY_FAILED)
                          ? arithmetic.toBoolean(result)
                          : arithmetic.equals(value, right);
               if (!equals) {
                  setAttribute(data, property, right, p, JexlOperator.PROPERTY_SET);
               }

            } else if (p instanceof ASTInlinePropertyArrayNullEntry) {

               ASTInlinePropertyArrayNullEntry entry = (ASTInlinePropertyArrayNullEntry) p;

               Object key = entry.jjtGetChild(0).jjtAccept(this, null);
               Object value = getAttribute(data, key, p);

               if (value == null) {
                  value = entry.jjtAccept(this, null);
                  setAttribute(data, key, value, p, JexlOperator.ARRAY_SET);
               }

            } else if (p instanceof ASTInlinePropertyArrayNEEntry) {

               ASTInlinePropertyArrayNEEntry entry = (ASTInlinePropertyArrayNEEntry) p;

               Object key = entry.jjtGetChild(0).jjtAccept(this, null);
               Object value = getAttribute(data, key, p);
               Object right = entry.jjtAccept(this, null);

               Object result = operators.tryOverload(entry, JexlOperator.EQ, value, right);
               boolean equals = (result != JexlEngine.TRY_FAILED)
                          ? arithmetic.toBoolean(result)
                          : arithmetic.equals(value, right);
               if (!equals) {
                  setAttribute(data, key, right, p, JexlOperator.ARRAY_SET);
               }

            } else {

               // ASTReference
               p.jjtAccept(this, data);
            }
        }
        return data;
    }

    @Override
    protected Object visit(ASTInlinePropertyArrayEntry node, Object data) {

        Object key = node.jjtGetChild(0).jjtAccept(this, data);
        Object value = node.jjtGetChild(1).jjtAccept(this, data);

        return new Object[] {key, value};
    }

    @Override
    protected Object visit(ASTInlinePropertyEntry node, Object data) {
        JexlNode name = node.jjtGetChild(0);

        Object key = name instanceof ASTIdentifier ? ((ASTIdentifier) name).getName() : name.jjtAccept(this, data);
        Object value = node.jjtGetChild(1).jjtAccept(this, data);

        return new Object[] {key, value};
    }

    @Override
    protected Object visit(ASTInlinePropertyNullEntry node, Object data) {
        return node.jjtGetChild(1).jjtAccept(this, data);
    }

    @Override
    protected Object visit(ASTInlinePropertyNEEntry node, Object data) {
        return node.jjtGetChild(1).jjtAccept(this, data);
    }

    @Override
    protected Object visit(ASTInlinePropertyArrayNullEntry node, Object data) {
        return node.jjtGetChild(1).jjtAccept(this, data);
    }

    @Override
    protected Object visit(ASTInlinePropertyArrayNEEntry node, Object data) {
        return node.jjtGetChild(1).jjtAccept(this, data);
    }

    @Override
    protected Object visit(ASTTernaryNode node, Object data) {
<<<<<<< HEAD
        Object condition = node.jjtGetChild(0).jjtAccept(this, data);
        if (condition != null && arithmetic.toBoolean(condition))
            return node.jjtGetChild(1).jjtAccept(this, data);
=======
        Object condition;
        try {
            condition = node.jjtGetChild(0).jjtAccept(this, data);
        } catch(JexlException xany) {
            if (!(xany.getCause() instanceof JexlArithmetic.NullOperand)) {
                throw xany;
            }
            condition = null;
        }
        // ternary as in "x ? y : z"
>>>>>>> 9e8257ef
        if (node.jjtGetNumChildren() == 3) {
            return node.jjtGetChild(2).jjtAccept(this, data);
        }
        return null;
    }

    @Override
    protected Object visit(ASTElvisNode node, Object data) {
        Object condition = node.jjtGetChild(0).jjtAccept(this, data);
        if (condition != null && arithmetic.toBoolean(condition)) {
            return condition;
        } else {
            return node.jjtGetChild(1).jjtAccept(this, data);
        }
    }

    @Override
    protected Object visit(ASTNullpNode node, Object data) {
        Object lhs;
        try {
            lhs = node.jjtGetChild(0).jjtAccept(this, data);
        } catch(JexlException xany) {
            if (!(xany.getCause() instanceof JexlArithmetic.NullOperand)) {
                throw xany;
            }
            lhs = null;
        }
        // null elision as in "x ?? z"
        return lhs != null? lhs : node.jjtGetChild(1).jjtAccept(this, data);
    }

    @Override
    protected Object visit(ASTSizeFunction node, Object data) {
        try {
            Object val = node.jjtGetChild(0).jjtAccept(this, data);
            return operators.size(node, val);
        } catch(JexlException xany) {
            return 0;
        }
    }

    @Override
    protected Object visit(ASTEmptyFunction node, Object data) {
        try {
            Object value = node.jjtGetChild(0).jjtAccept(this, data);
            return operators.empty(node, value);
        } catch(JexlException xany) {
            return true;
        }
    }

    /**
     * Runs a closure.
     * @param closure the closure
     * @param data the usual data
     * @return the closure return value
     */
    protected Object runClosure(Closure closure, Object data) {
        ASTJexlScript script = closure.getScript();
        final LexicalScope lexical = block;
        block = new LexicalScope(frame, null);
        try {
            JexlNode body = script.jjtGetChild(script.jjtGetNumChildren() - 1);
            return interpret(body);
        } finally {
            block = lexical;
        }
    }

    @Override
<<<<<<< HEAD
    protected Object visit(ASTJexlScript node, Object data) {
        if (node instanceof ASTJexlLambda && !((ASTJexlLambda) node).isTopLevel()) {
            return Closure.create(this, (ASTJexlLambda) node);
=======
    protected Object visit(ASTJexlScript script, Object data) {
        if (script instanceof ASTJexlLambda && !((ASTJexlLambda) script).isTopLevel()) {
            return new Closure(this, (ASTJexlLambda) script);
>>>>>>> 9e8257ef
        } else {
            final LexicalScope lexical = block;
            block = new LexicalScope(frame, null);
            try {
                final int numChildren = script.jjtGetNumChildren();
                Object result = null;
                for (int i = 0; i < numChildren; i++) {
                    JexlNode child = script.jjtGetChild(i);
                    result = child.jjtAccept(this, data);
                    cancelCheck(child);
                }
                return result;
            } finally {
                block = lexical;
            }
        }
    }

    @Override
    protected Object visit(ASTEnclosedExpression node, Object data) {
        try {
            return node.jjtGetChild(0).jjtAccept(this, data);
        } catch (JexlException.Yield stmtYield) {
            return stmtYield.getValue();
        }
    }

    @Override
<<<<<<< HEAD
    protected Object visit(ASTVar node, Object data) {
        int symbol = node.getSymbol();
        boolean isFinal = frame.isVariableFinal(symbol);
        if (isFinal) {
            throw new JexlException(node, "can not redefine a final variable: " + node.getName());
        }
        // Adjust frame variable modifiers
        frame.setModifiers(symbol, node.getType(), node.isFinal(), node.isRequired());
        // if we have a var, we have a scope thus a frame
        if (frame.has(symbol)) {
            return frame.get(symbol);
        } else {
            frame.set(symbol, null);
            return null;
        }
    }

    @Override
    protected Object visit(ASTExtVar node, Object data) {
        return visit((ASTVar) node, data);
    }

    @Override
    protected Object visit(ASTIdentifier node, Object data) {
        cancelCheck(node);
        String name = node.getName();
        if (data == null) {
            int symbol = node.getSymbol();
            // if we have a symbol, we have a scope thus a frame
            if (symbol >= 0 && frame.has(symbol)) {
                return frame.get(symbol);
            }
            Object value = context.get(name);

            if (value == null && node.jjtGetParent() instanceof ASTExpressionStatement) {

               JexlMethod vm = uberspect.getMethod(arithmetic, name, EMPTY_PARAMS);

               if (vm != null) {

                   try {
                      Object eval = vm.invoke(arithmetic, EMPTY_PARAMS);

                      if (cache && vm.isCacheable()) {
                          Funcall funcall = new ArithmeticFuncall(vm, false);
                          node.jjtSetValue(funcall);
                      }

                      return eval;

                   } catch (JexlException xthru) {
                       throw xthru;
                   } catch (Exception xany) {
                       throw invocationException(node, name, xany);
                   }
               }
            }

            if (value == null
                && !(node.jjtGetParent() instanceof ASTReference)
                && !(context.has(name))) {
                return jexl.safe
                        ? null
                        : unsolvableVariable(node, name, !(node.getSymbol() >= 0 || context.has(name)));
            }
            return value;
        } else {
            return getAttribute(data, name, node);
        }
=======
    protected Object visit(ASTIdentifier identifier, Object data) {
        cancelCheck(identifier);
        return data != null
                ? getAttribute(data, identifier.getName(), identifier)
                : getVariable(frame, block, identifier);
>>>>>>> 9e8257ef
    }

    @Override
    protected Object visit(ASTArrayAccess node, Object data) {
        // first objectNode is the identifier
        Object object = data;
        // can have multiple nodes - either an expression, integer literal or reference
        int numChildren = node.jjtGetNumChildren();
        for (int i = 0; i < numChildren; i++) {
            JexlNode nindex = node.jjtGetChild(i);
            if (object == null) {
                return unsolvableProperty(nindex, stringifyProperty(nindex), false, null);
            }
            Object index = nindex.jjtAccept(this, null);
            cancelCheck(node);
            object = getAttribute(object, index, nindex);
        }
        return object;
    }

    @Override
    protected Object visit(ASTArrayAccessSafe node, Object data) {
        // first objectNode is the identifier
        Object object = data;
        // can have multiple nodes - either an expression, integer literal or reference
        int numChildren = node.jjtGetNumChildren();
        for (int i = 0; i < numChildren; i++) {
            JexlNode nindex = node.jjtGetChild(i);
            if (object == null) {
                return null;
            }
            Object index = nindex.jjtAccept(this, null);
            cancelCheck(node);
            object = getAttribute(object, index, nindex);
        }
        return object;
    }

    /**
     * Evaluates an access identifier based on the 2 main implementations;
     * static (name or numbered identifier) or dynamic (jxlt).
     * @param node the identifier access node
     * @return the evaluated identifier
     */
    private Object evalIdentifier(ASTIdentifierAccess node) {
        if (node instanceof ASTIdentifierAccessJxlt) {
            final ASTIdentifierAccessJxlt accessJxlt = (ASTIdentifierAccessJxlt) node;
            final String src = node.getName();
            Throwable cause = null;
            TemplateEngine.TemplateExpression expr = (TemplateEngine.TemplateExpression) accessJxlt.getExpression();
            try {
                if (expr == null) {
                    TemplateEngine jxlt = jexl.jxlt();
                    expr = jxlt.parseExpression(node.jexlInfo(), src, frame != null ? frame.getScope() : null);
                    accessJxlt.setExpression(expr);
                }
                if (expr != null) {
                    Object name = expr.evaluate(frame, context);
                    if (name != null) {
                        Integer id = ASTIdentifierAccess.parseIdentifier(name.toString());
                        return id != null ? id : name;
                    }
                }
            } catch (JxltEngine.Exception xjxlt) {
                cause = xjxlt;
            }
            return node.isSafe() ? null : unsolvableProperty(node, src, true, cause);
        } else {
            return node.getIdentifier();
        }
    }

    @Override
    protected Object visit(ASTIdentifierAccess node, Object data) {
        if (data == null) {
            return null;
        }
        Object id = evalIdentifier(node);
        return getAttribute(data, id, node);
    }

    @Override
    protected Object visit(final ASTReference node, Object data) {
        cancelCheck(node);
        final int numChildren = node.jjtGetNumChildren();
        final JexlNode parent = node.jjtGetParent();
        // pass first piece of data in and loop through children
        Object object = data;
        JexlNode objectNode = null;
        JexlNode ptyNode = null;
        StringBuilder ant = null;
        boolean antish = !(parent instanceof ASTReference) && options.isAntish();
        int v = 1;
        main:
        for (int c = 0; c < numChildren; c++) {
            objectNode = node.jjtGetChild(c);
            if (objectNode instanceof ASTMethodNode) {
                if (object == null) {
                    // we may be performing a method call on an antish var
                    if (ant != null) {
                        JexlNode child = objectNode.jjtGetChild(0);
                        if (child instanceof ASTIdentifierAccess) {
                            int alen = ant.length();
                            ant.append('.');
                            ant.append(((ASTIdentifierAccess) child).getName());
                            object = context.get(ant.toString());
                            if (object != null) {
                                object = visit((ASTMethodNode) objectNode, object, context);
                                continue;
                            } else {
                                // remove method name from antish
                                ant.delete(alen, ant.length());
                            }
                        }
                    }
                    break;
                } else {
                    antish = false;
                }
            } else if (objectNode instanceof ASTArrayAccess) {
                if (object == null) {
                    ptyNode = objectNode;
                    break;
                } else {
                    antish = false;
                }
            } else if (objectNode instanceof ASTArrayAccessSafe) {
                if (object == null) {
                    break;
                } else {
                    antish = false;
                }
            }
            // attempt to evaluate the property within the object (visit(ASTIdentifierAccess node))
            object = objectNode.jjtAccept(this, object);
            cancelCheck(node);
            if (object != null) {
                // disallow mixing antish variable & bean with same root; avoid ambiguity
                antish = false;
            } else if (antish) {
                // create first from first node
                if (ant == null) {
                    // if we still have a null object, check for an antish variable
                    JexlNode first = node.jjtGetChild(0);
                    if (first instanceof ASTIdentifier) {
                        ASTIdentifier afirst = (ASTIdentifier) first;
                        ant = new StringBuilder(afirst.getName());
                        // skip the first node case since it was trialed in jjtAccept above and returned null
                        if (c == 0) {
                            continue;
                        }
                    } else {
                        // not an identifier, not antish
                        ptyNode = objectNode;
                        break main;
                    }
                }
                // catch up to current node
                for (; v <= c; ++v) {
                    JexlNode child = node.jjtGetChild(v);
                    if (child instanceof ASTIdentifierAccess) {
                        ASTIdentifierAccess achild = (ASTIdentifierAccess) child;
                        if (achild.isSafe() || achild.isExpression()) {
                            break main;
                        }
                        ant.append('.');
                        ant.append(achild.getName());
                    } else {
                        // not an identifier, not antish
                        ptyNode = objectNode;
                        break main;
                    }
                }
                // solve antish
                object = context.get(ant.toString());
            } else if (c != numChildren - 1) {
                // only the last one may be null
                ptyNode = objectNode;
                break; //
            }
        }
        // am I the left-hand side of a safe op ?
        if (object == null) {
            if (ptyNode != null) {
                if (ptyNode.isSafeLhs(isSafe())) {
                    return null;
                }
                if (ant != null) {
                    String aname = ant.toString();
                    boolean undefined = !(context.has(aname) || isLocalVariable(node, 0) || isFunctionCall(node));
                    return unsolvableVariable(node, aname, undefined);
                }
                return unsolvableProperty(node, stringifyProperty(ptyNode), ptyNode == objectNode, null);
            }
            if (antish) {
                if (node.isSafeLhs(isSafe())) {
                    return null;
                }
                String aname = ant != null ? ant.toString() : "?";
                boolean undefined = !(context.has(aname) || isLocalVariable(node, 0) || isFunctionCall(node));
                if (undefined || arithmetic.isStrict()) {
                    return unsolvableVariable(node, aname, undefined);
                }
            }
        }
        return object;
    }

    @Override
    protected Object visit(ASTMultipleIdentifier node, Object data) {
        return null;
    }

    @Override
    protected Object visit(ASTMultipleAssignment node, Object data) {
        cancelCheck(node);
        // Vector of identifiers to assign values to
        JexlNode identifiers = node.jjtGetChild(0);
        // Assignable values
        Object assignableValue = node.jjtGetChild(1).jjtAccept(this, data);
        return executeMultipleAssign(node, identifiers, assignableValue, data);
    }

    @Override
    protected Object visit(ASTMultipleInitialization node, Object data) {
        cancelCheck(node);
        // Vector of identifiers to assign values to
        JexlNode identifiers = node.jjtGetChild(0);
        // Initialize variables
        final int num = identifiers.jjtGetNumChildren();
        for (int i = 0; i < num; i++) {
            JexlNode left = identifiers.jjtGetChild(i);
            left.jjtAccept(this, data);
        }
        // Assignable values
        Object assignableValue = node.jjtGetChild(1).jjtAccept(this, data);
        return executeMultipleAssign(node, identifiers, assignableValue, data);
    }

    /**
     * Executes a multiple assignment.
     * @param node        the node
     * @param identifiers the reference to assign to
     * @param value       the value expression to assign
     * @param data        the data
     * @return the left hand side
     */
    protected Object executeMultipleAssign(JexlNode node, JexlNode identifiers, Object value, Object data) { // CSOFF: MethodLength
        Object result = null;
        final int num = identifiers.jjtGetNumChildren();
        // Use separate logic for maps and non-iterable objects for destructuring
        if (value instanceof Map<?,?>) {
            Map<?,?> assignableMap = (Map<?,?>) value;
            for (int i = 0; i < num; i++) {
                cancelCheck(node);
                JexlNode left = identifiers.jjtGetChild(i);
                if (left instanceof ASTIdentifier) {
                    ASTIdentifier var = (ASTIdentifier) left;
                    Object right = assignableMap.get(var.getName());
                    result = executeAssign(left, left, right, null, data);
                }
            }
        } else if (value != null) {
            Object forEach = operators.tryOverload(node, JexlOperator.FOR_EACH, value);
            Iterator<?> itemsIterator = forEach instanceof Iterator
                                    ? (Iterator<?>) forEach
                                    : uberspect.getIterator(value);
            if (itemsIterator != null) {
                try {
                    int i = -1;
                    while (itemsIterator.hasNext()) {
                        cancelCheck(node);
                        i += 1;
                        // Stop if we are out of variables to assign to
                        if (i == num)
                            break;
                        // The value to assign
                        Object right = itemsIterator.next();
                        // The identifier to assign to
                        JexlNode left = identifiers.jjtGetChild(i);
                        if (left instanceof ASTIdentifier)
                            result = executeAssign(left, left, right, null, data);
                    }
                    while (i + 1 < num) {
                        JexlNode left = identifiers.jjtGetChild(++i);
                        if (left instanceof ASTIdentifier)
                            result = executeAssign(left, left, null, null, data);
                    }
                } finally {
                    //  closeable iterator handling
                    closeIfSupported(itemsIterator);
                }
            } else {
                for (int i = 0; i < num; i++) {
                    cancelCheck(node);
                    JexlNode left = identifiers.jjtGetChild(i);
                    if (left instanceof ASTIdentifier) {
                        ASTIdentifier var = (ASTIdentifier) left;
                        Object right = getAttribute(value, var.getName(), node);
                        result = executeAssign(left, left, right, null, data);
                    }
                }
            }
        } else {
            for (int i = 0; i < num; i++) {
                cancelCheck(node);
                JexlNode left = identifiers.jjtGetChild(i);
                if (left instanceof ASTIdentifier)
                    result = executeAssign(left, left, null, null, data);
            }
        }
        return result;
    }

    @Override
    protected Object visit(ASTInitialization node, Object data) {
        JexlNode left = node.jjtGetChild(0);
        Object right = node.jjtGetChild(1).jjtAccept(this, data);
        // Initialize variable
        left.jjtAccept(this, data);
        return executeAssign(node, left, right, null, data);
    }

    @Override
    protected Object visit(ASTAssignment node, Object data) {
        JexlNode left = node.jjtGetChild(0);
        Object right = node.jjtGetChild(1).jjtAccept(this, data);
        return executeAssign(node, left, right, null, data);
    }

    @Override
    protected Object visit(ASTNullAssignment node, Object data) {
        JexlNode left = node.jjtGetChild(0);
        Object value = left.jjtAccept(this, data);
        if (value != null) {
             return value;
        }
        Object right = node.jjtGetChild(1).jjtAccept(this, data);
        return executeAssign(node, left, right, null, data);
    }

    @Override
    protected Object visit(ASTNEAssignment node, Object data) {
        JexlNode left = node.jjtGetChild(0);
        Object value = left.jjtAccept(this, data);
        Object right = node.jjtGetChild(1).jjtAccept(this, data);
        Object result = operators.tryOverload(node, JexlOperator.EQ, value, right);
        boolean equals = (result != JexlEngine.TRY_FAILED)
                   ? arithmetic.toBoolean(result)
                   : arithmetic.equals(value, right);
        if (!equals) {
           return executeAssign(node, left, right, null, data);
        }
        return value;
    }

    @Override
    protected Object visit(ASTSetAddNode node, Object data) {
        JexlNode left = node.jjtGetChild(0);
        Object right = node.jjtGetChild(1).jjtAccept(this, data);
        return executeAssign(node, left, right, JexlOperator.SELF_ADD, data);
    }

    @Override
    protected Object visit(ASTSetSubNode node, Object data) {
        JexlNode left = node.jjtGetChild(0);
        Object right = node.jjtGetChild(1).jjtAccept(this, data);
        return executeAssign(node, left, right, JexlOperator.SELF_SUBTRACT, data);
    }

    @Override
    protected Object visit(ASTSetMultNode node, Object data) {
        JexlNode left = node.jjtGetChild(0);
        Object right = node.jjtGetChild(1).jjtAccept(this, data);
        return executeAssign(node, left, right, JexlOperator.SELF_MULTIPLY, data);
    }

    @Override
    protected Object visit(ASTSetDivNode node, Object data) {
        JexlNode left = node.jjtGetChild(0);
        Object right = node.jjtGetChild(1).jjtAccept(this, data);
        return executeAssign(node, left, right, JexlOperator.SELF_DIVIDE, data);
    }

    @Override
    protected Object visit(ASTSetModNode node, Object data) {
        JexlNode left = node.jjtGetChild(0);
        Object right = node.jjtGetChild(1).jjtAccept(this, data);
        return executeAssign(node, left, right, JexlOperator.SELF_MOD, data);
    }

    @Override
    protected Object visit(ASTSetAndNode node, Object data) {
        JexlNode left = node.jjtGetChild(0);
        Object right = node.jjtGetChild(1).jjtAccept(this, data);
        return executeAssign(node, left, right, JexlOperator.SELF_AND, data);
    }

    @Override
    protected Object visit(ASTSetOrNode node, Object data) {
        JexlNode left = node.jjtGetChild(0);
        Object right = node.jjtGetChild(1).jjtAccept(this, data);
        return executeAssign(node, left, right, JexlOperator.SELF_OR, data);
    }

    @Override
    protected Object visit(ASTSetXorNode node, Object data) {
        JexlNode left = node.jjtGetChild(0);
        Object right = node.jjtGetChild(1).jjtAccept(this, data);
        return executeAssign(node, left, right, JexlOperator.SELF_XOR, data);
    }

    @Override
    protected Object visit(ASTSetShlNode node, Object data) {
        JexlNode left = node.jjtGetChild(0);
        Object right = node.jjtGetChild(1).jjtAccept(this, data);
        return executeAssign(node, left, right, JexlOperator.SELF_SHL, data);
    }

    @Override
    protected Object visit(ASTSetSarNode node, Object data) {
        JexlNode left = node.jjtGetChild(0);
        Object right = node.jjtGetChild(1).jjtAccept(this, data);
        return executeAssign(node, left, right, JexlOperator.SELF_SAR, data);
    }

    @Override
    protected Object visit(ASTSetShrNode node, Object data) {
        JexlNode left = node.jjtGetChild(0);
        Object right = node.jjtGetChild(1).jjtAccept(this, data);
        return executeAssign(node, left, right, JexlOperator.SELF_SHR, data);
    }

    @Override
    protected Object visit(ASTIncrementNode node, Object data) {
        JexlNode left = node.jjtGetChild(0);
        return executeAssign(node, left, 1, JexlOperator.INCREMENT, data);
    }

    @Override
    protected Object visit(ASTDecrementNode node, Object data) {
        JexlNode left = node.jjtGetChild(0);
        return executeAssign(node, left, 1, JexlOperator.DECREMENT, data);
    }

    @Override
    protected Object visit(ASTIncrementPostfixNode node, Object data) {
        JexlNode left = node.jjtGetChild(0);
        Object value = left.jjtAccept(this, data);
        executeAssign(node, left, 1, JexlOperator.INCREMENT, data);
        return value;
    }

    @Override
    protected Object visit(ASTDecrementPostfixNode node, Object data) {
        JexlNode left = node.jjtGetChild(0);
        Object value = left.jjtAccept(this, data);
        executeAssign(node, left, 1, JexlOperator.DECREMENT, data);
        return value;
    }

    /**
     * Executes an assignment with an optional side-effect operator.
     * @param node     the node
     * @param left     the reference to assign to
     * @param right    the value expression to assign
     * @param assignop the assignment operator or null if simply assignment
     * @param data     the data
     * @return the left hand side
     */
    protected Object executeAssign(JexlNode node, JexlNode left, Object right, JexlOperator assignop, Object data) { // CSOFF: MethodLength
        cancelCheck(node);
<<<<<<< HEAD
=======
        // left contains the reference to assign to
        final JexlNode left = node.jjtGetChild(0);
        ASTIdentifier var = null;
>>>>>>> 9e8257ef
        Object object = null;
        int symbol = -1;
        // check var decl with assign is ok
        if (left instanceof ASTIdentifier) {
            var = (ASTIdentifier) left;
            symbol = var.getSymbol();
            if (symbol >= 0 && options.isLexical()) {
                if (var instanceof ASTVar) {
                    if (!block.declareSymbol(symbol)) {
                        return redefinedVariable(var, var.getName());
                    }
                // if not in lexical block, undefined if (in its symbol) shade
                } else if (!block.hasSymbol(symbol) && options.isLexicalShade()) {
                    return undefinedVariable(var, var.getName());
                }
            }
        }
        boolean antish = options.isAntish();
        // 0: determine initial object & property:
        final int last = left.jjtGetNumChildren() - 1;
        // right is the value expression to assign
        Object right = node.jjtGetChild(1).jjtAccept(this, data);
        // a (var?) v = ... expression
        if (var != null) {
            if (symbol >= 0) {
                // check we are not assigning a symbol itself
                if (last < 0) {
                    boolean isFinal = frame.isVariableFinal(symbol);
                    if (isFinal && !(var instanceof ASTVar || var instanceof ASTExtVar)) {
                        throw new JexlException(node, "can not assign a value to the final variable: " + var.getName());
                    }
                    if (assignop != null) {
<<<<<<< HEAD
                        Object self = getVariable(frame, var);
                        right = assignop.getArity() == 1 ? operators.tryAssignOverload(node, assignop, self) :
                            operators.tryAssignOverload(node, assignop, self, right);
=======
                        Object self = getVariable(frame, block, var);
                        right = operators.tryAssignOverload(node, assignop, self, right);
>>>>>>> 9e8257ef
                        if (right == JexlOperator.ASSIGN) {
                            return self;
                        }
                    }
                    // check if we need to typecast result
                    Class type = frame.typeof(symbol);
                    if (type != null) {
                        if (arithmetic.isStrict()) {
                            right = arithmetic.implicitCast(type, right);
                        } else {
                            right = arithmetic.cast(type, right);
                        }
                        if (type.isPrimitive() && right == null)
                            throw new JexlException(node, "not null value required for: " + var.getName());
                    }
                    boolean isRequired = frame.isVariableRequired(symbol);
                    if (isRequired && right == null)
                        throw new JexlException(node, "not null value required for: " + var.getName());

                    frame.set(symbol, right);
                    // make the closure accessible to itself, ie hoist the currently set variable after frame creation
                    if (right instanceof Closure) {
                        ((Closure) right).setHoisted(symbol, right);
                    }
                    return right; // 1
                }
                object = getVariable(frame, block, var);
                // top level is a symbol, can not be an antish var
                antish = false;
            } else {
                // check we are not assigning direct global
                if (last < 0) {
                    if (assignop != null) {
                        Object self = context.get(var.getName());
                        right = assignop.getArity() == 1 ? operators.tryAssignOverload(node, assignop, self) :
                            operators.tryAssignOverload(node, assignop, self, right);
                        if (right == JexlOperator.ASSIGN) {
                            return self;
                        }
                    }
                    setContextVariable(node, var.getName(), right);
                    return right; // 2
                }
                object = context.get(var.getName());
                // top level accesses object, can not be an antish var
                if (object != null) {
                    antish = false;
                }
            }
        } else if (left instanceof ASTIndirectNode) {
            if (assignop == null) {
                Object self = left.jjtGetChild(0).jjtAccept(this, data);
                if (self == null)
                    throw new JexlException(left, "illegal assignment form *0");
                if (self instanceof SetPointer) {
                    ((SetPointer) self).set(right);
                } else {
                    Object result = operators.indirectAssign(node, self, right);
                    if (result == JexlEngine.TRY_FAILED)
                        throw new JexlException(left, "illegal dereferenced assignment");
                }
                return right;
            } else {
                Object self = left.jjtAccept(this, data);
                if (self == null)
                    throw new JexlException(left, "illegal assignment form *0");
                Object result = operators.tryAssignOverload(node, assignop, self, right);
                if (result == JexlOperator.ASSIGN) {
                    return self;
                } else if (result != JexlEngine.TRY_FAILED) {
                    self = left.jjtGetChild(0).jjtAccept(this, data);
                    if (self == null)
                        throw new JexlException(left, "illegal assignment form *0");
                    if (self instanceof SetPointer) {
                        ((SetPointer) self).set(result);
                    } else {
                        result = operators.indirectAssign(node, self, result);
                        if (result == JexlEngine.TRY_FAILED)
                            throw new JexlException(left, "illegal dereferenced assignment");
                    }
                }
                return right;
            }
        } else if (!(left instanceof ASTReference)) {
            throw new JexlException(left, "illegal assignment form 0");
        }
        // 1: follow children till penultimate, resolve dot/array
        JexlNode objectNode = null;
        StringBuilder ant = null;
        int v = 1;
        // start at 1 if symbol
        main: for (int c = symbol >= 0 ? 1 : 0; c < last; ++c) {
            objectNode = left.jjtGetChild(c);
            object = objectNode.jjtAccept(this, object);
            if (object != null) {
                // disallow mixing antish variable & bean with same root; avoid ambiguity
                antish = false;
            } else if (antish) {
                // initialize if first time
                if (ant == null) {
                    JexlNode first = left.jjtGetChild(0);
                    ASTIdentifier firstId = first instanceof ASTIdentifier
                            ? (ASTIdentifier) first
                            : null;
                    if (firstId != null && firstId.getSymbol() < 0) {
                        ant = new StringBuilder(firstId.getName());
                    } else {
                        // ant remains null, object is null, stop solving
                        antish = false;
                        break main;
                    }
                }
                // catch up to current child
                for (; v <= c; ++v) {
                    JexlNode child = left.jjtGetChild(v);
                    ASTIdentifierAccess aid = child instanceof ASTIdentifierAccess
                            ? (ASTIdentifierAccess) child
                            : null;
                    // remain antish only if unsafe navigation
                    if (aid != null && !aid.isSafe() && !aid.isExpression()) {
                        ant.append('.');
                        ant.append(aid.getName());
                    } else {
                        antish = false;
                        break main;
                    }
                }
                // solve antish
                object = context.get(ant.toString());
            } else {
                throw new JexlException(objectNode, "illegal assignment form");
            }
        }
        // 2: last objectNode will perform assignement in all cases
        Object property = null;
        JexlNode propertyNode = left.jjtGetChild(last);
        ASTIdentifierAccess propertyId = propertyNode instanceof ASTIdentifierAccess
                ? (ASTIdentifierAccess) propertyNode
                : null;
        if (propertyId != null) {
            // deal with creating/assignining antish variable
            if (antish && ant != null && object == null && !propertyId.isSafe() && !propertyId.isExpression()) {
                if (last > 0) {
                    ant.append('.');
                }
                ant.append(propertyId.getName());
                if (assignop != null) {
                    Object self = context.get(ant.toString());
                    right = assignop.getArity() == 1 ? operators.tryAssignOverload(node, assignop, self) :
                        operators.tryAssignOverload(node, assignop, self, right);
                    if (right == JexlOperator.ASSIGN) {
                        return self;
                    }
                }
                setContextVariable(propertyNode, ant.toString(), right);
                return right; // 3
            }
            // property of an object ?
            property = evalIdentifier(propertyId);
        } else if (propertyNode instanceof ASTArrayAccess) {
            // can have multiple nodes - either an expression, integer literal or reference
            int numChildren = propertyNode.jjtGetNumChildren() - 1;
            for (int i = 0; i < numChildren; i++) {
                JexlNode nindex = propertyNode.jjtGetChild(i);
                Object index = nindex.jjtAccept(this, null);
                object = getAttribute(object, index, nindex);
            }
            propertyNode = propertyNode.jjtGetChild(numChildren);
            property = propertyNode.jjtAccept(this, null);
        } else {
            throw new JexlException(objectNode, "illegal assignment form");
        }
        if (property == null) {
            // no property, we fail
            return unsolvableProperty(propertyNode, "<?>.<null>", true, null);
        }
        if (object == null) {
            // no object, we fail
            return unsolvableProperty(objectNode, "<null>.<?>", true, null);
        }
        // 3: one before last, assign
        if (assignop != null) {
            Object self = getAttribute(object, property, propertyNode);
            right = assignop.getArity() == 1 ? operators.tryAssignOverload(node, assignop, self) :
                operators.tryAssignOverload(node, assignop, self, right);
            if (right == JexlOperator.ASSIGN) {
                return self;
            }
        }

        final JexlOperator operator = propertyNode != null && propertyNode.jjtGetParent() instanceof ASTArrayAccess
                                      ? JexlOperator.ARRAY_SET : JexlOperator.PROPERTY_SET;

        setAttribute(object, property, right, propertyNode, operator);
        return right; // 4
    }

    @Override
    protected Object[] visit(ASTArguments node, Object data) {
        int childCount = node.jjtGetNumChildren();
        if (childCount > 0) {
            List<Object> av = new ArrayList<Object> (childCount);
            for (int i = 0; i < childCount; i++) {
                JexlNode child = node.jjtGetChild(i);
                if (child instanceof ASTEnumerationNode || child instanceof ASTEnumerationReference) {
                    Iterator<?> it = (Iterator<?>) child.jjtAccept(this, data);
                    if (it != null) {
                       try {
                           while (it.hasNext()) {
                               Object entry = it.next();
                               av.add(entry);
                           }
                       } finally {
                           closeIfSupported(it);
                       }
                    }
                } else {
                    Object entry = child.jjtAccept(this, data);
                    av.add(entry);
                }
            }
            return av.toArray();
        } else {
            return EMPTY_PARAMS;
        }
    }

    @Override
    protected Object visit(final ASTInnerConstructorNode node, Object data) {
        if (isCancelled()) {
            throw new JexlException.Cancel(node);
        }

        String enclosingClass = data == null ? null : data.getClass().getCanonicalName();
        if (enclosingClass == null) {
            String tstr = data != null ? data.toString() : "?";
            return unsolvableMethod(node, tstr);
        }
        ASTArguments argNode = (ASTArguments) node.jjtGetChild(1);
        // get the ctor args
        Object[] argv = callArguments(data, false, (Object[]) argNode.jjtAccept(this, data));

        ASTIdentifier classNode = (ASTIdentifier) node.jjtGetChild(0);
        String target  = enclosingClass + "$" + classNode.getName();
        try {
            boolean narrow = false;
            JexlMethod ctor = null;
            while (true) {
                // try as stated
                ctor = uberspect.getConstructor(target, argv);
                if (ctor != null) {
                    break;
                }
                // if we did not find an exact method by name and we haven't tried yet,
                // attempt to narrow the parameters and if this succeeds, try again in next loop
                if (!narrow && arithmetic.narrowArguments(argv)) {
                    narrow = true;
                    continue;
                }
                // we are done trying
                break;
            }
            // we have either evaluated and returned or might have found a ctor
            if (ctor != null) {
                return ctor.invoke(target, argv);
            }
            String tstr = target != null ? target.toString() : "?";
            return unsolvableMethod(node, tstr);
        } catch (JexlException xthru) {
            throw xthru;
        } catch (Exception xany) {
            String tstr = target != null ? target.toString() : "?";
            throw invocationException(node, tstr, xany);
        }
    }

    @Override
    protected Object visit(final ASTMethodReference node, Object data) {
        ASTIdentifier methodNode = (ASTIdentifier) node.jjtGetChild(0);
        String methodName = methodNode.getName();
        if (data == null)
            return unsolvableMethod(methodNode, "<null>::" + methodName);
        Object result = MethodReference.create(this, data, methodName);
        return result != null ? result : unsolvableMethod(methodNode, "::" + methodName);
    }

    @Override
    protected Object visit(final ASTMethodNode node, Object data) {
        return visit(node, null, data);
    }

    /**
     * Execute a method call, ie syntactically written as name.call(...).
     * @param node the actual method call node
     * @param object non null when name.call is an antish variable
     * @param data the context
     * @return the method call result
     */
    private Object visit(final ASTMethodNode node, Object object, Object data) {
        // left contains the reference to the method
        final JexlNode methodNode = node.jjtGetChild(0);
        Object method;
        // 1: determine object and method or functor
        if (methodNode instanceof ASTIdentifierAccess) {
            method = methodNode;
            if (object == null) {
                object = data;
                if (object == null) {
                    // no object, we fail
                    return node.isSafeLhs(isSafe())
                        ? null
                        : unsolvableMethod(methodNode, "<null>.<?>(...)");
                }
            } else {
                // edge case of antish var used as functor
                method = object;
            }
        } else {
            method = methodNode.jjtAccept(this, data);
        }
        Object result = method;
        for (int a = 1; a < node.jjtGetNumChildren(); ++a) {
            if (result == null) {
                // no method, we fail// variable unknown in context and not a local
                return node.isSafeLhs(isSafe())
                        ? null
                        : unsolvableMethod(methodNode, "<?>.<null>(...)");
            }
            ASTArguments argNode = (ASTArguments) node.jjtGetChild(a);
            result = call(node, object, result, argNode);
            object = result;
        }
        return result;
    }

    @Override
    protected Object visit(ASTFunctionNode node, Object data) {
        ASTIdentifier functionNode = (ASTIdentifier) node.jjtGetChild(0);
        String nsid = functionNode.getNamespace();
        Object namespace = (nsid != null)? resolveNamespace(nsid, node) : context;
        ASTArguments argNode = (ASTArguments) node.jjtGetChild(1);
        return call(node, namespace, functionNode, argNode);
    }

    /**
     * Calls a method (or function).
     * <p>
     * Method resolution is a follows:
     * 1 - attempt to find a method in the target passed as parameter;
     * 2 - if this fails, seeks a JexlScript or JexlMethod or a duck-callable* as a property of that target;
     * 3 - if this fails, narrow the arguments and try again 1
     * 4 - if this fails, seeks a context or arithmetic method with the proper name taking the target as first argument;
     * </p>
     * *duck-callable: an object where a "call" function exists
     *
     * @param node    the method node
     * @param target  the target of the method, what it should be invoked upon
     * @param functor the object carrying the method or function or the method identifier
     * @param argNode the node carrying the arguments
     * @return the result of the method invocation
     */
    protected Object call(final JexlNode node, Object target, Object functor, final ASTArguments argNode) {
        cancelCheck(node);
        // evaluate the arguments
        final Object[] argv = visit(argNode, null);
        // get the method name if identifier
        final int symbol;
        final String methodName;
        boolean cacheable = cache;
        boolean isavar = false;
        if (functor instanceof ASTIdentifier) {
            // function call, target is context or namespace (if there was one)
            ASTIdentifier methodIdentifier = (ASTIdentifier) functor;
            symbol = methodIdentifier.getSymbol();
            methodName = methodIdentifier.getName();
            functor = null;
            // is it a global or local variable ?
            if (target == context) {
                if (frame != null && frame.has(symbol)) {
                    functor = frame.get(symbol);
                    isavar = functor != null;
                } else if (context.has(methodName)) {
                    functor = context.get(methodName);
                    isavar = functor != null;
                }
                // name is a variable, cant be cached
                cacheable &= !isavar;
            }
        } else if (functor instanceof ASTIdentifierAccess) {
            // a method call on target
            methodName = ((ASTIdentifierAccess) functor).getName();
            symbol = -1;
            functor = null;
            cacheable = true;
        } else if (functor != null) {
            // ...(x)(y)
            symbol = -1 - 1; // -2;
            methodName = null;
            cacheable = false;
        } else if (!node.isSafeLhs(isSafe())) {
            return unsolvableMethod(node, "?(...)");
        } else {
            // safe lhs
            return null;
        }

        // solving the call site
        CallDispatcher call = new CallDispatcher(node, cacheable);
        try {
            // do we have a  cached version method/function name ?
            Object eval = call.tryEval(target, methodName, argv);
            if (JexlEngine.TRY_FAILED != eval) {
                return eval;
            }
            boolean functorp = false;
            boolean narrow = false;
            // pseudo loop to try acquiring methods without and with argument narrowing
            while (true) {
                call.narrow = narrow;
                // direct function or method call
                if (functor == null || functorp) {
                    // try a method or function from context
                    if (call.isTargetMethod(target, methodName, argv)) {
                        return call.eval(methodName);
                    }
                    if (target == context) {
                        // solve 'null' namespace
                        Object namespace = resolveNamespace(null, node);
                        if (namespace != null
                            && namespace != context
                            && call.isTargetMethod(namespace, methodName, argv)) {
                            return call.eval(methodName);
                        }
                        // do not try context function since this was attempted
                        // 10 lines above...; solve as an arithmetic function
                        if (call.isArithmeticMethod(methodName, argv)) {
                            return call.eval(methodName);
                        }
                        // could not find a method, try as a property of a non-context target (performed once)
                    } else {
                        // try prepending target to arguments and look for
                        // applicable method in context...
                        Object[] pargv = functionArguments(target, narrow, argv);
                        if (call.isContextMethod(methodName, pargv)) {
                            return call.eval(methodName);
                        }
                        // ...or arithmetic
                        if (call.isArithmeticMethod(methodName, pargv)) {
                            return call.eval(methodName);
                        }
                        // the method may also be a functor stored in a property of the target
                        if (!narrow) {
                            try {
                               functor = getAttribute(target, methodName);
                               functorp = functor != null;
                            } catch (UnsupportedOperationException eux) {
                               //
                            }
                        }
                    }
                }
                // this may happen without the above when we are chaining call like x(a)(b)
                // or when a var/symbol or antish var is used as a "function" name
                if (functor != null) {
                    // lambda, script or jexl method will do
                    if (functor instanceof JexlScript) {
                        JexlScript s = (JexlScript) functor;
                        boolean varArgs = s.isVarArgs();
                        if (!varArgs) {
                            String[] params = s.getUnboundParameters();
                            int paramCount = params != null ? params.length : 0;
                            int argCount = argv != null ? argv.length : 0;
                            if (argCount > paramCount)
                                return unsolvableMethod(node, "(...)");
                        }
                        return s.execute(context, argv);
                    }
                    if (functor instanceof JexlMethod) {
                        return ((JexlMethod) functor).invoke(target, argv);
                    }
                    if (functor instanceof MethodReference) {
                        return ((MethodReference) functor).invoke(argv);
                    }
                    final String mCALL = "call";
                    // may be a generic callable, try a 'call' method
                    if (call.isTargetMethod(functor, mCALL, argv)) {
                        return call.eval(mCALL);
                    }
                    // functor is a var, may be method is a global one ?
                    if (isavar && target == context) {
                        if (call.isContextMethod(methodName, argv)) {
                            return call.eval(methodName);
                        }
                        if (call.isArithmeticMethod(methodName, argv)) {
                            return call.eval(methodName);
                        }
                    }
                    // try prepending functor to arguments and look for
                    // context or arithmetic function called 'call'
                    Object[] pargv = functionArguments(functor, narrow, argv);
                    if (call.isContextMethod(mCALL, pargv)) {
                        return call.eval(mCALL);
                    }
                    if (call.isArithmeticMethod(mCALL, pargv)) {
                        return call.eval(mCALL);
                    }
                }
                // if we did not find an exact method by name and we haven't tried yet,
                // attempt to narrow the parameters and if this succeeds, try again in next loop
                if (!narrow && arithmetic.narrowArguments(argv)) {
                    narrow = true;
                    // continue;
                } else {
                    break;
                }
            }
            // we have either evaluated and returned or no method was found
<<<<<<< HEAD
            return node.isSafeLhs(jexl.safe)
=======
            return node.isSafeLhs(isSafe())
>>>>>>> 9e8257ef
                    ? null
                    : unsolvableMethod(node, methodName, argv);
        } catch (JexlException.TryFailed xany) {
            throw invocationException(node, methodName, xany.getCause());
        } catch (JexlException xthru) {
            throw xthru;
<<<<<<< HEAD
        } catch (Exception xany) {
            throw invocationException(node, methodName, xany);
        }
    }

    @Override
    protected Object visit(ASTConstructorNode node, Object data) {
        if (isCancelled()) {
            throw new JexlException.Cancel(node);
        }
        // first child is class or class name
        final Object target = node.jjtGetChild(0).jjtAccept(this, data);
        // get the ctor args
        int argc = node.jjtGetNumChildren() - 1;
        Object[] argv = argc > 0 ? new Object[argc] : EMPTY_PARAMS;
        for (int i = 0; i < argc; i++) {
            argv[i] = node.jjtGetChild(i + 1).jjtAccept(this, data);
        }

        try {
            boolean cacheable = cache;
            // attempt to reuse last funcall cached in volatile JexlNode.value
            if (cacheable) {
                Object cached = node.jjtGetValue();
                if (cached instanceof Funcall) {
                    Object eval = ((Funcall) cached).tryInvoke(this, null, target, argv);
                    if (JexlEngine.TRY_FAILED != eval) {
                        return eval;
                    }
                }
            }
            boolean narrow = false;
            JexlMethod ctor = null;
            Funcall funcall = null;
            while (true) {
                // try as stated
                ctor = uberspect.getConstructor(target, argv);
                if (ctor != null) {
                    if (cacheable && ctor.isCacheable()) {
                        funcall = new Funcall(ctor, narrow);
                    }
                    break;
                }
                // try with prepending context as first argument
                Object[] nargv = callArguments(context, narrow, argv);
                ctor = uberspect.getConstructor(target, nargv);
                if (ctor != null) {
                    if (cacheable && ctor.isCacheable()) {
                        funcall = new ContextualCtor(ctor, narrow);
                    }
                    argv = nargv;
                    break;
                }
                // if we did not find an exact method by name and we haven't tried yet,
                // attempt to narrow the parameters and if this succeeds, try again in next loop
                if (!narrow && arithmetic.narrowArguments(argv)) {
                    narrow = true;
                    continue;
                }
                // we are done trying
                break;
            }
            // we have either evaluated and returned or might have found a ctor
            if (ctor != null) {
                Object eval = ctor.invoke(target, argv);
                // cache executor in volatile JexlNode.value
                if (funcall != null) {
                    node.jjtSetValue(funcall);
                }
                return eval;
            }
            String tstr = target != null ? target.toString() : "?";
            return unsolvableMethod(node, tstr, argv);
        } catch (JexlException xthru) {
            throw xthru;
        } catch (Exception xany) {
            String tstr = target != null ? target.toString() : "?";
            throw invocationException(node, tstr, xany);
        }
    }

    @Override
    protected Object visit(ASTQualifiedConstructorNode node, Object data) {
        if (isCancelled()) {
            throw new JexlException.Cancel(node);
        }
        // first child is class or class name
        final Class target = (Class) node.jjtGetChild(0).jjtAccept(this, data);
        // get the ctor args
        Object[] argv = (Object[]) node.jjtGetChild(1).jjtAccept(this, data);
        try {
            boolean cacheable = cache;
            // attempt to reuse last funcall cached in volatile JexlNode.value
            if (cacheable) {
                Object cached = node.jjtGetValue();
                if (cached instanceof Funcall) {
                    Object eval = ((Funcall) cached).tryInvoke(this, null, target, argv);
                    if (JexlEngine.TRY_FAILED != eval) {
                        return eval;
                    }
                }
            }
            boolean narrow = false;
            JexlMethod ctor = null;
            Funcall funcall = null;
            while (true) {
                // try as stated
                ctor = uberspect.getConstructor(target, argv);
                if (ctor != null) {
                    if (cacheable && ctor.isCacheable()) {
                        funcall = new Funcall(ctor, narrow);
                    }
                    break;
                }
                // try with prepending context as first argument
                Object[] nargv = callArguments(context, narrow, argv);
                ctor = uberspect.getConstructor(target, nargv);
                if (ctor != null) {
                    if (cacheable && ctor.isCacheable()) {
                        funcall = new ContextualCtor(ctor, narrow);
                    }
                    argv = nargv;
                    break;
                }
                // if we did not find an exact method by name and we haven't tried yet,
                // attempt to narrow the parameters and if this succeeds, try again in next loop
                if (!narrow && arithmetic.narrowArguments(argv)) {
                    narrow = true;
                    // continue;
                }
                // we are done trying
                break;
            }
            // we have either evaluated and returned or might have found a ctor
            if (ctor != null) {
                Object eval = ctor.invoke(target, argv);
                // cache executor in volatile JexlNode.value
                if (funcall != null) {
                    node.jjtSetValue(funcall);
                }
                return eval;
            }
            String tstr = target != null ? target.toString() : "?";
            return unsolvableMethod(node, tstr, argv);
        } catch (JexlException.Method xmethod) {
            throw xmethod;
        } catch (Exception xany) {
            String tstr = target != null ? target.toString() : "?";
            throw invocationException(node, tstr, xany);
        }
    }

    @Override
    protected Object visit(ASTArrayConstructorNode node, Object data) {
        if (isCancelled()) {
            throw new JexlException.Cancel(node);
        }
        // first child is class or class name
        final Class target = (Class) node.jjtGetChild(0).jjtAccept(this, data);
        // get the dimensions
        int argc = node.jjtGetNumChildren() - 1;
        int[] argv = new int[argc];
        for (int i = 0; i < argc; i++) {
            argv[i] = arithmetic.toInteger(node.jjtGetChild(i + 1).jjtAccept(this, data));
        }
        try {
            return Array.newInstance(target, argv);
        } catch (Exception xany) {
            String tstr = target != null ? target.toString() : "?";
            throw invocationException(node, tstr, xany);
        }
    }

    @Override
    protected Object visit(ASTArrayOpenDimension node, Object data) {
        return 0;
    }

    @Override
    protected Object visit(ASTInitializedArrayConstructorNode node, Object data) {
        if (isCancelled()) {
            throw new JexlException.Cancel(node);
        }
        // first child is class or class name
        final Class target = (Class) node.jjtGetChild(0).jjtAccept(this, data);
        // get the length of the array
        int argc = node.jjtGetNumChildren() - 1;
        boolean comprehensions = false;
        for (int i = 0; i < argc; i++) {
            JexlNode child = node.jjtGetChild(i + 1);
            if (child instanceof ASTEnumerationNode || child instanceof ASTEnumerationReference)
                comprehensions = true;
        }
        try {
            if (comprehensions) {
                ArrayList<Object> result = new ArrayList<Object> (argc);
                for (int i = 0; i < argc; i++) {
                    JexlNode child = node.jjtGetChild(i + 1);
                    if (child instanceof ASTEnumerationNode || child instanceof ASTEnumerationReference) {
                        Iterator<?> it = (Iterator<?>) child.jjtAccept(this, data);
                        if (it != null) {
                            try {
                                while (it.hasNext()) {
                                    result.add(it.next());
                                }
                            } finally {
                                closeIfSupported(it);
                            }
                        }
                    } else {
                        result.add(child.jjtAccept(this, data));
                    }
                }
                int sz = result.size();
                Object array = Array.newInstance(target, sz);
                Class type = arithmetic.getWrapperClass(target);
                for (int i = 0; i < argc; i++) {
                    Object value = result.get(i);
                    if (!type.isInstance(value)) {
                        if (arithmetic.isStrict()) {
                            value = arithmetic.implicitCast(type, value);
                        } else {
                            value = arithmetic.cast(type, value);
                        }
                    }
                    Array.set(array, i, value);
                }
                return array;
            } else {
                Object result = Array.newInstance(target, argc);
                Class type = arithmetic.getWrapperClass(target);
                for (int i = 0; i < argc; i++) {
                    Object value = node.jjtGetChild(i + 1).jjtAccept(this, data);
                    if (!type.isInstance(value)) {
                        if (arithmetic.isStrict()) {
                            value = arithmetic.implicitCast(type, value);
                        } else {
                            value = arithmetic.cast(type, value);
                        }
                    }
                    Array.set(result, i, value);
                }
                return result;
            }
        } catch (Exception xany) {
            String tstr = target != null ? target.toString() : "?";
            throw invocationException(node, tstr, xany);
        }
    }

    @Override
    protected Object visit(ASTInitializedCollectionConstructorNode node, Object data) {
        if (isCancelled()) {
            throw new JexlException.Cancel(node);
        }
        // first child is class or class name
        final Class target = (Class) node.jjtGetChild(0).jjtAccept(this, data);
        if (!Collection.class.isAssignableFrom(target))
            throw new JexlException(node, "Not a Collection", null);
        try {
            JexlMethod ctor = uberspect.getConstructor(target, EMPTY_PARAMS);
            if (ctor != null) {
                Collection<Object> result = (Collection<Object>) ctor.invoke(target, EMPTY_PARAMS);
                // get the length of the collection
                int argc = node.jjtGetNumChildren() - 1;
                for (int i = 0; i < argc; i++) {
                    JexlNode child = node.jjtGetChild(i + 1);
                    if (child instanceof ASTEnumerationNode || child instanceof ASTEnumerationReference) {
                        Iterator<?> it = (Iterator<?>) child.jjtAccept(this, data);
                        if (it != null) {
                            try {
                                while (it.hasNext()) {
                                    result.add(it.next());
                                }
                            } finally {
                                closeIfSupported(it);
                            }
                        }
                    } else {
                        result.add(child.jjtAccept(this, data));
                    }
                }
                return result;
            }
            String tstr = target != null ? target.toString() : "?";
            return unsolvableMethod(node, tstr, EMPTY_PARAMS);
=======
>>>>>>> 9e8257ef
        } catch (Exception xany) {
            String tstr = target != null ? target.toString() : "?";
            throw invocationException(node, tstr, xany);
        }
    }

    @Override
    protected Object visit(ASTInitializedMapConstructorNode node, Object data) {
        if (isCancelled()) {
            throw new JexlException.Cancel(node);
        }
        // first child is class or class name
        final Class target = (Class) node.jjtGetChild(0).jjtAccept(this, data);
        if (!Map.class.isAssignableFrom(target))
            throw new JexlException(node, "Not a Map", null);
        try {
            JexlMethod ctor = uberspect.getConstructor(target, EMPTY_PARAMS);
            if (ctor != null) {
                Map<Object,Object> result = (Map<Object,Object>) ctor.invoke(target, EMPTY_PARAMS);
                // get the length of the map
                int argc = node.jjtGetNumChildren() - 1;
                for (int i = 0; i < argc; i++) {
                    JexlNode child = node.jjtGetChild(i + 1);
                    if (child instanceof ASTMapEntry) {
                        Object[] entry = (Object[]) (child).jjtAccept(this, data);
                        result.put(entry[0], entry[1]);
                    } else {
                        Iterator<Object> it = (Iterator<Object>) (child).jjtAccept(this, data);
                        if (it != null) {
                            try {
                                while (it.hasNext()) {
                                    Object value = it.next();
                                    if (value instanceof Map.Entry<?,?>) {
                                        Map.Entry<?,?> entry = (Map.Entry<?,?>) value;
                                        result.put(entry.getKey(), entry.getValue());
                                    } else {
                                        throw new JexlException(node, "Not a Map.Entry", null);
                                    }
                                }
                            } finally {
                                closeIfSupported(it);
                            }
                        }
                    }
                }
                return result;
            }
            String tstr = target != null ? target.toString() : "?";
            return unsolvableMethod(node, tstr, EMPTY_PARAMS);
        } catch (Exception xany) {
            String tstr = target != null ? target.toString() : "?";
            throw invocationException(node, tstr, xany);
        }
    }

    @Override
    protected Object visit(ASTJxltLiteral node, Object data) {
        TemplateEngine.TemplateExpression tp = (TemplateEngine.TemplateExpression) node.jjtGetValue();
        if (tp == null) {
            TemplateEngine jxlt = jexl.jxlt();
            tp = jxlt.parseExpression(node.jexlInfo(), node.getLiteral(), frame != null ? frame.getScope() : null);
            node.jjtSetValue(tp);
        }
        if (tp != null) {
            return tp.evaluate(frame, context);
        }
        return null;
    }

    @Override
    protected Object visit(ASTAnnotation node, Object data) {
        throw new UnsupportedOperationException(ASTAnnotation.class.getName() + ": Not supported.");
    }

    @Override
    protected Object visit(ASTAnnotatedStatement node, Object data) {
        return processAnnotation(node, 0, data);
    }

    /**
     * Processes an annotated statement.
     * @param stmt the statement
     * @param index the index of the current annotation being processed
     * @param data the contextual data
     * @return  the result of the statement block evaluation
     */
    protected Object processAnnotation(final ASTAnnotatedStatement stmt, final int index, final Object data) {
        // are we evaluating the block ?
        final int last = stmt.jjtGetNumChildren() - 1;
        if (index == last) {
            JexlNode cblock = stmt.jjtGetChild(last);
            // if the context has changed, might need a new interpreter
            final JexlArithmetic jexla = arithmetic.options(context);
            if (jexla != arithmetic) {
                if (!arithmetic.getClass().equals(jexla.getClass())) {
                    logger.warn("expected arithmetic to be " + arithmetic.getClass().getSimpleName()
                            + ", got " + jexla.getClass().getSimpleName()
                    );
                }
                Interpreter ii = new Interpreter(Interpreter.this, jexla);
                Object r = cblock.jjtAccept(ii, data);
                if (ii.isCancelled()) {
                    Interpreter.this.cancel();
                }
                return r;
            } else {
                return cblock.jjtAccept(Interpreter.this, data);
            }
        }
        // tracking whether we processed the annotation
        final boolean[] processed = new boolean[]{false};
        final Callable<Object> jstmt = new Callable<Object>() {
            @Override
            public Object call() throws Exception {
                processed[0] = true;
                try {
                    return processAnnotation(stmt, index + 1, data);
                } catch (JexlException.Return xreturn) {
                    return xreturn;
                } catch (JexlException.Break xbreak) {
                    return xbreak;
                } catch (JexlException.Continue xcontinue) {
                    return xcontinue;
                } catch (JexlException.Remove xremove) {
                    return xremove;
                }
            }
        };
        // the annotation node and name
        final ASTAnnotation anode = (ASTAnnotation) stmt.jjtGetChild(index);
        final String aname = anode.getName();
        // evaluate the arguments
        Object[] argv = anode.jjtGetNumChildren() > 0
                        ? visit((ASTArguments) anode.jjtGetChild(0), null) : null;
        // wrap the future, will recurse through annotation processor
        Object result;
        try {
            result = processAnnotation(aname, argv, jstmt);
            // not processing an annotation is an error
            if (!processed[0]) {
                return annotationError(anode, aname, null);
            }
        } catch (JexlException xany) {
            throw xany;
        } catch (Exception xany) {
            return annotationError(anode, aname, xany);
        }
        // the caller may return a return, break or continue
        if (result instanceof JexlException) {
            throw (JexlException) result;
        }
        return result;
    }

    /**
     * Delegates the annotation processing to the JexlContext if it is an AnnotationProcessor.
     * @param annotation    the annotation name
     * @param args          the annotation arguments
     * @param stmt          the statement / block that was annotated
     * @return the result of statement.call()
     * @throws Exception if anything goes wrong
     */
    protected Object processAnnotation(String annotation, Object[] args, Callable<Object> stmt) throws Exception {
        return context instanceof JexlContext.AnnotationProcessor
                ? ((JexlContext.AnnotationProcessor) context).processAnnotation(annotation, args, stmt)
                : stmt.call();
    }

    protected Iterator<?> prepareIndexedIterator(JexlNode node, Object iterableValue) {

        if (iterableValue != null) {
            Object forEach = operators.tryOverload(node, JexlOperator.FOR_EACH_INDEXED, iterableValue);
            Iterator<?> itemsIterator = forEach instanceof Iterator
                                    ? (Iterator<?>) forEach
                                    : uberspect.getIndexedIterator(iterableValue);
            return itemsIterator;
        }

        return null;
    }

    protected abstract class IteratorBase implements Iterator<Object>, AutoCloseable {

        protected final Iterator<?> itemsIterator;
        protected final JexlNode node;

        protected int i;

        protected IteratorBase(Iterator<?> iterator, JexlNode projection) {
            itemsIterator = iterator;
            node = projection;

            i = 0;
        }

        protected Object[] prepareArgs(ASTJexlLambda lambda, Object data) {

            int argCount = lambda.getArgCount();
            boolean varArgs = lambda.isVarArgs();

            Object[] argv = null;

            if (argCount == 0) {
                argv = EMPTY_PARAMS;
            } else if (argCount == 1) {
                argv = new Object[] {data};
            } else if (!varArgs && data instanceof Object[]) {
                int len = ((Object[]) data).length;
                if (argCount > len) {
                    argv = new Object[len + 1];
                    argv[0] = i;
                    System.arraycopy(data, 0, argv, 1, len);
                } else if (argCount == len) {
                    argv = (Object[]) data;
                } else {
                    argv = new Object[] {i, data};
                }
            } else {
                argv = new Object[] {i, data};
            }

            return argv;
        }

        @Override
        public void close() {
            closeIfSupported(itemsIterator);
        }
    }

    public class ProjectionIterator extends IteratorBase {

        protected Map<Integer,Closure> scripts;

        protected ProjectionIterator(Iterator<?> iterator, JexlNode projection) {
            super(iterator, projection);

            scripts = new HashMap<Integer,Closure> ();
            i = -1;
        }

        protected Object evaluateProjection(int i, Object data) {
            JexlNode child = node.jjtGetChild(i);

            if (child instanceof ASTJexlLambda) {
                ASTJexlLambda lambda = (ASTJexlLambda) child;
                Closure c = scripts.get(i);
                if (c == null) {
                    c = new Closure(Interpreter.this, lambda);
                    scripts.put(i, c);
                }
                Object[] argv = prepareArgs(lambda, data);
                return c.execute(null, argv);
            } else {
                return child.jjtAccept(Interpreter.this, data);
            }
        }

        @Override
        public boolean hasNext() {
            return itemsIterator.hasNext();
        }

        @Override
        public Object next() {

            cancelCheck(node);

            Object data = itemsIterator.next();

            i += 1;

            // can have multiple nodes
            int numChildren = node.jjtGetNumChildren();

            if (numChildren == 1) {
                return evaluateProjection(0, data);
            } else {
                List<Object> value = new ArrayList(numChildren);
                for (int child = 0; child < numChildren; child++) {
                    value.add(evaluateProjection(child, data));
                }
                return Collections.unmodifiableList(value);
            }
        }

        @Override
        public void remove() {
            itemsIterator.remove();
        }
    }

    @Override
    protected Object visit(ASTProjectionNode node, Object data) {
        Iterator<?> itemsIterator = prepareIndexedIterator(node, data);
        return itemsIterator != null ? new ProjectionIterator(itemsIterator, node) : null;
    }

    public class MapProjectionIterator extends ProjectionIterator {

        protected MapProjectionIterator(Iterator<?> iterator, JexlNode projection) {
            super(iterator, projection);
        }

        @Override
        public Object next() {

            cancelCheck(node);

            Object data = itemsIterator.next();

            i += 1;

            Object key = evaluateProjection(0, data);
            Object value = evaluateProjection(1, data);

            return new AbstractMap.SimpleImmutableEntry<Object,Object> (key, value);
        }
    }

    @Override
    protected Object visit(ASTMapProjectionNode node, Object data) {
        Iterator<?> itemsIterator = prepareIndexedIterator(node, data);
        return itemsIterator != null ? new MapProjectionIterator(itemsIterator, node) : null;
    }

    public class SelectionIterator extends IteratorBase {

        protected final Closure closure;

        protected Object nextItem;
        protected boolean hasNextItem;

        protected SelectionIterator(Iterator<?> iterator, ASTJexlLambda filter) {
            super(iterator, filter);
            closure = new Closure(Interpreter.this, filter);
        }

        protected void findNextItem() {
            if (!itemsIterator.hasNext()) {
                hasNextItem = false;
                nextItem = null;
            } else {
                Object data = null;
                boolean selected = false;

                do {
                    data = itemsIterator.next();
                    Object[] argv = prepareArgs((ASTJexlLambda) node, data);
                    selected = arithmetic.toBoolean(closure.execute(null, argv));
                } while (!selected && itemsIterator.hasNext());

                if (selected) {
                    hasNextItem = true;
                    nextItem = data;
                }
            }
        }

        @Override
        public boolean hasNext() {

            if (!hasNextItem)
                findNextItem();

            return hasNextItem;
        }

        @Override
        public Object next() {
            cancelCheck(node);

            if (!hasNextItem)
                findNextItem();

            if (!hasNextItem)
                throw new NoSuchElementException();

            i += 1;
            hasNextItem = false;

            return nextItem;
        }

        @Override
        public void remove() {
            itemsIterator.remove();
        }
    }

    public class StopCountIterator extends IteratorBase {

        protected final int limit;

        protected StopCountIterator(Iterator<?> iterator, JexlNode node, int stopCount) {
            super(iterator, node);
            limit = stopCount;
        }

        @Override
        public boolean hasNext() {
            return itemsIterator.hasNext() && i < limit;
        }

        @Override
        public Object next() {
            cancelCheck(node);

            if (!hasNext())
                throw new NoSuchElementException();

            i += 1;

            return itemsIterator.next();
        }

        @Override
        public void remove() {
            itemsIterator.remove();
        }
    }

    public class StartCountIterator extends IteratorBase {

        protected StartCountIterator(Iterator<?> iterator, JexlNode node, int startCount) {
            super(iterator, node);

            if (startCount > 0)
                skipItems(startCount);
        }

        protected void skipItems(int skipCount) {
            while (i < skipCount) {
                if (hasNext()) {
                    next();
                } else {
                    break;
                }
            }
        }

        @Override
        public boolean hasNext() {
            return itemsIterator.hasNext();
        }

        @Override
        public Object next() {
            cancelCheck(node);

            if (!hasNext())
                throw new NoSuchElementException();

            i += 1;

            return itemsIterator.next();
        }

        @Override
        public void remove() {
            itemsIterator.remove();
        }
    }

    @Override
    protected Object visit(ASTSelectionNode node, Object data) {
        JexlNode child = node.jjtGetChild(0);

        if (child instanceof ASTStopCountNode) {
            int stopCount = (Integer) child.jjtAccept(this, null);
            Iterator<?> itemsIterator = prepareIndexedIterator(child, data);
            return itemsIterator != null ? new StopCountIterator(itemsIterator, node, stopCount) : null;
        } else if (child instanceof ASTStartCountNode) {
            int startCount = (Integer) child.jjtAccept(this, null);
            Iterator<?> itemsIterator = prepareIndexedIterator(child, data);
            return itemsIterator != null ? new StartCountIterator(itemsIterator, node, startCount) : null;
        }

        ASTJexlLambda script = (ASTJexlLambda) child;
        Iterator<?> itemsIterator = prepareIndexedIterator(child, data);
        return itemsIterator != null ? new SelectionIterator(itemsIterator, script) : null;
    }

    @Override
    protected Object visit(ASTStartCountNode node, Object data) {
        JexlNode child = node.jjtGetChild(0);
        Integer startCount = arithmetic.toInteger(child.jjtAccept(this, null));
        return startCount;
    }

    @Override
    protected Object visit(ASTStopCountNode node, Object data) {
        JexlNode child = node.jjtGetChild(0);
        Integer stopCount = arithmetic.toInteger(child.jjtAccept(this, null));
        return stopCount;
    }

    @Override
    protected Object visit(ASTReductionNode node, Object data) {
        int numChildren = node.jjtGetNumChildren();

        ASTJexlLambda reduction = null;
        Object result = null;

        if (numChildren > 1) {
            result = node.jjtGetChild(0).jjtAccept(this, null);
            reduction = (ASTJexlLambda) node.jjtGetChild(1);
        } else {
            reduction = (ASTJexlLambda) node.jjtGetChild(0);
        }

        Iterator<?> itemsIterator = prepareIndexedIterator(node, data);

        if (itemsIterator != null) {
            try {
                Closure closure = new Closure(this, reduction);

                boolean varArgs = reduction.isVarArgs();
                int argCount = reduction.getArgCount();

                int i = 0;

                while (itemsIterator.hasNext()) {
                    Object value = itemsIterator.next();

                    Object[] argv = null;

                    if (argCount == 0) {
                        argv = EMPTY_PARAMS;
                    } else if (argCount == 1) {
                        argv = new Object[] {result};
                    } else if (argCount == 2) {
                        argv = new Object[] {result, value};
                    } else if (argCount == 3) {
                        argv = new Object[] {result, i, value};
                    } else if (value instanceof Map.Entry<?,?>) {
                        Map.Entry<?,?> entry = (Map.Entry<?,?>) value;
                        argv = new Object[] {result, i, entry.getKey(), entry.getValue()};
                    } else if (!varArgs && value instanceof Object[]) {

                        int len = ((Object[]) value).length;
                        if (argCount > len + 1) {
                           argv = new Object[len + 2];
                           argv[0] = result;
                           argv[2] = i;
                           System.arraycopy(value, 0, argv, 2, len);
                        } else if (argCount == len + 1) {
                           argv = new Object[len + 1];
                           argv[0] = result;
                           System.arraycopy(value, 0, argv, 1, len);
                        } else {
                           argv = new Object[] {result, i, value};
                        }

                    } else {
                        argv = new Object[] {result, i, value};
                    }

                    result = closure.execute(null, argv);

                    i += 1;
                }
            } finally {
                closeIfSupported(itemsIterator);
            }
        }

        return result;
    }

}<|MERGE_RESOLUTION|>--- conflicted
+++ resolved
@@ -511,7 +511,7 @@
         int numChildren = operand.jjtGetNumChildren();
         for (int i = 0; i < numChildren; i++) {
             cancelCheck(node);
-            JexlNode child = operand.jjtGetChild(i); 
+            JexlNode child = operand.jjtGetChild(i);
             if (child instanceof ASTEnumerationNode || child instanceof ASTEnumerationReference) {
                 Iterator<?> it = (Iterator<?>) child.jjtAccept(this, data);
                 if (it != null) {
@@ -1164,7 +1164,6 @@
     }
 
     @Override
-<<<<<<< HEAD
     protected Object visit(ASTEnumerationReference node, Object data) {
         cancelCheck(node);
         final int numChildren = node.jjtGetNumChildren();
@@ -1299,48 +1298,6 @@
         }
     }
 
-    @Override
-    protected Object visit(ASTBlock node, Object data) {
-        int numChildren = node.jjtGetNumChildren();
-        Object result = null;
-        for (int i = 0; i < numChildren; i++) {
-            try {
-                cancelCheck(node);
-                result = node.jjtGetChild(i).jjtAccept(this, data);
-            } catch (JexlException.Break stmtBreak) {
-                String target = stmtBreak.getLabel();
-                if (target != null && target.equals(node.getLabel())) {
-                    break;
-                } else {
-                    throw stmtBreak;
-                }
-            }
-=======
-    protected Object visit(ASTVar node, Object data) {
-        int symbol = node.getSymbol();
-        if (options.isLexical() && !block.declareSymbol(symbol)) {
-            return redefinedVariable(node, node.getName());
-        }
-        // if we have a var, we have a scope thus a frame
-        frame.set(symbol, null);
-        return null;
-    }
-
-    @Override
-    protected Object visit(ASTBlock node, Object data) {
-        int cnt = node.getSymbolCount();
-        if (!options.isLexical() || cnt <= 0) {
-            return visitBlock(node, data);
-        }
-        LexicalScope lexical = block;
-        try {
-            block = new LexicalScope(lexical);
-            return visitBlock(node, data);
-        } finally {
-            block = lexical;
-        }
-    }
-
     /**
      * Base visitation for blocks.
      * @param node the block
@@ -1352,10 +1309,34 @@
         Object result = null;
         for (int i = 0; i < numChildren; i++) {
             cancelCheck(node);
-            result = node.jjtGetChild(i).jjtAccept(this, data);
->>>>>>> 9e8257ef
+            try {
+                cancelCheck(node);
+                result = node.jjtGetChild(i).jjtAccept(this, data);
+            } catch (JexlException.Break stmtBreak) {
+                String target = stmtBreak.getLabel();
+                if (target != null && target.equals(node.getLabel())) {
+                    break;
+                } else {
+                    throw stmtBreak;
+                }
+            }
         }
         return result;
+    }
+
+    @Override
+    protected Object visit(ASTBlock node, Object data) {
+        int cnt = node.getSymbolCount();
+        if (!options.isLexical() || cnt <= 0) {
+            return visitBlock(node, data);
+        }
+        LexicalScope lexical = block;
+        try {
+            block = new LexicalScope(lexical);
+            return visitBlock(node, data);
+        } finally {
+            block = lexical;
+        }
     }
 
     @Override
@@ -1390,32 +1371,42 @@
 
     @Override
     protected Object visit(ASTForStatement node, Object data) {
-        // Initialize for-loop
-        Object result = node.jjtGetChild(0).jjtAccept(this, data);
-        boolean when = false;
-        while (when = (Boolean) node.jjtGetChild(1).jjtAccept(this, data)) {
-            try {
-                // Execute loop body
-                if (node.jjtGetNumChildren() > 3)
-                    result = node.jjtGetChild(3).jjtAccept(this, data);
-            } catch (JexlException.Break stmtBreak) {
-                String target = stmtBreak.getLabel();
-                if (target == null || target.equals(node.getLabel())) {
-                    break;
-                } else {
-                    throw stmtBreak;
-                }
-            } catch (JexlException.Continue stmtContinue) {
-                String target = stmtContinue.getLabel();
-                if (target != null && !target.equals(node.getLabel())) {
-                    throw stmtContinue;
-                }
-                // continue;
-            }
-            // for-increment node
-            result = node.jjtGetChild(2).jjtAccept(this, data);
-        }
-        return result;
+        final LexicalScope lexical = block;
+        if (options.isLexical()) {
+               // create lexical frame
+               block = new LexicalScope(lexical);
+        }
+        try {
+            // Initialize for-loop
+            Object result = node.jjtGetChild(0).jjtAccept(this, data);
+            boolean when = false;
+            while (when = (Boolean) node.jjtGetChild(1).jjtAccept(this, data)) {
+                try {
+                    // Execute loop body
+                    if (node.jjtGetNumChildren() > 3)
+                        result = node.jjtGetChild(3).jjtAccept(this, data);
+                } catch (JexlException.Break stmtBreak) {
+                    String target = stmtBreak.getLabel();
+                    if (target == null || target.equals(node.getLabel())) {
+                        break;
+                    } else {
+                        throw stmtBreak;
+                    }
+                } catch (JexlException.Continue stmtContinue) {
+                    String target = stmtContinue.getLabel();
+                    if (target != null && !target.equals(node.getLabel())) {
+                        throw stmtContinue;
+                    }
+                    // continue;
+                }
+                // for-increment node
+                result = node.jjtGetChild(2).jjtAccept(this, data);
+            }
+            return result;
+        } finally {
+            if (lexical != null && block != null)
+                 block = lexical;
+        }
     }
 
     @Override
@@ -1449,171 +1440,140 @@
         ASTForeachVar loopReference = (ASTForeachVar) node.jjtGetChild(0);
 
         ASTIdentifier loopVariable = (ASTIdentifier) loopReference.jjtGetChild(0);
-<<<<<<< HEAD
-
-        /* second objectNode is the variable to iterate */
-        Object iterableValue = node.jjtGetChild(1).jjtAccept(this, data);
-
-        // make sure there is a value to iterate on
-        if (iterableValue != null) {
-            if (loopReference.jjtGetNumChildren() > 1) {
-
-                ASTIdentifier loopValueVariable = (ASTIdentifier) loopReference.jjtGetChild(1);
-
-                // get an iterator for the collection/array etc via the introspector.
-                Object forEach = operators.tryOverload(node, JexlOperator.FOR_EACH_INDEXED, iterableValue);
-                Iterator<?> itemsIterator = forEach instanceof Iterator
-                                        ? (Iterator<?>) forEach
-                                        : uberspect.getIndexedIterator(iterableValue);
-
-                int i = -1;
-                if (itemsIterator != null) {
-                    try {
-                        /* third objectNode is the statement to execute */
-                        JexlNode statement = node.jjtGetNumChildren() >= 3 ? node.jjtGetChild(2) : null;
-
-                        while (itemsIterator.hasNext()) {
-                            cancelCheck(node);
-                            i += 1;
-                            // set loopVariable to value of iterator
-                            Object value = itemsIterator.next();
-                            if (value instanceof Map.Entry<?,?>) {
-                                Map.Entry<?,?> entry = (Map.Entry<?,?>) value;
-                                executeAssign(node, loopVariable, entry.getKey(), null, data);
-                                executeAssign(node, loopValueVariable, entry.getValue(), null, data);
-                            } else {
-                                executeAssign(node, loopVariable, i, null, data);
-                                executeAssign(node, loopValueVariable, value, null, data);
-                            }
-                            if (statement != null) {
-                                try {
-                                    // execute statement
-                                    result = statement.jjtAccept(this, data);
-                                } catch (JexlException.Break stmtBreak) {
-                                    String target = stmtBreak.getLabel();
-                                    if (target == null || target.equals(node.getLabel())) {
-                                        break;
-                                    } else {
-                                        throw stmtBreak;
-                                    }
-                                } catch (JexlException.Continue stmtContinue) {
-                                    String target = stmtContinue.getLabel();
-                                    if (target != null && !target.equals(node.getLabel())) {
-                                        throw stmtContinue;
-                                    }
-                                    // continue
-                                } catch (JexlException.Remove stmtRemove) {
-                                    String target = stmtRemove.getLabel();
-                                    if (target != null && !target.equals(node.getLabel())) {
-                                        throw stmtRemove;
-                                    }
-                                    itemsIterator.remove();
-                                    i -= 1;
-                                    // and continue
-                                }
-                            }
-=======
         final int symbol = loopVariable.getSymbol();
         final LexicalScope lexical = block;
         if (options.isLexical()) {
-            // the iteration variable can not be declared in parent block
-            if (symbol >= 0 && block.hasSymbol(symbol)) {
-                return redefinedVariable(node, loopVariable.getName());
-            }
-            // create lexical frame
-            block = new LexicalScope(lexical);
-        }
-        Object forEach = null;
-        try {
-            /* second objectNode is the variable to iterate */
-            Object iterableValue = node.jjtGetChild(1).jjtAccept(this, data);
-            // make sure there is a value to iterate upon
-            if (iterableValue != null) {
-                /* third objectNode is the statement to execute */
-                JexlNode statement = node.jjtGetNumChildren() >= 3 ? node.jjtGetChild(2) : null;
-                // get an iterator for the collection/array etc via the introspector.
-                forEach = operators.tryOverload(node, JexlOperator.FOR_EACH, iterableValue);
-                Iterator<?> itemsIterator = forEach instanceof Iterator
-                        ? (Iterator<?>) forEach
-                        : uberspect.getIterator(iterableValue);
-                if (itemsIterator != null) {
-                    while (itemsIterator.hasNext()) {
-                        cancelCheck(node);
-                        // set loopVariable to value of iterator
-                        Object value = itemsIterator.next();
-                        if (symbol < 0) {
-                            setContextVariable(node, loopVariable.getName(), value);
-                        } else {
-                            frame.set(symbol, value);
->>>>>>> 9e8257ef
-                        }
-                    } finally {
-                        // closeable iterator handling
-                        closeIfSupported(itemsIterator);
-                    }
-                }
-
-            } else {
-                // get an iterator for the collection/array etc via the introspector.
-                Object forEach = operators.tryOverload(node, JexlOperator.FOR_EACH, iterableValue);
-                Iterator<?> itemsIterator = forEach instanceof Iterator
-                                        ? (Iterator<?>) forEach
-                                        : uberspect.getIterator(iterableValue);
-                if (itemsIterator != null) {
-                    try {
-
-                        /* third objectNode is the statement to execute */
-                        JexlNode statement = node.jjtGetNumChildren() >= 3 ? node.jjtGetChild(2) : null;
-
-                        while (itemsIterator.hasNext()) {
-                            cancelCheck(node);
-                            // set loopVariable to value of iterator
-                            Object value = itemsIterator.next();
-                            executeAssign(node, loopVariable, value, null, data);
-
-                            if (statement != null) {
-                                try {
-                                    // execute statement
-                                    result = statement.jjtAccept(this, data);
-                                } catch (JexlException.Break stmtBreak) {
-                                    String target = stmtBreak.getLabel();
-                                    if (target == null || target.equals(node.getLabel())) {
-                                        break;
+               // the iteration variable can not be declared in parent block
+               if (symbol >= 0 && block.hasSymbol(symbol)) {
+                   return redefinedVariable(node, loopVariable.getName());
+               }
+               // create lexical frame
+               block = new LexicalScope(lexical);
+        }
+        try {
+                /* second objectNode is the variable to iterate */
+                Object iterableValue = node.jjtGetChild(1).jjtAccept(this, data);
+
+                // make sure there is a value to iterate on
+                if (iterableValue != null) {
+                    if (loopReference.jjtGetNumChildren() > 1) {
+
+                        ASTIdentifier loopValueVariable = (ASTIdentifier) loopReference.jjtGetChild(1);
+
+                        // get an iterator for the collection/array etc via the introspector.
+                        Object forEach = operators.tryOverload(node, JexlOperator.FOR_EACH_INDEXED, iterableValue);
+                        Iterator<?> itemsIterator = forEach instanceof Iterator
+                                                ? (Iterator<?>) forEach
+                                                : uberspect.getIndexedIterator(iterableValue);
+
+                        int i = -1;
+                        if (itemsIterator != null) {
+                            try {
+                                /* third objectNode is the statement to execute */
+                                JexlNode statement = node.jjtGetNumChildren() >= 3 ? node.jjtGetChild(2) : null;
+
+                                while (itemsIterator.hasNext()) {
+                                    cancelCheck(node);
+                                    i += 1;
+                                    // set loopVariable to value of iterator
+                                    Object value = itemsIterator.next();
+                                    if (value instanceof Map.Entry<?,?>) {
+                                        Map.Entry<?,?> entry = (Map.Entry<?,?>) value;
+                                        executeAssign(node, loopVariable, entry.getKey(), null, data);
+                                        executeAssign(node, loopValueVariable, entry.getValue(), null, data);
                                     } else {
-                                        throw stmtBreak;
+                                        executeAssign(node, loopVariable, i, null, data);
+                                        executeAssign(node, loopValueVariable, value, null, data);
                                     }
-                                } catch (JexlException.Continue stmtContinue) {
-                                    String target = stmtContinue.getLabel();
-                                    if (target != null && !target.equals(node.getLabel())) {
-                                        throw stmtContinue;
+                                    if (statement != null) {
+                                        try {
+                                            // execute statement
+                                            result = statement.jjtAccept(this, data);
+                                        } catch (JexlException.Break stmtBreak) {
+                                            String target = stmtBreak.getLabel();
+                                            if (target == null || target.equals(node.getLabel())) {
+                                                break;
+                                            } else {
+                                                throw stmtBreak;
+                                            }
+                                        } catch (JexlException.Continue stmtContinue) {
+                                            String target = stmtContinue.getLabel();
+                                            if (target != null && !target.equals(node.getLabel())) {
+                                                throw stmtContinue;
+                                            }
+                                            // continue
+                                        } catch (JexlException.Remove stmtRemove) {
+                                            String target = stmtRemove.getLabel();
+                                            if (target != null && !target.equals(node.getLabel())) {
+                                                throw stmtRemove;
+                                            }
+                                            itemsIterator.remove();
+                                            i -= 1;
+                                            // and continue
+                                        }
                                     }
-                                    // continue
-                                } catch (JexlException.Remove stmtRemove) {
-                                    String target = stmtRemove.getLabel();
-                                    if (target != null && !target.equals(node.getLabel())) {
-                                        throw stmtRemove;
-                                    }
-                                    itemsIterator.remove();
-                                    // and continue
                                 }
+                            } finally {
+                                // closeable iterator handling
+                                closeIfSupported(itemsIterator);
                             }
                         }
-                    } finally {
-                        // closeable iterator handling
-                        closeIfSupported(itemsIterator);
-                    }
-                }
-<<<<<<< HEAD
-=======
-            }
+
+                    } else {
+                        // get an iterator for the collection/array etc via the introspector.
+                        Object forEach = operators.tryOverload(node, JexlOperator.FOR_EACH, iterableValue);
+                        Iterator<?> itemsIterator = forEach instanceof Iterator
+                                                ? (Iterator<?>) forEach
+                                                : uberspect.getIterator(iterableValue);
+                        if (itemsIterator != null) {
+                            try {
+
+                                /* third objectNode is the statement to execute */
+                                JexlNode statement = node.jjtGetNumChildren() >= 3 ? node.jjtGetChild(2) : null;
+
+                                while (itemsIterator.hasNext()) {
+                                    cancelCheck(node);
+                                    // set loopVariable to value of iterator
+                                    Object value = itemsIterator.next();
+                                    executeAssign(node, loopVariable, value, null, data);
+
+                                    if (statement != null) {
+                                        try {
+                                            // execute statement
+                                            result = statement.jjtAccept(this, data);
+                                        } catch (JexlException.Break stmtBreak) {
+                                            String target = stmtBreak.getLabel();
+                                            if (target == null || target.equals(node.getLabel())) {
+                                                break;
+                                            } else {
+                                                throw stmtBreak;
+                                            }
+                                        } catch (JexlException.Continue stmtContinue) {
+                                            String target = stmtContinue.getLabel();
+                                            if (target != null && !target.equals(node.getLabel())) {
+                                                throw stmtContinue;
+                                            }
+                                            // continue
+                                        } catch (JexlException.Remove stmtRemove) {
+                                            String target = stmtRemove.getLabel();
+                                            if (target != null && !target.equals(node.getLabel())) {
+                                                throw stmtRemove;
+                                            }
+                                            itemsIterator.remove();
+                                            // and continue
+                                        }
+                                    }
+                                }
+                            } finally {
+                                // closeable iterator handling
+                                closeIfSupported(itemsIterator);
+                            }
+                        }
+                    }
+               }
         } finally {
-            //  closeable iterator handling
-            closeIfSupported(forEach);
-            // restore lexical frame
-            if (lexical != null && block != null) {
-                block = lexical;
->>>>>>> 9e8257ef
-            }
+              if (lexical != null && block != null)
+                   block = lexical;
         }
         return result;
     }
@@ -2399,11 +2359,6 @@
 
     @Override
     protected Object visit(ASTTernaryNode node, Object data) {
-<<<<<<< HEAD
-        Object condition = node.jjtGetChild(0).jjtAccept(this, data);
-        if (condition != null && arithmetic.toBoolean(condition))
-            return node.jjtGetChild(1).jjtAccept(this, data);
-=======
         Object condition;
         try {
             condition = node.jjtGetChild(0).jjtAccept(this, data);
@@ -2414,7 +2369,8 @@
             condition = null;
         }
         // ternary as in "x ? y : z"
->>>>>>> 9e8257ef
+        if (condition != null && arithmetic.toBoolean(condition))
+            return node.jjtGetChild(1).jjtAccept(this, data);
         if (node.jjtGetNumChildren() == 3) {
             return node.jjtGetChild(2).jjtAccept(this, data);
         }
@@ -2423,7 +2379,15 @@
 
     @Override
     protected Object visit(ASTElvisNode node, Object data) {
-        Object condition = node.jjtGetChild(0).jjtAccept(this, data);
+        Object condition;
+        try {
+            condition = node.jjtGetChild(0).jjtAccept(this, data);
+        } catch(JexlException xany) {
+            if (!(xany.getCause() instanceof JexlArithmetic.NullOperand)) {
+                throw xany;
+            }
+            condition = null;
+        }
         if (condition != null && arithmetic.toBoolean(condition)) {
             return condition;
         } else {
@@ -2485,15 +2449,9 @@
     }
 
     @Override
-<<<<<<< HEAD
-    protected Object visit(ASTJexlScript node, Object data) {
-        if (node instanceof ASTJexlLambda && !((ASTJexlLambda) node).isTopLevel()) {
-            return Closure.create(this, (ASTJexlLambda) node);
-=======
     protected Object visit(ASTJexlScript script, Object data) {
         if (script instanceof ASTJexlLambda && !((ASTJexlLambda) script).isTopLevel()) {
-            return new Closure(this, (ASTJexlLambda) script);
->>>>>>> 9e8257ef
+            return Closure.create(this, (ASTJexlLambda) script);
         } else {
             final LexicalScope lexical = block;
             block = new LexicalScope(frame, null);
@@ -2522,15 +2480,18 @@
     }
 
     @Override
-<<<<<<< HEAD
     protected Object visit(ASTVar node, Object data) {
         int symbol = node.getSymbol();
-        boolean isFinal = frame.isVariableFinal(symbol);
+        if (options.isLexical() && !block.declareSymbol(symbol)) {
+            return redefinedVariable(node, node.getName());
+        }
+        // if we have a var, we have a scope thus a frame
+        boolean isFinal = block.isVariableFinal(symbol);
         if (isFinal) {
             throw new JexlException(node, "can not redefine a final variable: " + node.getName());
         }
         // Adjust frame variable modifiers
-        frame.setModifiers(symbol, node.getType(), node.isFinal(), node.isRequired());
+        block.setModifiers(symbol, node.getType(), node.isFinal(), node.isRequired());
         // if we have a var, we have a scope thus a frame
         if (frame.has(symbol)) {
             return frame.get(symbol);
@@ -2546,59 +2507,50 @@
     }
 
     @Override
-    protected Object visit(ASTIdentifier node, Object data) {
-        cancelCheck(node);
-        String name = node.getName();
+    protected Object visit(ASTIdentifier identifier, Object data) {
+        cancelCheck(identifier);
+        String name = identifier.getName();
         if (data == null) {
-            int symbol = node.getSymbol();
+            int symbol = identifier.getSymbol();
             // if we have a symbol, we have a scope thus a frame
             if (symbol >= 0 && frame.has(symbol)) {
-                return frame.get(symbol);
+                 if (options.isLexical()) {
+                     // if not in lexical block, undefined if (in its symbol) shade
+                     if (!block.hasSymbol(symbol) && options.isLexicalShade()) {
+                         return undefinedVariable(identifier, name);
+                     }
+                 }
+                 return frame.get(symbol);
             }
             Object value = context.get(name);
-
-            if (value == null && node.jjtGetParent() instanceof ASTExpressionStatement) {
-
+            if (value == null && identifier.jjtGetParent() instanceof ASTExpressionStatement) {
                JexlMethod vm = uberspect.getMethod(arithmetic, name, EMPTY_PARAMS);
-
                if (vm != null) {
-
                    try {
                       Object eval = vm.invoke(arithmetic, EMPTY_PARAMS);
-
                       if (cache && vm.isCacheable()) {
                           Funcall funcall = new ArithmeticFuncall(vm, false);
-                          node.jjtSetValue(funcall);
+                          identifier.jjtSetValue(funcall);
                       }
-
                       return eval;
-
                    } catch (JexlException xthru) {
                        throw xthru;
                    } catch (Exception xany) {
-                       throw invocationException(node, name, xany);
+                       throw invocationException(identifier, name, xany);
                    }
                }
             }
-
             if (value == null
-                && !(node.jjtGetParent() instanceof ASTReference)
+                && !(identifier.jjtGetParent() instanceof ASTReference)
                 && !(context.has(name))) {
                 return jexl.safe
                         ? null
-                        : unsolvableVariable(node, name, !(node.getSymbol() >= 0 || context.has(name)));
+                        : unsolvableVariable(identifier, name, !(identifier.getSymbol() >= 0 || context.has(name)));
             }
             return value;
         } else {
-            return getAttribute(data, name, node);
-        }
-=======
-    protected Object visit(ASTIdentifier identifier, Object data) {
-        cancelCheck(identifier);
-        return data != null
-                ? getAttribute(data, identifier.getName(), identifier)
-                : getVariable(frame, block, identifier);
->>>>>>> 9e8257ef
+            return getAttribute(data, name, identifier);
+        }
     }
 
     @Override
@@ -3071,12 +3023,8 @@
      */
     protected Object executeAssign(JexlNode node, JexlNode left, Object right, JexlOperator assignop, Object data) { // CSOFF: MethodLength
         cancelCheck(node);
-<<<<<<< HEAD
-=======
         // left contains the reference to assign to
-        final JexlNode left = node.jjtGetChild(0);
         ASTIdentifier var = null;
->>>>>>> 9e8257ef
         Object object = null;
         int symbol = -1;
         // check var decl with assign is ok
@@ -3097,32 +3045,25 @@
         boolean antish = options.isAntish();
         // 0: determine initial object & property:
         final int last = left.jjtGetNumChildren() - 1;
-        // right is the value expression to assign
-        Object right = node.jjtGetChild(1).jjtAccept(this, data);
         // a (var?) v = ... expression
         if (var != null) {
             if (symbol >= 0) {
                 // check we are not assigning a symbol itself
                 if (last < 0) {
-                    boolean isFinal = frame.isVariableFinal(symbol);
+                    boolean isFinal = block.isVariableFinal(symbol);
                     if (isFinal && !(var instanceof ASTVar || var instanceof ASTExtVar)) {
                         throw new JexlException(node, "can not assign a value to the final variable: " + var.getName());
                     }
                     if (assignop != null) {
-<<<<<<< HEAD
-                        Object self = getVariable(frame, var);
+                        Object self = getVariable(frame, block, var);
                         right = assignop.getArity() == 1 ? operators.tryAssignOverload(node, assignop, self) :
                             operators.tryAssignOverload(node, assignop, self, right);
-=======
-                        Object self = getVariable(frame, block, var);
-                        right = operators.tryAssignOverload(node, assignop, self, right);
->>>>>>> 9e8257ef
                         if (right == JexlOperator.ASSIGN) {
                             return self;
                         }
                     }
                     // check if we need to typecast result
-                    Class type = frame.typeof(symbol);
+                    Class type = block.typeof(symbol);
                     if (type != null) {
                         if (arithmetic.isStrict()) {
                             right = arithmetic.implicitCast(type, right);
@@ -3132,7 +3073,7 @@
                         if (type.isPrimitive() && right == null)
                             throw new JexlException(node, "not null value required for: " + var.getName());
                     }
-                    boolean isRequired = frame.isVariableRequired(symbol);
+                    boolean isRequired = block.isVariableRequired(symbol);
                     if (isRequired && right == null)
                         throw new JexlException(node, "not null value required for: " + var.getName());
 
@@ -3634,18 +3575,13 @@
                 }
             }
             // we have either evaluated and returned or no method was found
-<<<<<<< HEAD
-            return node.isSafeLhs(jexl.safe)
-=======
             return node.isSafeLhs(isSafe())
->>>>>>> 9e8257ef
                     ? null
                     : unsolvableMethod(node, methodName, argv);
         } catch (JexlException.TryFailed xany) {
             throw invocationException(node, methodName, xany.getCause());
         } catch (JexlException xthru) {
             throw xthru;
-<<<<<<< HEAD
         } catch (Exception xany) {
             throw invocationException(node, methodName, xany);
         }
@@ -3932,8 +3868,6 @@
             }
             String tstr = target != null ? target.toString() : "?";
             return unsolvableMethod(node, tstr, EMPTY_PARAMS);
-=======
->>>>>>> 9e8257ef
         } catch (Exception xany) {
             String tstr = target != null ? target.toString() : "?";
             throw invocationException(node, tstr, xany);
