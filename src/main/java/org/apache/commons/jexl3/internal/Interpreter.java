--- conflicted
+++ resolved
@@ -1442,176 +1442,176 @@
         ASTForeachVar loopReference = (ASTForeachVar) node.jjtGetChild(0);
 
         ASTIdentifier loopVariable = (ASTIdentifier) loopReference.jjtGetChild(0);
-        final int symbol = loopVariable.getSymbol();
-        final boolean lexical = options.isLexical();// && node.getSymbolCount() > 0;
-        final boolean loopSymbol = symbol >= 0 && loopVariable instanceof ASTVar;
+        ASTIdentifier loopValueVariable = loopReference.jjtGetNumChildren() > 1 ? (ASTIdentifier) loopReference.jjtGetChild(1) : null;
+
+        final boolean lexical = options.isLexical();
+
         if (lexical) {
             // create lexical frame
             LexicalFrame locals = new LexicalFrame(frame, block);
-            // it may be a local previously declared
+            final int symbol = loopVariable.getSymbol();
+            final boolean loopSymbol = symbol >= 0 && loopVariable instanceof ASTVar;
             if (loopSymbol && !locals.declareSymbol(symbol)) {
                 return redefinedVariable(node, loopVariable.getName());
             }
+            if (loopValueVariable != null) {
+                final int valueSymbol = loopValueVariable.getSymbol();
+                if (loopSymbol && !locals.declareSymbol(valueSymbol)) {
+                    return redefinedVariable(node, loopValueVariable.getName());
+                }
+            }
             block = locals;
         }
         try {
-<<<<<<< HEAD
-                /* second objectNode is the variable to iterate */
-                Object iterableValue = node.jjtGetChild(1).jjtAccept(this, data);
-
-                // make sure there is a value to iterate on
-                if (iterableValue != null) {
-                    if (loopReference.jjtGetNumChildren() > 1) {
-
-                        ASTIdentifier loopValueVariable = (ASTIdentifier) loopReference.jjtGetChild(1);
-
-                        // get an iterator for the collection/array etc via the introspector.
-                        Object forEach = operators.tryOverload(node, JexlOperator.FOR_EACH_INDEXED, iterableValue);
-                        Iterator<?> itemsIterator = forEach instanceof Iterator
-                                                ? (Iterator<?>) forEach
-                                                : uberspect.getIndexedIterator(iterableValue);
-
-                        int i = -1;
-                        if (itemsIterator != null) {
-                            try {
-                                /* third objectNode is the statement to execute */
-                                JexlNode statement = node.jjtGetNumChildren() >= 3 ? node.jjtGetChild(2) : null;
-
-                                while (itemsIterator.hasNext()) {
-                                    cancelCheck(node);
-                                    i += 1;
-                                    // set loopVariable to value of iterator
-                                    Object value = itemsIterator.next();
-                                    if (value instanceof Map.Entry<?,?>) {
-                                        Map.Entry<?,?> entry = (Map.Entry<?,?>) value;
-                                        executeAssign(node, loopVariable, entry.getKey(), null, data);
-                                        executeAssign(node, loopValueVariable, entry.getValue(), null, data);
-                                    } else {
-                                        executeAssign(node, loopVariable, i, null, data);
-                                        executeAssign(node, loopValueVariable, value, null, data);
+            /* second objectNode is the variable to iterate */
+            Object iterableValue = node.jjtGetChild(1).jjtAccept(this, data);
+
+            // make sure there is a value to iterate on
+            if (iterableValue != null) {
+                int i = -1;
+                if (loopValueVariable != null) {
+                    // get an iterator for the collection/array etc via the introspector.
+                    Object forEach = operators.tryOverload(node, JexlOperator.FOR_EACH_INDEXED, iterableValue);
+                    Iterator<?> itemsIterator = forEach instanceof Iterator
+                                            ? (Iterator<?>) forEach
+                                            : uberspect.getIndexedIterator(iterableValue);
+                    if (itemsIterator != null) {
+                        try {
+                            /* third objectNode is the statement to execute */
+                            JexlNode statement = node.jjtGetNumChildren() >= 3 ? node.jjtGetChild(2) : null;
+
+                            final int symbol = loopVariable.getSymbol();
+                            final int valueSymbol = loopValueVariable.getSymbol();
+                            final boolean loopSymbol = symbol >= 0 && loopVariable instanceof ASTVar;
+
+                            while (itemsIterator.hasNext()) {
+                                cancelCheck(node);
+                                i += 1;
+                                // reset loop varaible
+                                if (lexical && i > 0) {
+                                    // clean up but remain current
+                                    block.pop();
+                                    // unlikely to fail 
+                                    if (loopSymbol && !block.declareSymbol(symbol)) {
+                                        return redefinedVariable(node, loopVariable.getName());
                                     }
-                                    if (statement != null) {
-                                        try {
-                                            // execute statement
-                                            result = statement.jjtAccept(this, data);
-                                        } catch (JexlException.Break stmtBreak) {
-                                            String target = stmtBreak.getLabel();
-                                            if (target == null || target.equals(node.getLabel())) {
-                                                break;
-                                            } else {
-                                                throw stmtBreak;
-                                            }
-                                        } catch (JexlException.Continue stmtContinue) {
-                                            String target = stmtContinue.getLabel();
-                                            if (target != null && !target.equals(node.getLabel())) {
-                                                throw stmtContinue;
-                                            }
-                                            // continue
-                                        } catch (JexlException.Remove stmtRemove) {
-                                            String target = stmtRemove.getLabel();
-                                            if (target != null && !target.equals(node.getLabel())) {
-                                                throw stmtRemove;
-                                            }
-                                            itemsIterator.remove();
-                                            i -= 1;
-                                            // and continue
+                                    if (loopSymbol && !block.declareSymbol(valueSymbol)) {
+                                        return redefinedVariable(node, loopValueVariable.getName());
+                                    }
+
+                                }
+                                // set loopVariable to value of iterator
+                                Object value = itemsIterator.next();
+                                if (value instanceof Map.Entry<?,?>) {
+                                    Map.Entry<?,?> entry = (Map.Entry<?,?>) value;
+                                    executeAssign(node, loopVariable, entry.getKey(), null, data);
+                                    executeAssign(node, loopValueVariable, entry.getValue(), null, data);
+                                } else {
+                                    executeAssign(node, loopVariable, i, null, data);
+                                    executeAssign(node, loopValueVariable, value, null, data);
+                                }
+                                if (statement != null) {
+                                    try {
+                                        // execute statement
+                                        result = statement.jjtAccept(this, data);
+                                    } catch (JexlException.Break stmtBreak) {
+                                        String target = stmtBreak.getLabel();
+                                        if (target == null || target.equals(node.getLabel())) {
+                                            break;
+                                        } else {
+                                            throw stmtBreak;
                                         }
+                                    } catch (JexlException.Continue stmtContinue) {
+                                        String target = stmtContinue.getLabel();
+                                        if (target != null && !target.equals(node.getLabel())) {
+                                            throw stmtContinue;
+                                        }
+                                        // continue
+                                    } catch (JexlException.Remove stmtRemove) {
+                                        String target = stmtRemove.getLabel();
+                                        if (target != null && !target.equals(node.getLabel())) {
+                                            throw stmtRemove;
+                                        }
+                                        itemsIterator.remove();
+                                        i -= 1;
+                                        // and continue
                                     }
                                 }
-                            } finally {
-                                // closeable iterator handling
-                                closeIfSupported(itemsIterator);
                             }
-=======
-            /* second objectNode is the variable to iterate */
-            Object iterableValue = node.jjtGetChild(1).jjtAccept(this, data);
-            // make sure there is a value to iterate upon
-            if (iterableValue != null) {
-                /* third objectNode is the statement to execute */
-                JexlNode statement = node.jjtGetNumChildren() >= 3 ? node.jjtGetChild(2) : null;
-                // get an iterator for the collection/array etc via the introspector.
-                forEach = operators.tryOverload(node, JexlOperator.FOR_EACH, iterableValue);
-                Iterator<?> itemsIterator = forEach instanceof Iterator
-                        ? (Iterator<?>) forEach
-                        : uberspect.getIterator(iterableValue);
-                if (itemsIterator != null) {
-                    int cnt = 0;
-                    while (itemsIterator.hasNext()) {
-                        cancelCheck(node);
-                        // reset loop varaible
-                        if (lexical && cnt++ > 0) {
-                            // clean up but remain current
-                            block.pop();
-                            // unlikely to fail 
-                            if (loopSymbol && !block.declareSymbol(symbol)) {
-                                return redefinedVariable(node, loopVariable.getName());
-                            }
+                        } finally {
+                            // closeable iterator handling
+                            closeIfSupported(itemsIterator);
                         }
-                        // set loopVariable to value of iterator
-                        Object value = itemsIterator.next();
-                        if (symbol < 0) {
-                            setContextVariable(node, loopVariable.getName(), value);
-                        } else {
-                            frame.set(symbol, value);
->>>>>>> a9411b42
-                        }
-
-                    } else {
-                        // get an iterator for the collection/array etc via the introspector.
-                        Object forEach = operators.tryOverload(node, JexlOperator.FOR_EACH, iterableValue);
-                        Iterator<?> itemsIterator = forEach instanceof Iterator
-                                                ? (Iterator<?>) forEach
-                                                : uberspect.getIterator(iterableValue);
-                        if (itemsIterator != null) {
-                            try {
-
-                                /* third objectNode is the statement to execute */
-                                JexlNode statement = node.jjtGetNumChildren() >= 3 ? node.jjtGetChild(2) : null;
-
-                                while (itemsIterator.hasNext()) {
-                                    cancelCheck(node);
-                                    // set loopVariable to value of iterator
-                                    Object value = itemsIterator.next();
-                                    executeAssign(node, loopVariable, value, null, data);
-
-                                    if (statement != null) {
-                                        try {
-                                            // execute statement
-                                            result = statement.jjtAccept(this, data);
-                                        } catch (JexlException.Break stmtBreak) {
-                                            String target = stmtBreak.getLabel();
-                                            if (target == null || target.equals(node.getLabel())) {
-                                                break;
-                                            } else {
-                                                throw stmtBreak;
-                                            }
-                                        } catch (JexlException.Continue stmtContinue) {
-                                            String target = stmtContinue.getLabel();
-                                            if (target != null && !target.equals(node.getLabel())) {
-                                                throw stmtContinue;
-                                            }
-                                            // continue
-                                        } catch (JexlException.Remove stmtRemove) {
-                                            String target = stmtRemove.getLabel();
-                                            if (target != null && !target.equals(node.getLabel())) {
-                                                throw stmtRemove;
-                                            }
-                                            itemsIterator.remove();
-                                            // and continue
-                                        }
+                    }
+
+                } else {
+                    // get an iterator for the collection/array etc via the introspector.
+                    Object forEach = operators.tryOverload(node, JexlOperator.FOR_EACH, iterableValue);
+                    Iterator<?> itemsIterator = forEach instanceof Iterator
+                                            ? (Iterator<?>) forEach
+                                            : uberspect.getIterator(iterableValue);
+                    if (itemsIterator != null) {
+                        try {
+                            /* third objectNode is the statement to execute */
+                            JexlNode statement = node.jjtGetNumChildren() >= 3 ? node.jjtGetChild(2) : null;
+
+                            final int symbol = loopVariable.getSymbol();
+                            final boolean loopSymbol = symbol >= 0 && loopVariable instanceof ASTVar;
+
+                            while (itemsIterator.hasNext()) {
+                                cancelCheck(node);
+                                i += 1;
+                                // reset loop varaible
+                                if (lexical && i > 0) {
+                                    // clean up but remain current
+                                    block.pop();
+                                    // unlikely to fail 
+                                    if (loopSymbol && !block.declareSymbol(symbol)) {
+                                        return redefinedVariable(node, loopVariable.getName());
                                     }
                                 }
-                            } finally {
-                                // closeable iterator handling
-                                closeIfSupported(itemsIterator);
+                                // set loopVariable to value of iterator
+                                Object value = itemsIterator.next();
+                                executeAssign(node, loopVariable, value, null, data);
+
+                                if (statement != null) {
+                                    try {
+                                        // execute statement
+                                        result = statement.jjtAccept(this, data);
+                                    } catch (JexlException.Break stmtBreak) {
+                                        String target = stmtBreak.getLabel();
+                                        if (target == null || target.equals(node.getLabel())) {
+                                            break;
+                                        } else {
+                                            throw stmtBreak;
+                                        }
+                                    } catch (JexlException.Continue stmtContinue) {
+                                        String target = stmtContinue.getLabel();
+                                        if (target != null && !target.equals(node.getLabel())) {
+                                            throw stmtContinue;
+                                        }
+                                        // continue
+                                    } catch (JexlException.Remove stmtRemove) {
+                                        String target = stmtRemove.getLabel();
+                                        if (target != null && !target.equals(node.getLabel())) {
+                                            throw stmtRemove;
+                                        }
+                                        itemsIterator.remove();
+                                        // and continue
+                                    }
+                                }
                             }
+                        } finally {
+                            // closeable iterator handling
+                            closeIfSupported(itemsIterator);
                         }
                     }
-               }
+                }
+            }
         } finally {
-              // restore lexical frame
-              if (lexical)
-                  block = block.pop();
+            // restore lexical frame
+            if (lexical)
+                block = block.pop();
         }
         return result;
     }
@@ -2467,7 +2467,7 @@
             return true;
         }
     }
-    
+
     /**
      * Runs a node.
      * @param node the node
@@ -2482,7 +2482,7 @@
             block = block.pop();
         }
     }
-    
+
     /**
      * Runs a closure.
      * @param closure the closure
@@ -2597,9 +2597,9 @@
             if (value == null
                 && !(identifier.jjtGetParent() instanceof ASTReference)
                 && !(context.has(name))) {
-                return jexl.safe
+                return isSafe()
                         ? null
-                        : unsolvableVariable(identifier, name, !(identifier.getSymbol() >= 0 || context.has(name)));
+                        : unsolvableVariable(identifier, name, true);
             }
             return value;
         } else {
