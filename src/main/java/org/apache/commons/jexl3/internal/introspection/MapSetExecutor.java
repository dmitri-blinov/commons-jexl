/*
 * Licensed to the Apache Software Foundation (ASF) under one or more
 * contributor license agreements.  See the NOTICE file distributed with
 * this work for additional information regarding copyright ownership.
 * The ASF licenses this file to You under the Apache License, Version 2.0
 * (the "License"); you may not use this file except in compliance with
 * the License.  You may obtain a copy of the License at
 *
 *      http://www.apache.org/licenses/LICENSE-2.0
 *
 * Unless required by applicable law or agreed to in writing, software
 * distributed under the License is distributed on an "AS IS" BASIS,
 * WITHOUT WARRANTIES OR CONDITIONS OF ANY KIND, either express or implied.
 * See the License for the specific language governing permissions and
 * limitations under the License.
 */

package org.apache.commons.jexl3.internal.introspection;
import java.util.Map;

/**
 * Specialized executor to set a property in a Map.
 * @since 2.0
 */
public final class MapSetExecutor extends AbstractExecutor.Set {
    /** The java.util.map.put method used as an active marker in MapSet. */
    private static final java.lang.reflect.Method MAP_SET = initMarker(Map.class, "put", Object.class, Object.class);
    /** The property. */
    private final Object property;
    /** The property value class. */
    private final Class<?> valueClass;

    /**
     * Attempts to discover a MapSetExecutor.
     *
     * @param is the introspector
     * @param clazz the class to find the set method from
     * @param identifier the key to use as an argument to the get method
     * @param value the value to use as argument in map.put(key,value)
     * @return the executor if found, null otherwise
     */
    public static MapSetExecutor discover(final Introspector is, final Class<?> clazz, final Object identifier, final Object value) {
        if (Map.class.isAssignableFrom(clazz)) {
            return new MapSetExecutor(clazz, MAP_SET, identifier, value);
        } else {
            return null;
        }
    }

    /**
     * Creates an instance.
     * @param clazz the class the set method applies to
     * @param method the method called through this executor
     * @param key the key to use as 1st argument to the set method
     * @param value the value to use as 2nd argument to the set method
     */
    private MapSetExecutor(final Class<?> clazz, final java.lang.reflect.Method method, final Object key, final Object value) {
        super(clazz, method);
        property = key;
        valueClass = classOf(value);
    }

    @Override
    public Object getTargetProperty() {
        return property;
    }

    @Override
    public Object invoke(final Object obj, final Object value) {
        @SuppressWarnings("unchecked") // ctor only allows Map instances - see discover() method
        final Map<Object,Object> map = ((Map<Object, Object>) obj);
        map.put(property, value);
        return value;
    }

    @Override
<<<<<<< HEAD
    public Object tryInvoke(final Object obj, Object key, Object value) {
        if (obj != null && obj instanceof Map) {
=======
    public Object tryInvoke(final Object obj, final Object key, final Object value) {
        if (obj != null
            && method != null
            && objectClass.equals(obj.getClass())
            && ((property == null && key == null)
                || (property != null && key != null && property.getClass().equals(key.getClass())))
            && valueClass.equals(classOf(value))) {
>>>>>>> f8b0e860
            @SuppressWarnings("unchecked") // ctor only allows Map instances - see discover() method
            final Map<Object,Object> map = ((Map<Object, Object>) obj);
            map.put(key, value);
            return value;
        }
        return TRY_FAILED;
    }
}<|MERGE_RESOLUTION|>--- conflicted
+++ resolved
@@ -74,18 +74,8 @@
     }
 
     @Override
-<<<<<<< HEAD
-    public Object tryInvoke(final Object obj, Object key, Object value) {
+    public Object tryInvoke(final Object obj, final Object key, final Object value) {
         if (obj != null && obj instanceof Map) {
-=======
-    public Object tryInvoke(final Object obj, final Object key, final Object value) {
-        if (obj != null
-            && method != null
-            && objectClass.equals(obj.getClass())
-            && ((property == null && key == null)
-                || (property != null && key != null && property.getClass().equals(key.getClass())))
-            && valueClass.equals(classOf(value))) {
->>>>>>> f8b0e860
             @SuppressWarnings("unchecked") // ctor only allows Map instances - see discover() method
             final Map<Object,Object> map = ((Map<Object, Object>) obj);
             map.put(key, value);
