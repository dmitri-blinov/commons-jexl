--- conflicted
+++ resolved
@@ -1262,15 +1262,13 @@
     }
 
     /**
-
-    /**
-     * Shifts a bit pattern to the left.
+     * Shifts a bit pattern to the right.
      *
      * @param left  left argument
      * @param right  right argument
      * @return left &lt;&lt; right.
      */
-    public Object leftShift(Object left, Object right) {
+    public Object shiftLeft(Object left, Object right) {
         if (left == null && right == null) {
             return controlNullNullOperands();
         }
@@ -1311,8 +1309,8 @@
      * @param right  right argument
      * @return left &lt;&lt;= right.
      */
-    public Object selfLeftShift(Object left, Object right) {
-        return leftShift(left, right);
+    public Object selfShiftLeft(Object left, Object right) {
+        return shiftLeft(left, right);
     }
 
     /**
@@ -1322,7 +1320,8 @@
      * @param right  right argument
      * @return left &gt;&gt; right.
      */
-    public Object rightShift(Object left, Object right) {
+    public Object shiftRight(Object left, Object right) {
+
         if (left == null && right == null) {
             return controlNullNullOperands();
         }
@@ -1357,8 +1356,8 @@
      * @param right  right argument
      * @return left &gt;&gt; right.
      */
-    public Object selfRightShift(Object left, Object right) {
-        return rightShift(left, right);
+    public Object selfShiftRight(Object left, Object right) {
+        return shiftRight(left, right);
     }
 
     /**
@@ -1368,7 +1367,7 @@
      * @param right  right argument
      * @return left &gt;&gt;&gt; right.
      */
-    public Object rightShiftUnsigned(Object left, Object right) {
+    public Object shiftRightUnsigned(Object left, Object right) {
         if (left == null && right == null) {
             return controlNullNullOperands();
         }
@@ -1393,8 +1392,8 @@
      * @param right  right argument
      * @return left &gt;&gt;&gt; right.
      */
-    public Object selfRightShiftUnsigned(Object left, Object right) {
-        return rightShiftUnsigned(left, right);
+    public Object selfShiftRightUnsigned(Object left, Object right) {
+        return shiftRightUnsigned(left, right);
     }
 
     /**
@@ -1896,7 +1895,6 @@
     }
 
     /**
-<<<<<<< HEAD
      * Performs an explicit type cast.
      *
      * @param type the type
@@ -1994,44 +1992,6 @@
             }
         }
         return type;
-=======
-     * Shifts a bit pattern to the right.
-     *
-     * @param left  left argument
-     * @param right  right argument
-     * @return left &lt;&lt; right.
-     */
-    public Object shiftLeft(Object left, Object right) {
-        final long l = toLong(left);
-        final int r = toInteger(right);
-        return l << r;
-    }
-
-    /**
-     * Shifts a bit pattern to the right.
-     *
-     * @param left  left argument
-     * @param right  right argument
-     * @return left &gt;&gt; right.
-     */
-    public Object shiftRight(Object left, Object right) {
-        final long l = toLong(left);
-        final long r = toInteger(right);
-        return l >> r;
-    }
-
-    /**
-     * Shifts a bit pattern to the right unsigned.
-     *
-     * @param left  left argument
-     * @param right  right argument
-     * @return left &gt;&gt;&gt; right.
-     */
-    public Object shiftRightUnsigned(Object left, Object right) {
-        final long l = toLong(left);
-        final long r = toInteger(right);
-        return l >>> r;
->>>>>>> 9230334a
     }
 
     /**
