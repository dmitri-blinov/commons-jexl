--- conflicted
+++ resolved
@@ -93,10 +93,10 @@
 
     /** The big decimal scale. */
     private final int mathScale;
-    
+
     /** The dynamic constructor. */
     private final Constructor<? extends JexlArithmetic> ctor;
-    
+
     /**
      * Creates a JexlArithmetic.
      * <p>If you derive your own arithmetic, implement the
@@ -1402,7 +1402,7 @@
     public Boolean isEmpty(Object object) {
         return isEmpty(object, object == null);
     }
-    
+
     /**
      * Check for emptiness of various types: Number, Collection, Array, Map, String.
      *
@@ -1428,15 +1428,10 @@
         if (object instanceof Map<?, ?>) {
             return ((Map<?, ?>) object).isEmpty() ? Boolean.TRUE : Boolean.FALSE;
         }
-<<<<<<< HEAD
         if (object instanceof Iterator<?>) {
             return ((Iterator<?>) object).hasNext() ? Boolean.FALSE : Boolean.TRUE;
         }
-        return null;
-=======
-        // we can not determine for sure...
         return def;
->>>>>>> 7f1336e8
     }
 
     /**
@@ -1446,14 +1441,9 @@
      * @return the <i>size</i> of object, 0 if null, 1 if there is no <i>better</i> solution
      */
     public Integer size(Object object) {
-<<<<<<< HEAD
-        if (object == null) {
-            return null;
-        }
-=======
         return size(object, object == null? 0 : 1);
     }
-    
+
     /**
      * Calculate the <code>size</code> of various types: Collection, Array, Map, String.
      *
@@ -1462,7 +1452,6 @@
      * @return the size of object or null if there is no arithmetic solution
      */
     public Integer size(Object object, Integer def) {
->>>>>>> 7f1336e8
         if (object instanceof CharSequence) {
             return ((CharSequence) object).length();
         }
@@ -1475,7 +1464,7 @@
         if (object instanceof Map<?, ?>) {
             return ((Map<?, ?>) object).size();
         }
-        return null;
+        return def;
     }
 
     /**
