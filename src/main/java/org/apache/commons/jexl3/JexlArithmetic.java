--- conflicted
+++ resolved
@@ -1309,8 +1309,6 @@
      * @since 3.2
      */
     public Boolean empty(Object object) {
-        if (object == null)
-            return Boolean.TRUE;
         Boolean e = isEmpty(object);
         return e == null ? Boolean.FALSE : e;
     }
@@ -1322,7 +1320,6 @@
      * @return the boolean or null if there is no arithmetic solution
      */
     public Boolean isEmpty(Object object) {
-<<<<<<< HEAD
         if (object == null) {
             return Boolean.TRUE;
         }
@@ -1345,29 +1342,6 @@
         }
         if (object instanceof Iterator<?>) {
             return ((Iterator<?>) object).hasNext() ? Boolean.FALSE : Boolean.TRUE;
-=======
-        if (object != null) {
-            if (object instanceof Number) {
-                double d = ((Number) object).doubleValue();
-                return Double.isNaN(d) || d == 0.d ? Boolean.TRUE : Boolean.FALSE;
-            }
-            if (object instanceof CharSequence) {
-                return ((CharSequence) object).length() == 0 ? Boolean.TRUE : Boolean.FALSE;
-            }
-            if (object.getClass().isArray()) {
-                return Array.getLength(object) == 0 ? Boolean.TRUE : Boolean.FALSE;
-            }
-            if (object instanceof Collection<?>) {
-                return ((Collection<?>) object).isEmpty() ? Boolean.TRUE : Boolean.FALSE;
-            }
-            // Map isn't a collection
-            if (object instanceof Map<?, ?>) {
-                return ((Map<?, ?>) object).isEmpty() ? Boolean.TRUE : Boolean.FALSE;
-            }
-            if (object instanceof Iterator<?>) {
-                return ((Iterator<?>) object).hasNext() ? Boolean.FALSE : Boolean.TRUE;
-            }
->>>>>>> 737fcb88
         }
         return null;
     }
