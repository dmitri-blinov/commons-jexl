/*
 * Licensed to the Apache Software Foundation (ASF) under one or more
 * contributor license agreements.  See the NOTICE file distributed with
 * this work for additional information regarding copyright ownership.
 * The ASF licenses this file to You under the Apache License, Version 2.0
 * (the "License"); you may not use this file except in compliance with
 * the License.  You may obtain a copy of the License at
 *
 *      http://www.apache.org/licenses/LICENSE-2.0
 *
 * Unless required by applicable law or agreed to in writing, software
 * distributed under the License is distributed on an "AS IS" BASIS,
 * WITHOUT WARRANTIES OR CONDITIONS OF ANY KIND, either express or implied.
 * See the License for the specific language governing permissions and
 * limitations under the License.
 */

package org.apache.commons.jexl3;

import org.apache.commons.jexl3.introspection.JexlMethod;
import org.apache.commons.jexl3.internal.Closure;

import java.lang.ref.Reference;
import java.lang.reflect.Array;
import java.math.BigDecimal;
import java.math.BigInteger;
import java.math.MathContext;
import java.util.Collection;
import java.util.Map;
import java.util.AbstractMap;
import java.util.Iterator;
import java.util.concurrent.atomic.AtomicBoolean;
import java.util.regex.Matcher;
import java.util.regex.Pattern;
import java.util.Optional;

import java.util.concurrent.atomic.AtomicReference;
import java.util.concurrent.atomic.AtomicBoolean;
import java.util.concurrent.atomic.AtomicInteger;
import java.util.concurrent.atomic.AtomicLong;

/**
 * Perform arithmetic, implements JexlOperator methods.
 *
 * <p>This is the class to derive to implement new operator behaviors.</p>
 *
 * <p>The 5 base arithmetic operators (+, - , *, /, %) follow the same evaluation rules regarding their arguments.</p>
 * <ol>
 *   <li>If both are null, result is 0</li>
 *   <li>If either is a BigDecimal, coerce both to BigDecimal and perform operation</li>
 *   <li>If either is a floating point number, coerce both to Double and perform operation</li>
 *   <li>Else treat as BigInteger, perform operation and attempt to narrow result:
 *     <ol>
 *       <li>if both arguments can be narrowed to Integer, narrow result to Integer</li>
 *       <li>if both arguments can be narrowed to Long, narrow result to Long</li>
 *       <li>Else return result as BigInteger</li>
 *     </ol>
 *   </li>
 * </ol>
 *
 * Note that the only exception thrown by JexlArithmetic is and must be ArithmeticException.
 *
 * @see JexlOperator
 * @since 2.0
 */
public class JexlArithmetic {

    /** Marker class for null operand exceptions. */
    public static class NullOperand extends ArithmeticException {}

    /** Double.MAX_VALUE as BigDecimal. */
    protected static final BigDecimal BIGD_DOUBLE_MAX_VALUE = BigDecimal.valueOf(Double.MAX_VALUE);

    /** Double.MIN_VALUE as BigDecimal. */
    protected static final BigDecimal BIGD_DOUBLE_MIN_VALUE = BigDecimal.valueOf(Double.MIN_VALUE);

    /** Long.MAX_VALUE as BigInteger. */
    protected static final BigInteger BIGI_LONG_MAX_VALUE = BigInteger.valueOf(Long.MAX_VALUE);

    /** Long.MIN_VALUE as BigInteger. */
    protected static final BigInteger BIGI_LONG_MIN_VALUE = BigInteger.valueOf(Long.MIN_VALUE);

    /** Default BigDecimal scale. */
    protected static final int BIGD_SCALE = -1;

    /** Whether this JexlArithmetic instance behaves in strict or lenient mode. */
    private final boolean strict;

    /** The big decimal math context. */
    private final MathContext mathContext;

    /** The big decimal scale. */
    private final int mathScale;

    /**
     * Creates a JexlArithmetic.
     *
     * @param astrict whether this arithmetic is strict or lenient
     */
    public JexlArithmetic(boolean astrict) {
        this(astrict, null, Integer.MIN_VALUE);
    }

    /**
     * Creates a JexlArithmetic.
     *
     * @param astrict     whether this arithmetic is lenient or strict
     * @param bigdContext the math context instance to use for +,-,/,*,% operations on big decimals.
     * @param bigdScale   the scale used for big decimals.
     */
    public JexlArithmetic(boolean astrict, MathContext bigdContext, int bigdScale) {
        this.strict = astrict;
        this.mathContext = bigdContext == null ? MathContext.DECIMAL128 : bigdContext;
        this.mathScale = bigdScale == Integer.MIN_VALUE ? BIGD_SCALE : bigdScale;
    }

    /**
     * Apply options to this arithmetic which eventually may create another instance.
     * @see #createWithOptions(boolean, java.math.MathContext, int)
     *
     * @param options the {@link JexlEngine.Options} to use
     * @return an arithmetic with those options set
     */
    public JexlArithmetic options(JexlEngine.Options options) {
        Boolean ostrict = options.isStrictArithmetic();
        if (ostrict == null) {
            ostrict = isStrict();
        }
        MathContext bigdContext = options.getArithmeticMathContext();
        if (bigdContext == null) {
            bigdContext = getMathContext();
        }
        int bigdScale = options.getArithmeticMathScale();
        if (bigdScale == Integer.MIN_VALUE) {
            bigdScale = getMathScale();
        }
        if (ostrict != isStrict()
            || bigdScale != getMathScale()
            || bigdContext != getMathContext()) {
            return createWithOptions(ostrict, bigdContext, bigdScale);
        }
        return this;
    }

    /**
     * Apply options to this arithmetic which eventually may create another instance.
     * @see #createWithOptions(boolean, java.math.MathContext, int)
     *
     * @param context the context that may extend {@link JexlEngine.Options} to use
     * @return a new arithmetic instance or this
     * @since 3.1
     */
    public JexlArithmetic options(JexlContext context) {
        return context instanceof JexlEngine.Options
               ? options((JexlEngine.Options) context)
               : this;
    }

    /**
     * Creates a JexlArithmetic instance.
     * Called by options(...) method when another instance of the same class of arithmetic is required.
     * @see #options(org.apache.commons.jexl3.JexlEngine.Options)
     *
     * @param astrict     whether this arithmetic is lenient or strict
     * @param bigdContext the math context instance to use for +,-,/,*,% operations on big decimals.
     * @param bigdScale   the scale used for big decimals.
     * @return default is a new JexlArithmetic instance
     * @since 3.1
     */
    protected JexlArithmetic createWithOptions(boolean astrict, MathContext bigdContext, int bigdScale) {
        return new JexlArithmetic(astrict, bigdContext, bigdScale);
    }

    /**
     * The interface that uberspects JexlArithmetic classes.
     * <p>This allows overloaded operator methods discovery.</p>
     */
    public interface Uberspect {
        /**
         * Checks whether this uberspect has overloads for a given operator.
         *
         * @param operator the operator to check
         * @return true if an overload exists, false otherwise
         */
        boolean overloads(JexlOperator operator);

        /**
         * Gets the most specific method for an operator.
         *
         * @param operator the operator
         * @param arg      the arguments
         * @return the most specific method or null if no specific override could be found
         */
        JexlMethod getOperator(JexlOperator operator, Object... arg);
    }

    /**
     * Helper interface used when creating an array literal.
     *
     * <p>The default implementation creates an array and attempts to type it strictly.</p>
     *
     * <ul>
     *   <li>If all objects are of the same type, the array returned will be an array of that same type</li>
     *   <li>If all objects are Numbers, the array returned will be an array of Numbers</li>
     *   <li>If all objects are convertible to a primitive type, the array returned will be an array
     *       of the primitive type</li>
     * </ul>
     */
    public interface ArrayBuilder {

        /**
         * Adds a literal to the array.
         *
         * @param value the item to add
         */
        void add(Object value);

        /**
         * Creates the actual "array" instance.
         *
         * @param extended true when the last argument is ', ...'
         * @return the array
         */
        Object create(boolean extended);
    }

    /**
     * Called by the interpreter when evaluating a literal array.
     *
     * @param size the number of elements in the array
     * @return the array builder
     */
    public ArrayBuilder arrayBuilder(int size) {
        return new org.apache.commons.jexl3.internal.ArrayBuilder(size);
    }

    /**
     * Helper interface used when creating a set literal.
     * <p>The default implementation creates a java.util.HashSet.</p>
     */
    public interface SetBuilder {
        /**
         * Adds a literal to the set.
         *
         * @param value the item to add
         */
        void add(Object value);

        /**
         * Creates the actual "set" instance.
         *
         * @return the set
         */
        Object create();
    }

    /**
     * Called by the interpreter when evaluating a literal set.
     *
     * @param size the number of elements in the set
     * @return the array builder
     */
    public SetBuilder setBuilder(int size) {
        return new org.apache.commons.jexl3.internal.SetBuilder(size);
    }

    /**
     * Helper interface used when creating a map literal.
     * <p>The default implementation creates a java.util.HashMap.</p>
     */
    public interface MapBuilder {
        /**
         * Adds a new entry to the map.
         *
         * @param key   the map entry key
         * @param value the map entry value
         */
        void put(Object key, Object value);

        /**
         * Creates the actual "map" instance.
         *
         * @return the map
         */
        Object create();
    }

    /**
     * Called by the interpreter when evaluating a literal map.
     *
     * @param size the number of elements in the map
     * @return the map builder
     */
    public MapBuilder mapBuilder(int size) {
        return new org.apache.commons.jexl3.internal.MapBuilder(size);
    }

    /**
     * Creates a literal range.
     * <p>The default implementation only accepts integers and longs.</p>
     *
     * @param from the included lower bound value (null if none)
     * @param to   the included upper bound value (null if none)
     * @return the range as an iterable
     * @throws ArithmeticException as an option if creation fails
     */
    public Iterable<?> createRange(Object from, Object to) throws ArithmeticException {
        final long lfrom = toLong(from);
        final long lto = toLong(to);
        if ((lfrom >= Integer.MIN_VALUE && lfrom <= Integer.MAX_VALUE)
                && (lto >= Integer.MIN_VALUE && lto <= Integer.MAX_VALUE)) {
            return org.apache.commons.jexl3.internal.IntegerRange.create((int) lfrom, (int) lto);
        } else {
            return org.apache.commons.jexl3.internal.LongRange.create(lfrom, lto);
        }
    }

    /**
     * Creates a map entry literal.
     *
     * @param key the entry key
     * @param value the entry value
     * @return the map entry
     * @throws ArithmeticException as an option if creation fails
     */
    public Map.Entry<Object,Object> createMapEntry(Object key, Object value) throws ArithmeticException {
        return new AbstractMap.SimpleEntry<Object, Object> (key, value);
    }

    /**
     * Checks whether this JexlArithmetic instance
     * strictly considers null as an error when used as operand unexpectedly.
     *
     * @return true if strict, false if lenient
     */
    public boolean isStrict() {
        return this.strict;
    }

    /**
     * The MathContext instance used for +,-,/,*,% operations on big decimals.
     *
     * @return the math context
     */
    public MathContext getMathContext() {
        return mathContext;
    }

    /**
     * The BigDecimal scale used for comparison and coericion operations.
     *
     * @return the scale
     */
    public int getMathScale() {
        return mathScale;
    }

    /**
     * Ensure a big decimal is rounded by this arithmetic scale and rounding mode.
     *
     * @param number the big decimal to round
     * @return the rounded big decimal
     */
    protected BigDecimal roundBigDecimal(final BigDecimal number) {
        int mscale = getMathScale();
        if (mscale >= 0) {
            return number.setScale(mscale, getMathContext().getRoundingMode());
        } else {
            return number;
        }
    }

    /**
     * The result of +,/,-,*,% when both operands are null.
     *
     * @return Integer(0) if lenient
     * @throws ArithmeticException if strict
     */
    protected Object controlNullNullOperands() {
        if (isStrict()) {
            throw new NullOperand();
        }
        return 0;
    }

    /**
     * Throw a NPE if arithmetic is strict.
     *
     * @throws ArithmeticException if strict
     */
    protected void controlNullOperand() {
        if (isStrict()) {
            throw new NullOperand();
        }
    }

    /**
     * The float regular expression pattern.
     * <p>
     * The decimal and exponent parts are optional and captured allowing to determine if the number is a real
     * by checking whether one of these 2 capturing groups is not empty.
     */
    public static final Pattern FLOAT_PATTERN = Pattern.compile("^[+-]?\\d*(\\.\\d*)?([eE][+-]?\\d+)?$");

    /**
     * Test if the passed value is a floating point number, i.e. a float, double
     * or string with ( "." | "E" | "e").
     *
     * @param val the object to be tested
     * @return true if it is, false otherwise.
     */
    protected boolean isFloatingPointNumber(Object val) {
        if (val instanceof Float || val instanceof Double) {
            return true;
        }
        if (val instanceof CharSequence) {
            final Matcher m = FLOAT_PATTERN.matcher((CharSequence) val);
            // first group is decimal, second is exponent;
            // one of them must exist hence start({1,2}) >= 0
            return m.matches() && (m.start(1) >= 0 || m.start(2) >= 0);
        }
        return false;
    }

    /**
     * Is Object a floating point number.
     *
     * @param o Object to be analyzed.
     * @return true if it is a Float or a Double.
     */
    protected boolean isFloatingPoint(final Object o) {
        return o instanceof Float || o instanceof Double;
    }

    /**
     * Is Object a whole number.
     *
     * @param o Object to be analyzed.
     * @return true if Integer, Long, Byte, Short or Character.
     */
    protected boolean isNumberable(final Object o) {
        return o instanceof Integer
                || o instanceof Long
                || o instanceof Byte
                || o instanceof Short
                || o instanceof Character;
    }

    /**
     * Given a Number, return back the value using the smallest type the result
     * will fit into.
     * <p>This works hand in hand with parameter 'widening' in java
     * method calls, e.g. a call to substring(int,int) with an int and a long
     * will fail, but a call to substring(int,int) with an int and a short will
     * succeed.</p>
     *
     * @param original the original number.
     * @return a value of the smallest type the original number will fit into.
     */
    public Number narrow(Number original) {
        return narrowNumber(original, null);
    }

    /**
     * Whether we consider the narrow class as a potential candidate for narrowing the source.
     *
     * @param narrow the target narrow class
     * @param source the orginal source class
     * @return true if attempt to narrow source to target is accepted
     */
    protected boolean narrowAccept(Class<?> narrow, Class<?> source) {
        return narrow == null || narrow.equals(source);
    }

    /**
     * Given a Number, return back the value attempting to narrow it to a target class.
     *
     * @param original the original number
     * @param narrow   the attempted target class
     * @return the narrowed number or the source if no narrowing was possible
     */
    public Number narrowNumber(Number original, Class<?> narrow) {
        if (original == null) {
            return null;
        }
        Number result = original;
        if (original instanceof BigDecimal) {
            BigDecimal bigd = (BigDecimal) original;
            // if it's bigger than a double it can't be narrowed
            if (bigd.compareTo(BIGD_DOUBLE_MAX_VALUE) > 0
                || bigd.compareTo(BIGD_DOUBLE_MIN_VALUE) < 0) {
                return original;
            } else {
                try {
                    long l = bigd.longValueExact();
                    // coerce to int when possible (int being so often used in method parms)
                    if (narrowAccept(narrow, Integer.class)
                            && l <= Integer.MAX_VALUE
                            && l >= Integer.MIN_VALUE) {
                        return (int) l;
                    } else if (narrowAccept(narrow, Long.class)) {
                        return l;
                    }
                } catch (ArithmeticException xa) {
                    // ignore, no exact value possible
                }
            }
        } else if (original instanceof Double || original instanceof Float) {
            double value = original.doubleValue();
            if (narrowAccept(narrow, Float.class)
                    && value <= Float.MAX_VALUE
                    && value >= Float.MIN_VALUE) {
                result = result.floatValue();
            }
            // else it fits in a double only
        } else {
            if (original instanceof BigInteger) {
                BigInteger bigi = (BigInteger) original;
                // if it's bigger than a Long it can't be narrowed
                if (bigi.compareTo(BIGI_LONG_MAX_VALUE) > 0
                        || bigi.compareTo(BIGI_LONG_MIN_VALUE) < 0) {
                    return original;
                }
            }
            long value = original.longValue();
            if (narrowAccept(narrow, Byte.class)
                    && value <= Byte.MAX_VALUE
                    && value >= Byte.MIN_VALUE) {
                // it will fit in a byte
                result = (byte) value;
            } else if (narrowAccept(narrow, Short.class)
                    && value <= Short.MAX_VALUE
                    && value >= Short.MIN_VALUE) {
                result = (short) value;
            } else if (narrowAccept(narrow, Integer.class)
                    && value <= Integer.MAX_VALUE
                    && value >= Integer.MIN_VALUE) {
                result = (int) value;
            }
            // else it fits in a long
        }
        return result;
    }

    /**
     * Given a BigInteger, narrow it to an Integer or Long if it fits and the arguments
     * class allow it.
     * <p>
     * The rules are:
     * if either arguments is a BigInteger, no narrowing will occur
     * if either arguments is a Long, no narrowing to Integer will occur
     * </p>
     *
     * @param lhs  the left hand side operand that lead to the bigi result
     * @param rhs  the right hand side operand that lead to the bigi result
     * @param bigi the BigInteger to narrow
     * @return an Integer or Long if narrowing is possible, the original BigInteger otherwise
     */
    protected Number narrowBigInteger(Object lhs, Object rhs, BigInteger bigi) {
        //coerce to long if possible
        if (!(lhs instanceof BigInteger || rhs instanceof BigInteger)
                && bigi.compareTo(BIGI_LONG_MAX_VALUE) <= 0
                && bigi.compareTo(BIGI_LONG_MIN_VALUE) >= 0) {
            // coerce to int if possible
            long l = bigi.longValue();
            // coerce to int when possible (int being so often used in method parms)
            if (!(lhs instanceof Long || rhs instanceof Long)
                    && l <= Integer.MAX_VALUE
                    && l >= Integer.MIN_VALUE) {
                return (int) l;
            }
            return l;
        }
        return bigi;
    }

    /**
     * Given a BigDecimal, attempt to narrow it to an Integer or Long if it fits if
     * one of the arguments is a numberable.
     *
     * @param lhs  the left hand side operand that lead to the bigd result
     * @param rhs  the right hand side operand that lead to the bigd result
     * @param bigd the BigDecimal to narrow
     * @return an Integer or Long if narrowing is possible, the original BigInteger otherwise
     */
    protected Number narrowBigDecimal(Object lhs, Object rhs, BigDecimal bigd) {
        if (isNumberable(lhs) || isNumberable(rhs)) {
            try {
                long l = bigd.longValueExact();
                // coerce to int when possible (int being so often used in method parms)
                if (l <= Integer.MAX_VALUE && l >= Integer.MIN_VALUE) {
                    return (int) l;
                } else {
                    return l;
                }
            } catch (ArithmeticException xa) {
                // ignore, no exact value possible
            }
        }
        return bigd;
    }

    /**
     * Replace all numbers in an arguments array with the smallest type that will fit.
     *
     * @param args the argument array
     * @return true if some arguments were narrowed and args array is modified,
     *         false if no narrowing occurred and args array has not been modified
     */
    public boolean narrowArguments(Object[] args) {
        boolean narrowed = false;
        if (args != null) {
            for (int a = 0; a < args.length; ++a) {
                Object arg = args[a];
                if (arg instanceof Number) {
                    Number narg = (Number) arg;
                    Number narrow = narrow(narg);
                    if (!narg.equals(narrow)) {
                        args[a] = narrow;
                        narrowed = true;
                    }
                }
            }
        }
        return narrowed;
    }

    /**
     * Checks if object is eligible for fast integer arithmetic.
     *
     * @param object  argument
     */
    protected boolean isIntegerPrecisionNumber(Object value) {
        return value instanceof Integer || value instanceof Short || value instanceof Byte;
    }

    /**
     * Checks if object is eligible for fast long arithmetic.
     *
     * @param object  argument
     */
    protected boolean isLongPrecisionNumber(Object value) {
        return value instanceof Long || isIntegerPrecisionNumber(value);
    }

    protected BigInteger extendedLong(long x, byte msb) {
        byte[] bi = new byte[9];
        bi[0] = msb;
        for (int i = 8; i > 0; i--) {
            bi[i] = (byte)(x & 0xFF);
            x >>= 8;
        }
        return new BigInteger(bi);
    }

    /**
     * Add two values together.
     * <p>
     * If any numeric add fails on coercion to the appropriate type,
     * treat as Strings and do concatenation.
     * </p>
     *
     * @param left  left argument
     * @param right  right argument
     * @return left + right.
     */
    public Object add(Object left, Object right) {
        if (left == null && right == null) {
            return controlNullNullOperands();
        }
        boolean strconcat = strict
                            ? left instanceof String || right instanceof String
                            : left instanceof String && right instanceof String;
        if (!strconcat) {
            try {
                // if either are no longer than integers use that type
                if (isLongPrecisionNumber(left) && isLongPrecisionNumber(right)) {
                    long l = ((Number) left).longValue();
                    long r = ((Number) right).longValue();
                    long result = l + r;
                    if (left instanceof Long || right instanceof Long) {
                        if ((l & r & ~result) < 0) {
                            return extendedLong(result, (byte) -1);
                        } else if ((~l & ~r & result) < 0) {
                            return extendedLong(result, (byte) -0);
                        } else {
                            return result;
                        }
                    } else if (result >= Integer.MIN_VALUE && result <= Integer.MAX_VALUE) {
                        return (int) result;
                    } else {
                        return result;
                    }
                }
                // if either are bigdecimal use that type
                if (left instanceof BigDecimal || right instanceof BigDecimal) {
                    BigDecimal l = toBigDecimal(left);
                    BigDecimal r = toBigDecimal(right);
                    BigDecimal result = l.add(r, getMathContext());
                    return narrowBigDecimal(left, right, result);
                }
                // if either are floating point (double or float) use double
                if (isFloatingPointNumber(left) || isFloatingPointNumber(right)) {
                    double l = toDouble(left);
                    double r = toDouble(right);
                    return l + r;
                }
                // otherwise treat as integers
                BigInteger l = toBigInteger(left);
                BigInteger r = toBigInteger(right);
                BigInteger result = l.add(r);
                return narrowBigInteger(left, right, result);
            } catch (java.lang.NumberFormatException nfe) {
                if (left == null || right == null) {
                    controlNullOperand();
                }
            }
        }
        return toString(left).concat(toString(right));
    }

    /**
     * Default self assign implementation for Add.
     *
     * @param left  left argument
     * @param right  right argument
     * @return left + right.
     */
    public Object selfAdd(Object left, Object right) {
        return add(left, right);
    }

    /**
     * Default self assign implementation for Increment.
     *
     * @param left  left argument
     * @return ++left.
     */
    public Object increment(Object left) {
        return selfAdd(left, 1);
    }

    /**
     * Divide the left value by the right.
     *
     * @param left  left argument
     * @param right  right argument
     * @return left / right
     * @throws ArithmeticException if right == 0
     */
    public Object divide(Object left, Object right) {
        if (left == null && right == null) {
            return controlNullNullOperands();
        }
        // if either are no longer than long use that type
        if (isLongPrecisionNumber(left) && isLongPrecisionNumber(right)) {
            long l = ((Number) left).longValue();
            long r = ((Number) right).longValue();
            if (r == 0L) {
                throw new ArithmeticException("/");
            }
            long result = l / r;
            if (!(left instanceof Long || right instanceof Long)
                    && result >= Integer.MIN_VALUE && result <= Integer.MAX_VALUE) {
                return (int) result;
            } else {
                return result;
            }
        }
        // if either are bigdecimal use that type
        if (left instanceof BigDecimal || right instanceof BigDecimal) {
            BigDecimal l = toBigDecimal(left);
            BigDecimal r = toBigDecimal(right);
            if (BigDecimal.ZERO.equals(r)) {
                throw new ArithmeticException("/");
            }
            BigDecimal result = l.divide(r, getMathContext());
            return narrowBigDecimal(left, right, result);
        }
        // if either are floating point (double or float) use double
        if (isFloatingPointNumber(left) || isFloatingPointNumber(right)) {
            double l = toDouble(left);
            double r = toDouble(right);
            if (r == 0.0) {
                throw new ArithmeticException("/");
            }
            return l / r;
        }
        // otherwise treat as integers
        BigInteger l = toBigInteger(left);
        BigInteger r = toBigInteger(right);
        if (BigInteger.ZERO.equals(r)) {
            throw new ArithmeticException("/");
        }
        BigInteger result = l.divide(r);
        return narrowBigInteger(left, right, result);
    }

    /**
     * Default self assign implementation for Divide.
     *
     * @param left  left argument
     * @param right  right argument
     * @return left / right.
     */
    public Object selfDivide(Object left, Object right) {
        return divide(left, right);
    }

    /**
     * left value modulo right.
     *
     * @param left  left argument
     * @param right  right argument
     * @return left % right
     * @throws ArithmeticException if right == 0.0
     */
    public Object mod(Object left, Object right) {
        if (left == null && right == null) {
            return controlNullNullOperands();
        }
        // if either are no longer than long use that type
        if (isLongPrecisionNumber(left) && isLongPrecisionNumber(right)) {
            long l = ((Number) left).longValue();
            long r = ((Number) right).longValue();
            if (r == 0L) {
                throw new ArithmeticException("%");
            }
            long result = l % r;
            if (!(left instanceof Long || right instanceof Long)
                    && result >= Integer.MIN_VALUE && result <= Integer.MAX_VALUE) {
                return (int) result;
            } else {
                return result;
            }
        }
        // if either are bigdecimal use that type
        if (left instanceof BigDecimal || right instanceof BigDecimal) {
            BigDecimal l = toBigDecimal(left);
            BigDecimal r = toBigDecimal(right);
            if (BigDecimal.ZERO.equals(r)) {
                throw new ArithmeticException("%");
            }
            BigDecimal remainder = l.remainder(r, getMathContext());
            return narrowBigDecimal(left, right, remainder);
        }
        // if either are floating point (double or float) use double
        if (isFloatingPointNumber(left) || isFloatingPointNumber(right)) {
            double l = toDouble(left);
            double r = toDouble(right);
            if (r == 0.0) {
                throw new ArithmeticException("%");
            }
            return l % r;
        }
        // otherwise treat as integers
        BigInteger l = toBigInteger(left);
        BigInteger r = toBigInteger(right);
        if (BigInteger.ZERO.equals(r)) {
            throw new ArithmeticException("%");
        }
        BigInteger result = l.mod(r);
        return narrowBigInteger(left, right, result);
    }

    /**
     * Default self assign implementation for Mod.
     *
     * @param left  left argument
     * @param right  right argument
     * @return left % right.
     */
    public Object selfMod(Object left, Object right) {
        return mod(left, right);
    }

    /**
     * Multiply the left value by the right.
     *
     * @param left  left argument
     * @param right  right argument
     * @return left * right.
     */
    public Object multiply(Object left, Object right) {
        if (left == null && right == null) {
            return controlNullNullOperands();
        }
        // if either are no longer than integers use that type
        if (isIntegerPrecisionNumber(left) && isIntegerPrecisionNumber(right)) {
            long l = ((Number) left).longValue();
            long r = ((Number) right).longValue();
            long result = l * r;
            if (result >= Integer.MIN_VALUE && result <= Integer.MAX_VALUE) {
                return (int) result;
            } else {
                return result;
            }
        }
        // if either are bigdecimal use that type
        if (left instanceof BigDecimal || right instanceof BigDecimal) {
            BigDecimal l = toBigDecimal(left);
            BigDecimal r = toBigDecimal(right);
            BigDecimal result = l.multiply(r, getMathContext());
            return narrowBigDecimal(left, right, result);
        }
        // if either are floating point (double or float) use double
        if (isFloatingPointNumber(left) || isFloatingPointNumber(right)) {
            double l = toDouble(left);
            double r = toDouble(right);
            return l * r;
        }
        // otherwise treat as integers
        BigInteger l = toBigInteger(left);
        BigInteger r = toBigInteger(right);
        BigInteger result = l.multiply(r);
        return narrowBigInteger(left, right, result);
    }

    /**
     * Default self assign implementation for Multiply.
     *
     * @param left  left argument
     * @param right  right argument
     * @return left * right.
     */
    public Object selfMultiply(Object left, Object right) {
        return multiply(left, right);
    }

    /**
     * Subtract the right value from the left.
     *
     * @param left  left argument
     * @param right  right argument
     * @return left - right.
     */
    public Object subtract(Object left, Object right) {
        if (left == null && right == null) {
            return controlNullNullOperands();
        }
        // if either are no longer than integers use that type
        if (isLongPrecisionNumber(left) && isLongPrecisionNumber(right)) {
            long l = ((Number) left).longValue();
            long r = ((Number) right).longValue();
            long result = l - r;
            if (left instanceof Long || right instanceof Long) {
                if ((l & r & ~result) > 0) {
                    return extendedLong(result, (byte) 0);
                } else if ((~l & ~r & result) > 0) {
                    return extendedLong(result, (byte) -1);
                } else {
                    return result;
                }
            } else if (result >= Integer.MIN_VALUE && result <= Integer.MAX_VALUE) {
                return (int) result;
            } else {
                return result;
            }
        }
        // if either are bigdecimal use that type
        if (left instanceof BigDecimal || right instanceof BigDecimal) {
            BigDecimal l = toBigDecimal(left);
            BigDecimal r = toBigDecimal(right);
            BigDecimal result = l.subtract(r, getMathContext());
            return narrowBigDecimal(left, right, result);
        }
        // if either are floating point (double or float) use double
        if (isFloatingPointNumber(left) || isFloatingPointNumber(right)) {
            double l = toDouble(left);
            double r = toDouble(right);
            return l - r;
        }
        // otherwise treat as integers
        BigInteger l = toBigInteger(left);
        BigInteger r = toBigInteger(right);
        BigInteger result = l.subtract(r);
        return narrowBigInteger(left, right, result);
    }

    /**
     * Default self assign implementation for Subtract.
     *
     * @param left  left argument
     * @param right  right argument
     * @return left - right.
     */
    public Object selfSubtract(Object left, Object right) {
        return subtract(left, right);
    }

    /**
     * Default self assign implementation for Decrement.
     *
     * @param left  left argument
     * @return --left.
     */
    public Object decrement(Object left) {
        return selfSubtract(left, 1);
    }

    /**
     * Negates a value (unary minus for numbers).
     *
     * @param val the value to negate
     * @return the negated value
     */
    public Object negate(Object val) {
        if (val instanceof Integer) {
            return -((Integer) val);
        } else if (val instanceof Double) {
            return - ((Double) val);
        } else if (val instanceof Long) {
            return -((Long) val);
        } else if (val instanceof BigDecimal) {
            return ((BigDecimal) val).negate();
        } else if (val instanceof BigInteger) {
            return ((BigInteger) val).negate();
        } else if (val instanceof Float) {
            return -((Float) val);
        } else if (val instanceof Short) {
            return (short) -((Short) val);
        } else if (val instanceof Byte) {
            return (byte) -((Byte) val);
        } else if (val instanceof Boolean) {
            return ((Boolean) val) ? Boolean.FALSE : Boolean.TRUE;
        } else if (val instanceof AtomicBoolean) {
            return ((AtomicBoolean) val).get() ? Boolean.FALSE : Boolean.TRUE;
        }
        throw new ArithmeticException("Object negate:(" + val + ")");
    }

    /**
     * Whether negate called with a given argument will always return the same result.
     * <p>This is used to determine whether negate results on number literals can be cached.
     * If the result on calling negate with the same constant argument may change between calls,
     * which means the function is not deterministic, this method must return false.
     * @see #isNegateStable()
     * @return true if negate is idempotent, false otherwise
     */
    public boolean isNegateStable() {
        return true;
    }

    /**

    /**
     * Shifts a bit pattern to the left.
     *
     * @param left  left argument
     * @param right  right argument
     * @return left << right.
     */
    public Object leftShift(Object left, Object right) {
        if (left == null && right == null) {
            return controlNullNullOperands();
        }
        if (left instanceof Closure) {
            if (right instanceof Closure) {
                return Closure.create((Closure) right, (Closure) left);
            } else if (right instanceof Object[]) {
                return ((Closure) left).execute(null, (Object[]) right);
            } else {
                return ((Closure) left).execute(null, right);
            }
        }
        // if either are no longer than integers use that type
        if (isIntegerPrecisionNumber(left)) {
            int l = ((Number) left).intValue();
            int r = toInteger(right);
            int result = l << r;
            return result;
        }
        // if either are no longer than long integers use that type
        if (isLongPrecisionNumber(left)) {
            long l = ((Number) left).longValue();
            int r = toInteger(right);
            long result = l << r;
            return result;
        }
        // otherwise treat as big integers
        BigInteger l = toBigInteger(left);
        int r = toInteger(right);
        BigInteger result = l.shiftLeft(r);
        return result;
    }

    /**
     * Default self assign implementation for Left Shift.
     *
     * @param left  left argument
     * @param right  right argument
     * @return left << right.
     */
    public Object selfLeftShift(Object left, Object right) {
        return leftShift(left, right);
    }

    /**
     * Shifts a bit pattern to the right.
     *
     * @param left  left argument
     * @param right  right argument
     * @return left >> right.
     */
    public Object rightShift(Object left, Object right) {
        if (left == null && right == null) {
            return controlNullNullOperands();
        }
        if (left instanceof Closure && right instanceof Closure) {
            return Closure.create((Closure) left, (Closure) right);
        }
        // if either are no longer than integers use that type
        if (isIntegerPrecisionNumber(left)) {
            int l = ((Number) left).intValue();
            int r = toInteger(right);
            int result = l >> r;
            return result;
        }
        // if either are no longer than long integers use that type
        if (isLongPrecisionNumber(left)) {
            long l = ((Number) left).longValue();
            int r = toInteger(right);
            long result = l >> r;
            return result;
        }
        // otherwise treat as big integers
        BigInteger l = toBigInteger(left);
        int r = toInteger(right);
        BigInteger result = l.shiftRight(r);
        return result;
    }

    /**
     * Default self assign implementation for Right Shift.
     *
     * @param left  left argument
     * @param right  right argument
     * @return left >> right.
     */
    public Object selfRightShift(Object left, Object right) {
        return rightShift(left, right);
    }

    /**
     * Shifts a bit pattern to the right unsigned.
     *
     * @param left  left argument
     * @param right  right argument
     * @return left >>> right.
     */
    public Object rightShiftUnsigned(Object left, Object right) {
        if (left == null && right == null) {
            return controlNullNullOperands();
        }
        // if either are no longer than integers use that type
        if (isIntegerPrecisionNumber(left)) {
            int l = ((Number) left).intValue();
            int r = toInteger(right);
            int result = l >>> r;
            return result;
        }
        // otherwise treat as long integers
        long l = toLong(left);
        int r = toInteger(right);
        long result = l >>> r;
        return result;
    }

    /**
     * Default self assign implementation for Right Unsigned Shift.
     *
     * @param left  left argument
     * @param right  right argument
     * @return left >>> right.
     */
    public Object selfRightShiftUnsigned(Object left, Object right) {
        return rightShiftUnsigned(left, right);
    }

    /**
     * Positivize value (unary plus for numbers).
     * <p>C/C++/C#/Java perform integral promotion of the operand, ie
     * cast to int if type can represented as int without loss of precision.
     * @see #isPositivizeStable()
     * @param val the value to positivize
     * @return the positive value
     */
    public Object positivize(Object val) {
        if (val instanceof Byte) {
            return +(Byte) val;
        } else if (val instanceof Short) {
            return +(Short) val;
        } else if (val instanceof Character) {
            return +(Character) val;
        } else if (val instanceof Number) {
            return val;
        } else if (val instanceof Boolean) {
            return val;
        } else if (val instanceof AtomicBoolean) {
            return ((AtomicBoolean) val).get();
        }

        throw new ArithmeticException("Object positivize:(" + val + ")");
    }

    /**
     * Whether positivize called with a given argument will always return the same result.
     * <p>This is used to determine whether positivize results on number literals can be cached.
     * If the result on calling positivize with the same constant argument may change between calls,
     * which means the function is not deterministic, this method must return false.
     * @return true if positivize is idempotent, false otherwise
     */
    public boolean isPositivizeStable() {
        return true;
    }

    /**
     * Test if left contains right (right matches/in left).
     * <p>Beware that this method arguments are the opposite of the operator arguments.
     * 'x in y' means 'y contains x'.</p>
     *
     * @param container the container
     * @param value the value
     * @return test result or null if there is no arithmetic solution
     */
    public Boolean contains(Object container, Object value) {
        if (value == null && container == null) {
            //if both are null L == R
            return true;
        }
        if (value == null || container == null) {
            // we know both aren't null, therefore L != R
            return false;
        }
        // use arithmetic / pattern matching ?
        if (container instanceof java.util.regex.Pattern) {
            return ((java.util.regex.Pattern) container).matcher(value.toString()).matches();
        }
        if (container instanceof CharSequence) {
            return value.toString().matches(container.toString());
        }
        // try contains on map key
        if (container instanceof Map<?, ?>) {
            if (value instanceof Map<?, ?>) {
                return ((Map<?, ?>) container).keySet().containsAll(((Map<?, ?>) value).keySet());
            }
            return ((Map<?, ?>) container).containsKey(value);
        }
        // try contains on collection
        if (container instanceof Collection<?>) {
            if (value instanceof Collection<?>) {
                return ((Collection<?>) container).containsAll((Collection<?>) value);
            }
            // left in right ? <=> right.contains(left) ?
            return ((Collection<?>) container).contains(value);
        }
        return null;
    }

    /**
     * Test if left ends with right.
     *
     * @param left  left argument
     * @param right  right argument
     * @return left $= right if there is no arithmetic solution
     */
    public Boolean endsWith(Object left, Object right) {
        if (left == null && right == null) {
            //if both are null L == R
            return true;
        }
        if (left == null || right == null) {
            // we know both aren't null, therefore L != R
            return false;
        }
        if (left instanceof CharSequence) {
            return (toString(left)).endsWith(toString(right));
        }
        return null;
    }

    /**
     * Test if left starts with right.
     *
     * @param left  left argument
     * @param right  right argument
     * @return left ^= right or null if there is no arithmetic solution
     */
    public Boolean startsWith(Object left, Object right) {
        if (left == null && right == null) {
            //if both are null L == R
            return true;
        }
        if (left == null || right == null) {
            // we know both aren't null, therefore L != R
            return false;
        }
        if (left instanceof CharSequence) {
            return (toString(left)).startsWith(toString(right));
        }
        return null;
    }

    /**
     * Check for emptiness of various types: Number, Collection, Array, Map, String.
     * <p>Override or overload this method to add new signatures to the size operators.
     * @param object the object to check the emptiness of
     * @return the boolean or false if object is not null
     * @since 3.2
     */
    public Boolean empty(Object object) {
        Boolean e = isEmpty(object);
        return e == null ? Boolean.FALSE : e;
    }

    /**
     * Check for emptiness of various types: Number, Collection, Array, Map, String.
     *
     * @param object the object to check the emptiness of
     * @return the boolean or null if there is no arithmetic solution
     */
    public Boolean isEmpty(Object object) {
        if (object == null) {
            return Boolean.TRUE;
        }
        if (object instanceof Number) {
            double d = ((Number) object).doubleValue();
            return Double.isNaN(d) || d == 0.d ? Boolean.TRUE : Boolean.FALSE;
        }
        if (object instanceof CharSequence) {
            return ((CharSequence) object).length() == 0 ? Boolean.TRUE : Boolean.FALSE;
        }
        if (object.getClass().isArray()) {
            return Array.getLength(object) == 0 ? Boolean.TRUE : Boolean.FALSE;
        }
        if (object instanceof Collection<?>) {
            return ((Collection<?>) object).isEmpty() ? Boolean.TRUE : Boolean.FALSE;
        }
        // Map isn't a collection
        if (object instanceof Map<?, ?>) {
            return ((Map<?, ?>) object).isEmpty() ? Boolean.TRUE : Boolean.FALSE;
        }
<<<<<<< HEAD
        if (object instanceof Iterator<?>) {
            return ((Iterator<?>) object).hasNext() ? Boolean.FALSE : Boolean.TRUE;
        }
=======
        // we can not determine for sure...
>>>>>>> 70422543
        return null;
    }

    /**
     * Calculate the <code>size</code> of various types: Collection, Array, Map, String.
     *
     * @param object the object to get the size of
     * @return the size of object or null if there is no arithmetic solution
     */
    public Integer size(Object object) {
        if (object instanceof CharSequence) {
            return ((CharSequence) object).length();
        }
        if (object.getClass().isArray()) {
            return Array.getLength(object);
        }
        if (object instanceof Collection<?>) {
            return ((Collection<?>) object).size();
        }
        if (object instanceof Map<?, ?>) {
            return ((Map<?, ?>) object).size();
        }
        return null;
    }

    /**
     * Dereferences various types: SoftReference, AtomicReference, Optional, ThreadLocal etc
     *
     * @param object the object to be derefenced
     * @return the object or TRY_FAILED if there is no dereference path
     */
    public Object indirect(Object object) {
        if (object instanceof Reference) {
            return ((Reference) object).get();
        }
        if (object instanceof ThreadLocal) {
            return ((ThreadLocal) object).get();
        }
        if (object instanceof Optional) {
            return ((Optional) object).get();
        }
        if (object instanceof AtomicReference) {
            return ((AtomicReference) object).get();
        }
        if (object instanceof AtomicBoolean) {
            return ((AtomicBoolean) object).get();
        }
        if (object instanceof AtomicInteger) {
            return ((AtomicInteger) object).get();
        }
        if (object instanceof AtomicLong) {
            return ((AtomicLong) object).get();
        }
        return JexlEngine.TRY_FAILED;
    }

    /**
     * Assigns value to various types: ThreadLocal, AtomicReference etc
     *
     * @param object the object to be derefenced
     * @param value the value to assign
     * @return JexlOperator.ASSIGN or null if there is no dereferenced assignment path
     */
    public Object indirectAssign(Object object, Object value) {
        if (object instanceof ThreadLocal) {
            ((ThreadLocal) object).set(value);
            return value;
        }
        if (object instanceof AtomicReference) {
            ((AtomicReference) object).set(value);
            return value;
        }
        if (object instanceof AtomicBoolean) {
            ((AtomicBoolean) object).set(toBoolean(value));
            return value;
        }
        if (object instanceof AtomicInteger) {
            ((AtomicInteger) object).set(toInteger(value));
            return value;
        }
        if (object instanceof AtomicLong) {
            ((AtomicLong) object).set(toLong(value));
            return value;
        }
        return JexlEngine.TRY_FAILED;
    }

    /**
     * Performs a bitwise and.
     *
     * @param left  the left operand
     * @param right the right operator
     * @return left &amp; right
     */
    public Object and(Object left, Object right) {
        long l = toLong(left);
        long r = toLong(right);
        return l & r;
    }

    /**
     * Default self assign implementation for bitwise and.
     *
     * @param left  left argument
     * @param right  right argument
     * @return left &amp; right.
     */
    public Object selfAnd(Object left, Object right) {
        return and(left, right);
    }

    /**
     * Performs a bitwise or.
     *
     * @param left  the left operand
     * @param right the right operator
     * @return left | right
     */
    public Object or(Object left, Object right) {
        long l = toLong(left);
        long r = toLong(right);
        return l | r;
    }

    /**
     * Default self assign implementation for bitwise or.
     *
     * @param left  left argument
     * @param right  right argument
     * @return left | right.
     */
    public Object selfOr(Object left, Object right) {
        return or(left, right);
    }

    /**
     * Performs a bitwise xor.
     *
     * @param left  the left operand
     * @param right the right operator
     * @return left ^ right
     */
    public Object xor(Object left, Object right) {
        long l = toLong(left);
        long r = toLong(right);
        return l ^ r;
    }

    /**
     * Default self assign implementation for bitwise xor.
     *
     * @param left  left argument
     * @param right  right argument
     * @return left ^ right.
     */
    public Object selfXor(Object left, Object right) {
        return xor(left, right);
    }

    /**
     * Performs a bitwise complement.
     *
     * @param val the operand
     * @return ~val
     */
    public Object complement(Object val) {
        long l = toLong(val);
        return ~l;
    }

    /**
     * Performs a logical not.
     *
     * @param val the operand
     * @return !val
     */
    public Object not(Object val) {
        return toBoolean(val) ? Boolean.FALSE : Boolean.TRUE;
    }

    /**
     * Performs an explicit type cast.
     *
     * @param type the type
     * @param val the operand
     * @return cast value
     */
    public Object cast(Class type, Object val) {
        type = getWrapperClass(type);
        if (type.isInstance(val))
            return val;
        if (type == Integer.class) {
            return toInteger(val);
        } else if (type == Long.class) {
            return toLong(val);
        } else if (type == Float.class) {
            return toFloat(val);
        } else if (type == Double.class) {
            return toDouble(val);
        } else if (type == Boolean.class) {
            return toBoolean(val);
        } else if (type == Byte.class) {
            return toByte(val);
        } else if (type == Short.class) {
            return toShort(val);
        } else if (type == Character.class) {
            return toCharacter(val);
        }
        return type.cast(val);
    }

    /**
     * Performs an implicit type cast.
     *
     * @param type the type
     * @param val the operand
     * @return cast value
     */
    public Object implicitCast(Class type, Object val) {
        type = getWrapperClass(type);
        if (type.isInstance(val))
            return val;
        if (type == Short.class && val instanceof Byte)
            return ((Number) val).shortValue();
        if (type == Integer.class && (val instanceof Byte || val instanceof Short || val instanceof AtomicInteger))
            return ((Number) val).intValue();
        if (type == Long.class && (val instanceof Byte || val instanceof Short || val instanceof Integer ||
                                   val instanceof AtomicInteger || val instanceof AtomicLong))
            return ((Number) val).longValue();
        if (type == Float.class && (val instanceof Byte || val instanceof Short || val instanceof Integer || val instanceof Long ||
                                   val instanceof AtomicInteger || val instanceof AtomicLong))
            return ((Number) val).floatValue();
        if (type == Double.class)
            return ((Number) val).doubleValue();
        if (val instanceof CharSequence && type == Character.class) {
            CharSequence cs = (CharSequence) val;
            if (cs.length() == 1)
                return cs.charAt(0);
        }
        if (type == Boolean.class && val instanceof AtomicBoolean)
            return ((AtomicBoolean) val).get();
        return type.cast(val);
    }

    /**
     * Returns a wrapper class of the type.
     *
     * @param type the type
     * @return wrapper class
     */
    public static Class getWrapperClass(Class type) {
        if (type == Integer.TYPE) {
            return Integer.class;
        } else if (type == Long.TYPE) {
            return Long.class;
        } else if (type == Float.TYPE) {
            return Float.class;
        } else if (type == Double.TYPE) {
            return Double.class;
        } else if (type == Boolean.TYPE) {
            return Boolean.class;
        } else if (type == Byte.TYPE) {
            return Byte.class;
        } else if (type == Short.TYPE) {
            return Short.class;
        } else if (type == Character.TYPE) {
            return Character.class;
        }
        return type;
    }

    /**
     * Performs a comparison.
     *
     * @param left     the left operand
     * @param right    the right operator
     * @param operator the operator
     * @return -1 if left &lt; right; +1 if left &gt; right; 0 if left == right
     * @throws ArithmeticException if either left or right is null
     */
    protected int compare(Object left, Object right, String operator) {
        if (left != null && right != null) {
            if (left instanceof BigDecimal || right instanceof BigDecimal) {
                BigDecimal l = toBigDecimal(left);
                BigDecimal r = toBigDecimal(right);
                return l.compareTo(r);
            } else if (left instanceof BigInteger || right instanceof BigInteger) {
                BigInteger l = toBigInteger(left);
                BigInteger r = toBigInteger(right);
                return l.compareTo(r);
            } else if (isFloatingPoint(left) || isFloatingPoint(right)) {
                double lhs = toDouble(left);
                double rhs = toDouble(right);
                if (Double.isNaN(lhs)) {
                    if (Double.isNaN(rhs)) {
                        return 0;
                    } else {
                        return -1;
                    }
                } else if (Double.isNaN(rhs)) {
                    // lhs is not NaN
                    return +1;
                } else if (lhs < rhs) {
                    return -1;
                } else if (lhs > rhs) {
                    return +1;
                } else {
                    return 0;
                }
            } else if (isNumberable(left) || isNumberable(right)) {
                long lhs = toLong(left);
                long rhs = toLong(right);
                if (lhs < rhs) {
                    return -1;
                } else if (lhs > rhs) {
                    return +1;
                } else {
                    return 0;
                }
            } else if (left instanceof String || right instanceof String) {
                return toString(left).compareTo(toString(right));
            } else if ("==".equals(operator)) {
                return left.equals(right) ? 0 : -1;
            } else if (left instanceof Comparable<?>) {
                @SuppressWarnings("unchecked") // OK because of instanceof check above
                final Comparable<Object> comparable = (Comparable<Object>) left;
                return comparable.compareTo(right);
            } else if (right instanceof Comparable<?>) {
                @SuppressWarnings("unchecked") // OK because of instanceof check above
                final Comparable<Object> comparable = (Comparable<Object>) right;
                return comparable.compareTo(left);
            }
        }
        throw new ArithmeticException("Object comparison:(" + left + " " + operator + " " + right + ")");
    }

    /**
     * Test if left and right are equal.
     *
     * @param left  left argument
     * @param right right argument
     * @return the test result
     */
    public boolean equals(Object left, Object right) {
        if (left == right) {
            return true;
        } else if (left == null || right == null) {
            return false;
        } else if (left instanceof Boolean || right instanceof Boolean) {
            return toBoolean(left) == toBoolean(right);
        } else {
            return compare(left, right, "==") == 0;
        }
    }

    /**
     * Test if left &lt; right.
     *
     * @param left  left argument
     * @param right right argument
     * @return the test result
     */
    public boolean lessThan(Object left, Object right) {
        if ((left == right) || (left == null) || (right == null)) {
            return false;
        } else {
            return compare(left, right, "<") < 0;
        }

    }

    /**
     * Test if left &gt; right.
     *
     * @param left  left argument
     * @param right right argument
     * @return the test result
     */
    public boolean greaterThan(Object left, Object right) {
        if ((left == right) || left == null || right == null) {
            return false;
        } else {
            return compare(left, right, ">") > 0;
        }
    }

    /**
     * Test if left &lt;= right.
     *
     * @param left  left argument
     * @param right right argument
     * @return the test result
     */
    public boolean lessThanOrEqual(Object left, Object right) {
        if (left == right) {
            return true;
        } else if (left == null || right == null) {
            return false;
        } else {
            return compare(left, right, "<=") <= 0;
        }
    }

    /**
     * Test if left &gt;= right.
     *
     * @param left  left argument
     * @param right right argument
     * @return the test result
     */
    public boolean greaterThanOrEqual(Object left, Object right) {
        if (left == right) {
            return true;
        } else if (left == null || right == null) {
            return false;
        } else {
            return compare(left, right, ">=") >= 0;
        }
    }

    /**
     * Coerce to a primitive boolean.
     * <p>Double.NaN, null, "false" and empty string coerce to false.</p>
     *
     * @param val value to coerce
     * @return the boolean value if coercion is possible, true if value was not null.
     */
    public boolean toBoolean(Object val) {
        if (val == null) {
            controlNullOperand();
            return false;
        } else if (val instanceof Boolean) {
            return ((Boolean) val);
        } else if (val instanceof Number) {
            double number = toDouble(val);
            return !Double.isNaN(number) && number != 0.d;
        } else if (val instanceof AtomicBoolean) {
            return ((AtomicBoolean) val).get();
        } else if (val instanceof String) {
            String strval = val.toString();
            return strval.length() > 0 && !"false".equals(strval);
        } else if (val instanceof Character) {
            char c = (Character) val;
            return 'T' == c || 't' == c;
        } else {
            // non null value is true
            return true;
        }
    }

    /**
     * Coerce to a primitive byte.
     * <p>Double.NaN, null and empty string coerce to zero.</p>
     * <p>Boolean false is 0, true is 1.</p>
     *
     * @param val value to coerce
     * @return the value coerced to byte
     * @throws ArithmeticException if val is null and mode is strict or if coercion is not possible
     */
    public byte toByte(Object val) {
        if (val == null) {
            controlNullOperand();
            return 0;
        } else if (val instanceof Double) {
            Double dval = (Double) val;
            if (Double.isNaN(dval)) {
                return 0;
            } else {
                return dval.byteValue();
            }
        } else if (val instanceof Number) {
            return ((Number) val).byteValue();
        } else if (val instanceof String) {
            if ("".equals(val)) {
                return 0;
            }
            return Byte.parseByte((String) val);
        } else if (val instanceof Boolean) {
            return ((Boolean) val) ? BigInteger.ONE.byteValue() : BigInteger.ZERO.byteValue();
        } else if (val instanceof AtomicBoolean) {
            return ((AtomicBoolean) val).get() ? BigInteger.ONE.byteValue() : BigInteger.ZERO.byteValue();
        } else if (val instanceof Character) {
            return (byte)(char)val;
        }

        throw new ArithmeticException("Byte coercion: "
                + val.getClass().getName() + ":(" + val + ")");
    }

    /**
     * Coerce to a primitive short.
     * <p>Double.NaN, null and empty string coerce to zero.</p>
     * <p>Boolean false is 0, true is 1.</p>
     *
     * @param val value to coerce
     * @return the value coerced to short
     * @throws ArithmeticException if val is null and mode is strict or if coercion is not possible
     */
    public short toShort(Object val) {
        if (val == null) {
            controlNullOperand();
            return 0;
        } else if (val instanceof Double) {
            Double dval = (Double) val;
            if (Double.isNaN(dval)) {
                return 0;
            } else {
                return dval.shortValue();
            }
        } else if (val instanceof Number) {
            return ((Number) val).shortValue();
        } else if (val instanceof String) {
            if ("".equals(val)) {
                return 0;
            }
            return Short.parseShort((String) val);
        } else if (val instanceof Boolean) {
            return ((Boolean) val) ? BigInteger.ONE.shortValue() : BigInteger.ZERO.shortValue();
        } else if (val instanceof AtomicBoolean) {
            return ((AtomicBoolean) val).get() ? BigInteger.ONE.shortValue() : BigInteger.ZERO.shortValue();
        } else if (val instanceof Character) {
            return (short)(char)val;
        }

        throw new ArithmeticException("Short coercion: "
                + val.getClass().getName() + ":(" + val + ")");
    }

    /**
     * Coerce to a primitive int.
     * <p>Double.NaN, null and empty string coerce to zero.</p>
     * <p>Boolean false is 0, true is 1.</p>
     *
     * @param val value to coerce
     * @return the value coerced to int
     * @throws ArithmeticException if val is null and mode is strict or if coercion is not possible
     */
    public int toInteger(Object val) {
        if (val == null) {
            controlNullOperand();
            return 0;
        } else if (val instanceof Double) {
            Double dval = (Double) val;
            if (Double.isNaN(dval)) {
                return 0;
            } else {
                return dval.intValue();
            }
        } else if (val instanceof Number) {
            return ((Number) val).intValue();
        } else if (val instanceof String) {
            if ("".equals(val)) {
                return 0;
            }
            return Integer.parseInt((String) val);
        } else if (val instanceof Boolean) {
            return ((Boolean) val) ? 1 : 0;
        } else if (val instanceof AtomicBoolean) {
            return ((AtomicBoolean) val).get() ? 1 : 0;
        } else if (val instanceof Character) {
            return ((Character) val);
        }

        throw new ArithmeticException("Integer coercion: "
                + val.getClass().getName() + ":(" + val + ")");
    }

    /**
     * Coerce to a primitive long.
     * <p>Double.NaN, null and empty string coerce to zero.</p>
     * <p>Boolean false is 0, true is 1.</p>
     *
     * @param val value to coerce
     * @return the value coerced to long
     * @throws ArithmeticException if value is null and mode is strict or if coercion is not possible
     */
    public long toLong(Object val) {
        if (val == null) {
            controlNullOperand();
            return 0L;
        } else if (val instanceof Double) {
            Double dval = (Double) val;
            if (Double.isNaN(dval)) {
                return 0L;
            } else {
                return dval.longValue();
            }
        } else if (val instanceof Number) {
            return ((Number) val).longValue();
        } else if (val instanceof String) {
            if ("".equals(val)) {
                return 0L;
            } else {
                return Long.parseLong((String) val);
            }
        } else if (val instanceof Boolean) {
            return ((Boolean) val) ? 1L : 0L;
        } else if (val instanceof AtomicBoolean) {
            return ((AtomicBoolean) val).get() ? 1L : 0L;
        } else if (val instanceof Character) {
            return ((Character) val);
        }

        throw new ArithmeticException("Long coercion: "
                + val.getClass().getName() + ":(" + val + ")");
    }

    /**
     * Coerce to a BigInteger.
     * <p>Double.NaN, null and empty string coerce to zero.</p>
     * <p>Boolean false is 0, true is 1.</p>
     *
     * @param val the object to be coerced.
     * @return a BigDecimal
     * @throws ArithmeticException if val is null and mode is strict or if coercion is not possible
     */
    public BigInteger toBigInteger(Object val) {
        if (val == null) {
            controlNullOperand();
            return BigInteger.ZERO;
        } else if (val instanceof BigInteger) {
            return (BigInteger) val;
        } else if (val instanceof Double) {
            Double dval = (Double) val;
            if (Double.isNaN(dval)) {
                return BigInteger.ZERO;
            } else {
                return BigInteger.valueOf(dval.longValue());
            }
        } else if (val instanceof BigDecimal) {
            return ((BigDecimal) val).toBigInteger();
        } else if (val instanceof Number) {
            return BigInteger.valueOf(((Number) val).longValue());
        } else if (val instanceof Boolean) {
            return BigInteger.valueOf(((Boolean) val) ? 1L : 0L);
        } else if (val instanceof AtomicBoolean) {
            return BigInteger.valueOf(((AtomicBoolean) val).get() ? 1L : 0L);
        } else if (val instanceof String) {
            String string = (String) val;
            if ("".equals(string)) {
                return BigInteger.ZERO;
            } else {
                return new BigInteger(string);
            }
        } else if (val instanceof Character) {
            int i = ((Character) val);
            return BigInteger.valueOf(i);
        }

        throw new ArithmeticException("BigInteger coercion: "
                + val.getClass().getName() + ":(" + val + ")");
    }

    /**
     * Coerce to a BigDecimal.
     * <p>Double.NaN, null and empty string coerce to zero.</p>
     * <p>Boolean false is 0, true is 1.</p>
     *
     * @param val the object to be coerced.
     * @return a BigDecimal.
     * @throws ArithmeticException if val is null and mode is strict or if coercion is not possible
     */
    public BigDecimal toBigDecimal(Object val) {
        if (val instanceof BigDecimal) {
            return roundBigDecimal((BigDecimal) val);
        } else if (val == null) {
            controlNullOperand();
            return BigDecimal.ZERO;
        } else if (val instanceof Double) {
            if (Double.isNaN(((Double) val))) {
                return BigDecimal.ZERO;
            } else {
                return roundBigDecimal(new BigDecimal(val.toString(), getMathContext()));
            }
        } else if (val instanceof Number) {
            return roundBigDecimal(new BigDecimal(val.toString(), getMathContext()));
        } else if (val instanceof Boolean) {
            return BigDecimal.valueOf(((Boolean) val) ? 1. : 0.);
        } else if (val instanceof AtomicBoolean) {
            return BigDecimal.valueOf(((AtomicBoolean) val).get() ? 1L : 0L);
        } else if (val instanceof String) {
            String string = (String) val;
            if ("".equals(string)) {
                return BigDecimal.ZERO;
            }
            return roundBigDecimal(new BigDecimal(string, getMathContext()));
        } else if (val instanceof Character) {
            int i = ((Character) val);
            return new BigDecimal(i);
        }
        throw new ArithmeticException("BigDecimal coercion: "
                + val.getClass().getName() + ":(" + val + ")");
    }

    /**
     * Coerce to a primitive double.
     * <p>Double.NaN, null and empty string coerce to zero.</p>
     * <p>Boolean false is 0, true is 1.</p>
     *
     * @param val value to coerce.
     * @return The double coerced value.
     * @throws ArithmeticException if val is null and mode is strict or if coercion is not possible
     */
    public double toDouble(Object val) {
        if (val == null) {
            controlNullOperand();
            return 0;
        } else if (val instanceof Double) {
            return ((Double) val);
        } else if (val instanceof Number) {
            //The below construct is used rather than ((Number)val).doubleValue() to ensure
            //equality between comparing new Double( 6.4 / 3 ) and the jexl expression of 6.4 / 3
            return Double.parseDouble(String.valueOf(val));
        } else if (val instanceof Boolean) {
            return ((Boolean) val) ? 1. : 0.;
        } else if (val instanceof AtomicBoolean) {
            return ((AtomicBoolean) val).get() ? 1. : 0.;
        } else if (val instanceof String) {
            String string = (String) val;
            if ("".equals(string)) {
                return Double.NaN;
            } else {
                // the spec seems to be iffy about this.  Going to give it a wack anyway
                return Double.parseDouble(string);
            }
        } else if (val instanceof Character) {
            int i = ((Character) val);
            return i;
        }
        throw new ArithmeticException("Double coercion: "
                + val.getClass().getName() + ":(" + val + ")");
    }

    /**
     * Coerce to a primitive float.
     * <p>Float.NaN, null and empty string coerce to zero.</p>
     * <p>Boolean false is 0, true is 1.</p>
     *
     * @param val value to coerce.
     * @return The float coerced value.
     * @throws ArithmeticException if val is null and mode is strict or if coercion is not possible
     */
    public float toFloat(Object val) {
        if (val == null) {
            controlNullOperand();
            return 0;
        } else if (val instanceof Float) {
            return ((Float) val);
        } else if (val instanceof Number) {
            //The below construct is used rather than ((Number)val).floatValue() to ensure
            //equality between comparing new Float( 6.4 / 3 ) and the jexl expression of 6.4 / 3
            return Float.parseFloat(String.valueOf(val));
        } else if (val instanceof Boolean) {
            return ((Boolean) val) ? 1.f : 0.f;
        } else if (val instanceof AtomicBoolean) {
            return ((AtomicBoolean) val).get() ? 1.f : 0.f;
        } else if (val instanceof String) {
            String string = (String) val;
            if ("".equals(string)) {
                return Float.NaN;
            } else {
                // the spec seems to be iffy about this.  Going to give it a wack anyway
                return Float.parseFloat(string);
            }
        } else if (val instanceof Character) {
            int i = ((Character) val);
            return i;
        }
        throw new ArithmeticException("Float coercion: "
                + val.getClass().getName() + ":(" + val + ")");
    }

    /**
     * Coerce to a char.
     *
     * @param val value to coerce.
     * @return The char coerced value.
     * @throws ArithmeticException if val is null and mode is strict or if coercion is not possible
     */
    public char toCharacter(Object val) {
        if (val == null) {
            controlNullOperand();
            return '\0';
        } else if (val instanceof Number) {
            int i = ((Number) val).intValue();
            return (char) i;
        } else if (val instanceof CharSequence) {
            CharSequence cs = (CharSequence) val;
            return cs.length() > 0 ? cs.charAt(0) : '\0';
        } else {
            String s = toString(val);
            return s.length() > 0 ? s.charAt(0) : '\0';
        }
    }

    /**
     * Coerce to a string.
     * <p>Double.NaN coerce to the empty string.</p>
     *
     * @param val value to coerce.
     * @return The String coerced value.
     * @throws ArithmeticException if val is null and mode is strict or if coercion is not possible
     */
    public String toString(Object val) {
        if (val == null) {
            controlNullOperand();
            return "";
        } else if (val instanceof Double) {
            Double dval = (Double) val;
            if (Double.isNaN(dval)) {
                return "";
            } else {
                return dval.toString();
            }
        } else {
            return val.toString();
        }
    }

    /**
     * Use or overload and() instead.
     * @param lhs left hand side
     * @param rhs right hand side
     * @return lhs &amp; rhs
     * @see JexlArithmetic#and
     * @deprecated
     */
    @Deprecated
    public final Object bitwiseAnd(Object lhs, Object rhs) {
        return and(lhs, rhs);
    }

    /**
     * Use or overload or() instead.
     *
     * @param lhs left hand side
     * @param rhs right hand side
     * @return lhs | rhs
     * @see JexlArithmetic#or
     * @deprecated
     */
    @Deprecated
    public final Object bitwiseOr(Object lhs, Object rhs) {
        return or(lhs, rhs);
    }

    /**
     * Use or overload xor() instead.
     *
     * @param lhs left hand side
     * @param rhs right hand side
     * @return lhs ^ rhs
     * @see JexlArithmetic#xor
     * @deprecated
     */
    @Deprecated
    public final Object bitwiseXor(Object lhs, Object rhs) {
        return xor(lhs, rhs);
    }

    /**
     * Use or overload not() instead.
     *
     * @param arg argument
     * @return !arg
     * @see JexlArithmetic#not
     * @deprecated
     */
    @Deprecated
    public final Object logicalNot(Object arg) {
        return not(arg);
    }

    /**
     * Use or overload contains() instead.
     *
     * @param lhs left hand side
     * @param rhs right hand side
     * @return contains(rhs, lhs)
     * @see JexlArithmetic#contains
     * @deprecated
     */
    @Deprecated
    public final Object matches(Object lhs, Object rhs) {
        return contains(rhs, lhs);
    }
}<|MERGE_RESOLUTION|>--- conflicted
+++ resolved
@@ -1340,13 +1340,9 @@
         if (object instanceof Map<?, ?>) {
             return ((Map<?, ?>) object).isEmpty() ? Boolean.TRUE : Boolean.FALSE;
         }
-<<<<<<< HEAD
         if (object instanceof Iterator<?>) {
             return ((Iterator<?>) object).hasNext() ? Boolean.FALSE : Boolean.TRUE;
         }
-=======
-        // we can not determine for sure...
->>>>>>> 70422543
         return null;
     }
 
