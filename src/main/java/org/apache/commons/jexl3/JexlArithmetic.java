--- conflicted
+++ resolved
@@ -1506,29 +1506,23 @@
      * @return the boolean or null if there is no arithmetic solution
      */
     public Boolean isEmpty(final Object object, final Boolean def) {
-<<<<<<< HEAD
         if (object instanceof Double) {
             double d = ((Number) object).doubleValue();
-            return Double.isNaN(d) || d == 0.d ? Boolean.TRUE : Boolean.FALSE;
-=======
-        if (object instanceof Number) {
-            final double d = ((Number) object).doubleValue();
             return Double.isNaN(d) || d == 0.d;
->>>>>>> 2bab4b9f
         }
         if (object instanceof Float) {
             float f = ((Number) object).floatValue();
-            return Float.isNaN(f) || f == 0.f ? Boolean.TRUE : Boolean.FALSE;
+            return Float.isNaN(f) || f == 0.f;
         }
         if (object instanceof BigDecimal) {
-            return BigDecimal.ZERO.equals(object) ? Boolean.TRUE : Boolean.FALSE;
+            return BigDecimal.ZERO.equals(object);
         }
         if (object instanceof BigInteger) {
-            return BigInteger.ZERO.equals(object) ? Boolean.TRUE : Boolean.FALSE;
+            return BigInteger.ZERO.equals(object);
         }
         if (object instanceof Number) {
             long l = ((Number) object).longValue();
-            return l == 0L ? Boolean.TRUE : Boolean.FALSE;
+            return l == 0L;
         }
         if (object instanceof CharSequence) {
             return ((CharSequence) object).length() == 0;
@@ -1544,7 +1538,7 @@
             return ((Map<?, ?>) object).isEmpty();
         }
         if (object instanceof Iterator<?>) {
-            return ((Iterator<?>) object).hasNext() ? Boolean.FALSE : Boolean.TRUE;
+            return !((Iterator<?>) object).hasNext();
         }
         return def;
     }
