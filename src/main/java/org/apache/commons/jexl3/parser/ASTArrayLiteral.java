--- conflicted
+++ resolved
@@ -25,16 +25,12 @@
     /** Whether this array is constant or not. */
     private boolean constant = false;
 
-<<<<<<< HEAD
     private boolean extended = false;
 
     /** Whether this array is immutable. */
     private boolean immutable = false;
 
-    ASTArrayLiteral(int id) {
-=======
     ASTArrayLiteral(final int id) {
->>>>>>> f8b0e860
         super(id);
     }
 
