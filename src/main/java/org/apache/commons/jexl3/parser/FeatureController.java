/*
 * Licensed to the Apache Software Foundation (ASF) under one or more
 * contributor license agreements.  See the NOTICE file distributed with
 * this work for additional information regarding copyright ownership.
 * The ASF licenses this file to You under the Apache License, Version 2.0
 * (the "License"); you may not use this file except in compliance with
 * the License.  You may obtain a copy of the License at
 *
 *      http://www.apache.org/licenses/LICENSE-2.0
 *
 * Unless required by applicable law or agreed to in writing, software
 * distributed under the License is distributed on an "AS IS" BASIS,
 * WITHOUT WARRANTIES OR CONDITIONS OF ANY KIND, either express or implied.
 * See the License for the specific language governing permissions and
 * limitations under the License.
 */
package org.apache.commons.jexl3.parser;

import org.apache.commons.jexl3.JexlException;
import org.apache.commons.jexl3.JexlFeatures;
import org.apache.commons.jexl3.JexlInfo;
import org.apache.commons.jexl3.internal.ScriptVisitor;
/**
 * Controls that a script only uses enabled features.
 */
public class FeatureController extends ScriptVisitor {
    /** The set of features. */
    private JexlFeatures features = null;

    /**
     * Creates a features controller .
     */
    public FeatureController(final JexlFeatures features) {
        this.features = features;
    }

    /**
     * Sets the features to controlNode.
     * @param fdesc the features
     */
    public void setFeatures(final JexlFeatures fdesc) {
        this.features = fdesc;
    }

    /**
     * @return the controlled features
     */
    public JexlFeatures getFeatures() {
        return features;
    }

    /**
     * Perform the control on a node.
     * <p>Note that controlNode() does *not* visit node children in this class.
     * @param node the node to controlNode
     * @throws JexlException.Feature if required feature is disabled
     */
    public void controlNode(final JexlNode node) {
        node.jjtAccept(this, null);
    }

    @Override
    protected Object visitNode(final JexlNode node, final Object data) {
        // no need to visit them since we close them one by one
        return data;
    }

    /**
     * Throws a feature exception.
     * @param feature the feature code
     * @param node    the node that caused it
     */
    public void throwFeatureException(final int feature, final JexlNode node) {
        final JexlInfo dbgInfo = node.jexlInfo();
        throw new JexlException.Feature(dbgInfo, feature, "");
    }

    /**
     * Checks whether a node is a string or an integer.
     * @param child the child node
     * @return true if string / integer, false otherwise
     */
    private boolean isArrayReferenceLiteral(final JexlNode child) {
        if (child instanceof ASTStringLiteral) {
            return true;
        }
        if (child instanceof ASTNumberLiteral && ((ASTNumberLiteral) child).isInteger()) {
            return true;
        }
        return false;
    }

    @Override
    protected Object visit(final ASTArrayAccess node, final Object data) {
        if (!features.supportsArrayReferenceExpr()) {
            for (int i = 0; i < node.jjtGetNumChildren(); ++i) {
                final JexlNode child = node.jjtGetChild(i);
                if (!isArrayReferenceLiteral(child)) {
                    throwFeatureException(JexlFeatures.ARRAY_REF_EXPR, child);
                }
            }
        }
        return data;
    }

    @Override
    protected Object visit(final ASTWhileStatement node, final Object data) {
        if (!features.supportsLoops()) {
            throwFeatureException(JexlFeatures.LOOP, node);
        }
        return data;
    }

    @Override
    protected Object visit(final ASTDoWhileStatement node, final Object data) {
        if (!features.supportsLoops()) {
            throwFeatureException(JexlFeatures.LOOP, node);
        }
        return data;
    }

    @Override
    protected Object visit(final ASTForeachStatement node, final Object data) {
        if (!features.supportsLoops()) {
            throwFeatureException(JexlFeatures.LOOP, node);
        }
        return data;
    }

    @Override
<<<<<<< HEAD
    protected Object visit(ASTForStatement node, Object data) {
        if (!features.supportsLoops()) {
            throwFeatureException(JexlFeatures.LOOP, node);
        }
        return data;
    }

    @Override
    protected Object visit(ASTConstructorNode node, Object data) {
=======
    protected Object visit(final ASTConstructorNode node, final Object data) {
>>>>>>> f8b0e860
        if (!features.supportsNewInstance()) {
            throwFeatureException(JexlFeatures.NEW_INSTANCE, node);
        }
        return data;
    }

    @Override
<<<<<<< HEAD
    protected Object visit(ASTQualifiedConstructorNode node, Object data) {
        if (!features.supportsNewInstance()) {
            throwFeatureException(JexlFeatures.NEW_INSTANCE, node);
        }
        return data;
    }

    @Override
    protected Object visit(ASTArrayConstructorNode node, Object data) {
        if (!features.supportsNewInstance()) {
            throwFeatureException(JexlFeatures.NEW_INSTANCE, node);
        }
        return data;
    }

    @Override
    protected Object visit(ASTInitializedArrayConstructorNode node, Object data) {
        if (!features.supportsNewInstance()) {
            throwFeatureException(JexlFeatures.NEW_INSTANCE, node);
        }
        return data;
    }

    @Override
    protected Object visit(ASTInitializedMapConstructorNode node, Object data) {
        if (!features.supportsNewInstance()) {
            throwFeatureException(JexlFeatures.NEW_INSTANCE, node);
        }
        return data;
    }

    @Override
    protected Object visit(ASTInitializedCollectionConstructorNode node, Object data) {
        if (!features.supportsNewInstance()) {
            throwFeatureException(JexlFeatures.NEW_INSTANCE, node);
        }
        return data;
    }

    @Override
    protected Object visit(ASTMethodNode node, Object data) {
=======
    protected Object visit(final ASTMethodNode node, final Object data) {
>>>>>>> f8b0e860
        if (!features.supportsMethodCall()) {
            throwFeatureException(JexlFeatures.METHOD_CALL, node);
        }
        return data;
    }

    @Override
    protected Object visit(final ASTAnnotation node, final Object data) {
        if (!features.supportsAnnotation()) {
            throwFeatureException(JexlFeatures.ANNOTATION, node);
        }
        return data;
    }

    @Override
    protected Object visit(final ASTArrayLiteral node, final Object data) {
        if (!features.supportsStructuredLiteral()) {
            throwFeatureException(JexlFeatures.STRUCTURED_LITERAL, node);
        }
        return data;
    }

    @Override
    protected Object visit(final ASTMapLiteral node, final Object data) {
        if (!features.supportsStructuredLiteral()) {
            throwFeatureException(JexlFeatures.STRUCTURED_LITERAL, node);
        }
        return data;
    }

    @Override
    protected Object visit(final ASTSetLiteral node, final Object data) {
        if (!features.supportsStructuredLiteral()) {
            throwFeatureException(JexlFeatures.STRUCTURED_LITERAL, node);
        }
        return data;
    }

    @Override
    protected Object visit(final ASTRangeNode node, final Object data) {
        if (!features.supportsStructuredLiteral()) {
            throwFeatureException(JexlFeatures.STRUCTURED_LITERAL, node);
        }
        return data;
    }

    private Object controlSideEffect(final JexlNode node, final Object data) {
        final JexlNode lv = node.jjtGetChild(0);
        if (!features.supportsSideEffectGlobal() && lv.isGlobalVar()) {
            throwFeatureException(JexlFeatures.SIDE_EFFECT_GLOBAL, lv);
        }
        if (!features.supportsSideEffect()) {
            throwFeatureException(JexlFeatures.SIDE_EFFECT, lv);
        }
        return data;
    }

    @Override
    protected Object visit(final ASTAssignment node, final Object data) {
        return controlSideEffect(node, data);
    }

    @Override
<<<<<<< HEAD
    protected Object visit(ASTNullAssignment node, Object data) {
        return controlSideEffect(node, data);
    }

    @Override
    protected Object visit(ASTNEAssignment node, Object data) {
        return controlSideEffect(node, data);
    }

    @Override
    protected Object visit(ASTInitialization node, Object data) {
        return controlSideEffect(node, data);
    }

    @Override
    protected Object visit(ASTMultipleAssignment node, Object data) {
        return controlSideEffect(node, data);
    }

    @Override
    protected Object visit(ASTMultipleVarStatement node, Object data) {
        return controlSideEffect(node, data);
    }

    @Override
    protected Object visit(ASTSetAddNode node, Object data) {
=======
    protected Object visit(final ASTSetAddNode node, final Object data) {
>>>>>>> f8b0e860
        return controlSideEffect(node, data);
    }

    @Override
    protected Object visit(final ASTSetMultNode node, final Object data) {
        return controlSideEffect(node, data);
    }

    @Override
    protected Object visit(final ASTSetDivNode node, final Object data) {
        return controlSideEffect(node, data);
    }

    @Override
    protected Object visit(final ASTSetAndNode node, final Object data) {
        return controlSideEffect(node, data);
    }

    @Override
    protected Object visit(final ASTSetOrNode node, final Object data) {
        return controlSideEffect(node, data);
    }

    @Override
    protected Object visit(final ASTSetXorNode node, final Object data) {
        return controlSideEffect(node, data);
    }

    @Override
    protected Object visit(final ASTSetSubNode node, final Object data) {
        return controlSideEffect(node, data);
    }

    @Override
    protected Object visit(ASTSetShlNode node, Object data) {
        return controlSideEffect(node, data);
    }

    @Override
    protected Object visit(ASTSetSarNode node, Object data) {
        return controlSideEffect(node, data);
    }

    @Override
    protected Object visit(ASTSetShrNode node, Object data) {
        return controlSideEffect(node, data);
    }

    @Override
    protected Object visit(ASTIncrementNode node, Object data) {
        return controlSideEffect(node, data);
    }

    @Override
    protected Object visit(ASTDecrementNode node, Object data) {
        return controlSideEffect(node, data);
    }

    @Override
    protected Object visit(ASTIncrementPostfixNode node, Object data) {
        return controlSideEffect(node, data);
    }

    @Override
    protected Object visit(ASTDecrementPostfixNode node, Object data) {
        return controlSideEffect(node, data);
    }

}<|MERGE_RESOLUTION|>--- conflicted
+++ resolved
@@ -128,8 +128,7 @@
     }
 
     @Override
-<<<<<<< HEAD
-    protected Object visit(ASTForStatement node, Object data) {
+    protected Object visit(final ASTForStatement node, final Object data) {
         if (!features.supportsLoops()) {
             throwFeatureException(JexlFeatures.LOOP, node);
         }
@@ -137,62 +136,55 @@
     }
 
     @Override
-    protected Object visit(ASTConstructorNode node, Object data) {
-=======
     protected Object visit(final ASTConstructorNode node, final Object data) {
->>>>>>> f8b0e860
-        if (!features.supportsNewInstance()) {
-            throwFeatureException(JexlFeatures.NEW_INSTANCE, node);
-        }
-        return data;
-    }
-
-    @Override
-<<<<<<< HEAD
-    protected Object visit(ASTQualifiedConstructorNode node, Object data) {
-        if (!features.supportsNewInstance()) {
-            throwFeatureException(JexlFeatures.NEW_INSTANCE, node);
-        }
-        return data;
-    }
-
-    @Override
-    protected Object visit(ASTArrayConstructorNode node, Object data) {
-        if (!features.supportsNewInstance()) {
-            throwFeatureException(JexlFeatures.NEW_INSTANCE, node);
-        }
-        return data;
-    }
-
-    @Override
-    protected Object visit(ASTInitializedArrayConstructorNode node, Object data) {
-        if (!features.supportsNewInstance()) {
-            throwFeatureException(JexlFeatures.NEW_INSTANCE, node);
-        }
-        return data;
-    }
-
-    @Override
-    protected Object visit(ASTInitializedMapConstructorNode node, Object data) {
-        if (!features.supportsNewInstance()) {
-            throwFeatureException(JexlFeatures.NEW_INSTANCE, node);
-        }
-        return data;
-    }
-
-    @Override
-    protected Object visit(ASTInitializedCollectionConstructorNode node, Object data) {
-        if (!features.supportsNewInstance()) {
-            throwFeatureException(JexlFeatures.NEW_INSTANCE, node);
-        }
-        return data;
-    }
-
-    @Override
-    protected Object visit(ASTMethodNode node, Object data) {
-=======
+        if (!features.supportsNewInstance()) {
+            throwFeatureException(JexlFeatures.NEW_INSTANCE, node);
+        }
+        return data;
+    }
+
+    @Override
+    protected Object visit(final ASTQualifiedConstructorNode node, final Object data) {
+        if (!features.supportsNewInstance()) {
+            throwFeatureException(JexlFeatures.NEW_INSTANCE, node);
+        }
+        return data;
+    }
+
+    @Override
+    protected Object visit(final ASTArrayConstructorNode node, final Object data) {
+        if (!features.supportsNewInstance()) {
+            throwFeatureException(JexlFeatures.NEW_INSTANCE, node);
+        }
+        return data;
+    }
+
+    @Override
+    protected Object visit(final ASTInitializedArrayConstructorNode node, final Object data) {
+        if (!features.supportsNewInstance()) {
+            throwFeatureException(JexlFeatures.NEW_INSTANCE, node);
+        }
+        return data;
+    }
+
+    @Override
+    protected Object visit(final ASTInitializedMapConstructorNode node, final Object data) {
+        if (!features.supportsNewInstance()) {
+            throwFeatureException(JexlFeatures.NEW_INSTANCE, node);
+        }
+        return data;
+    }
+
+    @Override
+    protected Object visit(final ASTInitializedCollectionConstructorNode node, final Object data) {
+        if (!features.supportsNewInstance()) {
+            throwFeatureException(JexlFeatures.NEW_INSTANCE, node);
+        }
+        return data;
+    }
+
+    @Override
     protected Object visit(final ASTMethodNode node, final Object data) {
->>>>>>> f8b0e860
         if (!features.supportsMethodCall()) {
             throwFeatureException(JexlFeatures.METHOD_CALL, node);
         }
@@ -256,36 +248,32 @@
     }
 
     @Override
-<<<<<<< HEAD
-    protected Object visit(ASTNullAssignment node, Object data) {
-        return controlSideEffect(node, data);
-    }
-
-    @Override
-    protected Object visit(ASTNEAssignment node, Object data) {
-        return controlSideEffect(node, data);
-    }
-
-    @Override
-    protected Object visit(ASTInitialization node, Object data) {
-        return controlSideEffect(node, data);
-    }
-
-    @Override
-    protected Object visit(ASTMultipleAssignment node, Object data) {
-        return controlSideEffect(node, data);
-    }
-
-    @Override
-    protected Object visit(ASTMultipleVarStatement node, Object data) {
-        return controlSideEffect(node, data);
-    }
-
-    @Override
-    protected Object visit(ASTSetAddNode node, Object data) {
-=======
+    protected Object visit(final ASTNullAssignment node, final Object data) {
+        return controlSideEffect(node, data);
+    }
+
+    @Override
+    protected Object visit(final ASTNEAssignment node, final Object data) {
+        return controlSideEffect(node, data);
+    }
+
+    @Override
+    protected Object visit(final ASTInitialization node, final Object data) {
+        return controlSideEffect(node, data);
+    }
+
+    @Override
+    protected Object visit(final ASTMultipleAssignment node, final Object data) {
+        return controlSideEffect(node, data);
+    }
+
+    @Override
+    protected Object visit(final ASTMultipleVarStatement node, final Object data) {
+        return controlSideEffect(node, data);
+    }
+
+    @Override
     protected Object visit(final ASTSetAddNode node, final Object data) {
->>>>>>> f8b0e860
         return controlSideEffect(node, data);
     }
 
