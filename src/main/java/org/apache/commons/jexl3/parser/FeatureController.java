/*
 * Licensed to the Apache Software Foundation (ASF) under one or more
 * contributor license agreements.  See the NOTICE file distributed with
 * this work for additional information regarding copyright ownership.
 * The ASF licenses this file to You under the Apache License, Version 2.0
 * (the "License"); you may not use this file except in compliance with
 * the License.  You may obtain a copy of the License at
 *
 *      http://www.apache.org/licenses/LICENSE-2.0
 *
 * Unless required by applicable law or agreed to in writing, software
 * distributed under the License is distributed on an "AS IS" BASIS,
 * WITHOUT WARRANTIES OR CONDITIONS OF ANY KIND, either express or implied.
 * See the License for the specific language governing permissions and
 * limitations under the License.
 */
package org.apache.commons.jexl3.parser;

import org.apache.commons.jexl3.JexlException;
import org.apache.commons.jexl3.JexlFeatures;
import org.apache.commons.jexl3.JexlInfo;
import org.apache.commons.jexl3.internal.ScriptVisitor;
/**
 * Controls that a script only uses enabled features.
 */
public class FeatureController extends ScriptVisitor {
    /** The set of features. */
    private JexlFeatures features = null;

    /**
     * Creates a features controller .
     */
    public FeatureController(final JexlFeatures features) {
        this.features = features;
    }

    /**
     * Sets the features to controlNode.
     * @param fdesc the features
     */
    public void setFeatures(final JexlFeatures fdesc) {
        this.features = fdesc;
    }

    /**
     * @return the controlled features
     */
    public JexlFeatures getFeatures() {
        return features;
    }

    /**
     * Perform the control on a node.
     * <p>Note that controlNode() does *not* visit node children in this class.
     * @param node the node to controlNode
     * @throws JexlException.Feature if required feature is disabled
     */
    public void controlNode(final JexlNode node) {
        node.jjtAccept(this, null);
    }

    @Override
    protected Object visitNode(final JexlNode node, final Object data) {
        // no need to visit them since we close them one by one
        return data;
    }

    /**
     * Throws a feature exception.
     * @param feature the feature code
     * @param node    the node that caused it
     */
    public void throwFeatureException(final int feature, final JexlNode node) {
        final JexlInfo dbgInfo = node.jexlInfo();
        throw new JexlException.Feature(dbgInfo, feature, "");
    }

    /**
     * Checks whether a node is a string or an integer.
     * @param child the child node
     * @return true if string / integer, false otherwise
     */
    private boolean isArrayReferenceLiteral(final JexlNode child) {
        if (child instanceof ASTStringLiteral) {
            return true;
        }
        if (child instanceof ASTNumberLiteral && ((ASTNumberLiteral) child).isInteger()) {
            return true;
        }
        return false;
    }

    @Override
    protected Object visit(final ASTArrayAccess node, final Object data) {
        if (!features.supportsArrayReferenceExpr()) {
            for (int i = 0; i < node.jjtGetNumChildren(); ++i) {
                final JexlNode child = node.jjtGetChild(i);
                if (!isArrayReferenceLiteral(child)) {
                    throwFeatureException(JexlFeatures.ARRAY_REF_EXPR, child);
                }
            }
        }
        return data;
    }

    @Override
    protected Object visit(final ASTWhileStatement node, final Object data) {
        if (!features.supportsLoops()) {
            throwFeatureException(JexlFeatures.LOOP, node);
        }
        return data;
    }

    @Override
    protected Object visit(final ASTDoWhileStatement node, final Object data) {
        if (!features.supportsLoops()) {
            throwFeatureException(JexlFeatures.LOOP, node);
        }
        return data;
    }

    @Override
    protected Object visit(final ASTForeachStatement node, final Object data) {
        if (!features.supportsLoops()) {
            throwFeatureException(JexlFeatures.LOOP, node);
        }
        return data;
    }

    @Override
    protected Object visit(final ASTForStatement node, final Object data) {
        if (!features.supportsLoops()) {
            throwFeatureException(JexlFeatures.LOOP, node);
        }
        return data;
    }

    @Override
    protected Object visit(final ASTConstructorNode node, final Object data) {
        if (!features.supportsNewInstance()) {
            throwFeatureException(JexlFeatures.NEW_INSTANCE, node);
        }
        return data;
    }

    @Override
    protected Object visit(final ASTQualifiedConstructorNode node, final Object data) {
        if (!features.supportsNewInstance()) {
            throwFeatureException(JexlFeatures.NEW_INSTANCE, node);
        }
        return data;
    }

    @Override
    protected Object visit(final ASTArrayConstructorNode node, final Object data) {
        if (!features.supportsNewInstance()) {
            throwFeatureException(JexlFeatures.NEW_INSTANCE, node);
        }
        return data;
    }

    @Override
    protected Object visit(final ASTInitializedArrayConstructorNode node, final Object data) {
        if (!features.supportsNewInstance()) {
            throwFeatureException(JexlFeatures.NEW_INSTANCE, node);
        }
        return data;
    }

    @Override
    protected Object visit(final ASTInitializedMapConstructorNode node, final Object data) {
        if (!features.supportsNewInstance()) {
            throwFeatureException(JexlFeatures.NEW_INSTANCE, node);
        }
        return data;
    }

    @Override
    protected Object visit(final ASTInitializedCollectionConstructorNode node, final Object data) {
        if (!features.supportsNewInstance()) {
            throwFeatureException(JexlFeatures.NEW_INSTANCE, node);
        }
        return data;
    }

    @Override
    protected Object visit(final ASTMethodNode node, final Object data) {
        if (!features.supportsMethodCall()) {
            throwFeatureException(JexlFeatures.METHOD_CALL, node);
        }
        return data;
    }

    @Override
    protected Object visit(final ASTAnnotation node, final Object data) {
        if (!features.supportsAnnotation()) {
            throwFeatureException(JexlFeatures.ANNOTATION, node);
        }
        return data;
    }

    @Override
    protected Object visit(final ASTArrayLiteral node, final Object data) {
        if (!features.supportsStructuredLiteral()) {
            throwFeatureException(JexlFeatures.STRUCTURED_LITERAL, node);
        }
        return data;
    }

    @Override
    protected Object visit(final ASTMapLiteral node, final Object data) {
        if (!features.supportsStructuredLiteral()) {
            throwFeatureException(JexlFeatures.STRUCTURED_LITERAL, node);
        }
        return data;
    }

    @Override
    protected Object visit(final ASTSetLiteral node, final Object data) {
        if (!features.supportsStructuredLiteral()) {
            throwFeatureException(JexlFeatures.STRUCTURED_LITERAL, node);
        }
        return data;
    }

    @Override
    protected Object visit(final ASTRangeNode node, final Object data) {
        if (!features.supportsStructuredLiteral()) {
            throwFeatureException(JexlFeatures.STRUCTURED_LITERAL, node);
        }
        return data;
    }

    private Object controlSideEffect(final JexlNode node, final Object data) {
        final JexlNode lv = node.jjtGetChild(0);
        if (!features.supportsSideEffectGlobal() && lv.isGlobalVar()) {
            throwFeatureException(JexlFeatures.SIDE_EFFECT_GLOBAL, lv);
        }
        if (!features.supportsSideEffect()) {
            throwFeatureException(JexlFeatures.SIDE_EFFECT, lv);
        }
        return data;
    }

    @Override
    protected Object visit(final ASTAssignment node, final Object data) {
        return controlSideEffect(node, data);
    }

    @Override
    protected Object visit(final ASTNullAssignment node, final Object data) {
        return controlSideEffect(node, data);
    }

    @Override
    protected Object visit(final ASTNEAssignment node, final Object data) {
        return controlSideEffect(node, data);
    }

    @Override
    protected Object visit(final ASTInitialization node, final Object data) {
        return controlSideEffect(node, data);
    }

    @Override
    protected Object visit(final ASTMultipleAssignment node, final Object data) {
        return controlSideEffect(node, data);
    }

    @Override
    protected Object visit(final ASTMultipleVarStatement node, final Object data) {
        return controlSideEffect(node, data);
    }

    @Override
    protected Object visit(final ASTSetAddNode node, final Object data) {
        return controlSideEffect(node, data);
    }

    @Override
    protected Object visit(final ASTSetMultNode node, final Object data) {
        return controlSideEffect(node, data);
    }

    @Override
    protected Object visit(final ASTSetDivNode node, final Object data) {
        return controlSideEffect(node, data);
    }

    @Override
    protected Object visit(final ASTSetAndNode node, final Object data) {
        return controlSideEffect(node, data);
    }

    @Override
    protected Object visit(final ASTSetOrNode node, final Object data) {
        return controlSideEffect(node, data);
    }

    @Override
    protected Object visit(final ASTSetXorNode node, final Object data) {
        return controlSideEffect(node, data);
    }

    @Override
    protected Object visit(final ASTSetSubNode node, final Object data) {
        return controlSideEffect(node, data);
    }

    @Override
<<<<<<< HEAD
    protected Object visit(ASTSetShiftLeftNode node, Object data) {
=======
    protected Object visit(final ASTSetShiftLeftNode node, final Object data) {
>>>>>>> d5621f77
        return controlSideEffect(node, data);
    }

    @Override
<<<<<<< HEAD
    protected Object visit(ASTSetShiftRightNode node, Object data) {
=======
    protected Object visit(final ASTSetShiftRightNode node, final Object data) {
>>>>>>> d5621f77
        return controlSideEffect(node, data);
    }

    @Override
<<<<<<< HEAD
    protected Object visit(ASTSetShiftRightUnsignedNode node, Object data) {
        return controlSideEffect(node, data);
    }

    @Override
    protected Object visit(ASTIncrementNode node, Object data) {
        return controlSideEffect(node, data);
    }

    @Override
    protected Object visit(ASTDecrementNode node, Object data) {
        return controlSideEffect(node, data);
    }

    @Override
    protected Object visit(ASTIncrementPostfixNode node, Object data) {
        return controlSideEffect(node, data);
    }

    @Override
    protected Object visit(ASTDecrementPostfixNode node, Object data) {
=======
    protected Object visit(final ASTSetShiftRightUnsignedNode node, final Object data) {
>>>>>>> d5621f77
        return controlSideEffect(node, data);
    }

}<|MERGE_RESOLUTION|>--- conflicted
+++ resolved
@@ -308,49 +308,37 @@
     }
 
     @Override
-<<<<<<< HEAD
-    protected Object visit(ASTSetShiftLeftNode node, Object data) {
-=======
     protected Object visit(final ASTSetShiftLeftNode node, final Object data) {
->>>>>>> d5621f77
-        return controlSideEffect(node, data);
-    }
-
-    @Override
-<<<<<<< HEAD
-    protected Object visit(ASTSetShiftRightNode node, Object data) {
-=======
+        return controlSideEffect(node, data);
+    }
+
+    @Override
     protected Object visit(final ASTSetShiftRightNode node, final Object data) {
->>>>>>> d5621f77
-        return controlSideEffect(node, data);
-    }
-
-    @Override
-<<<<<<< HEAD
-    protected Object visit(ASTSetShiftRightUnsignedNode node, Object data) {
-        return controlSideEffect(node, data);
-    }
-
-    @Override
-    protected Object visit(ASTIncrementNode node, Object data) {
-        return controlSideEffect(node, data);
-    }
-
-    @Override
-    protected Object visit(ASTDecrementNode node, Object data) {
-        return controlSideEffect(node, data);
-    }
-
-    @Override
-    protected Object visit(ASTIncrementPostfixNode node, Object data) {
-        return controlSideEffect(node, data);
-    }
-
-    @Override
-    protected Object visit(ASTDecrementPostfixNode node, Object data) {
-=======
-    protected Object visit(final ASTSetShiftRightUnsignedNode node, final Object data) {
->>>>>>> d5621f77
+        return controlSideEffect(node, data);
+    }
+
+    @Override
+    protected Object visit(final ASTSetShiftRightUnsignedNode node, Object data) {
+        return controlSideEffect(node, data);
+    }
+
+    @Override
+    protected Object visit(final ASTIncrementNode node, Object data) {
+        return controlSideEffect(node, data);
+    }
+
+    @Override
+    protected Object visit(final ASTDecrementNode node, Object data) {
+        return controlSideEffect(node, data);
+    }
+
+    @Override
+    protected Object visit(final ASTIncrementPostfixNode node, Object data) {
+        return controlSideEffect(node, data);
+    }
+
+    @Override
+    protected Object visit(final ASTDecrementPostfixNode node, Object data) {
         return controlSideEffect(node, data);
     }
 
