--- conflicted
+++ resolved
@@ -56,18 +56,13 @@
 
     @Override
     public boolean hasSymbol(int symbol) {
-<<<<<<< HEAD
-        return locals == null? false : locals.hasSymbol(symbol);
+        return locals != null && locals.hasSymbol(symbol);
     }
 
     @Override
     public boolean isSymbolFinal(int symbol) {
-        return locals == null? false : locals.isVariableFinal(symbol);
+        return locals != null && locals.isVariableFinal(symbol);
     }
-=======
-        return locals != null && locals.hasSymbol(symbol);
-    }    
->>>>>>> bc269ea4
 
     @Override
     public LexicalScope getLexicalScope() {
