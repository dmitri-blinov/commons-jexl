--- conflicted
+++ resolved
@@ -81,39 +81,24 @@
     private static boolean isSet(final int ordinal, final int mask) {
         return (mask & 1 << ordinal) != 0;
     }
-<<<<<<< HEAD
 
-    public void setRedefined(boolean f) {
-=======
-      
     public void setRedefined(final boolean f) {
->>>>>>> f8b0e860
         flags = set(REDEFINED, flags, f);
     }
 
     public boolean isRedefined() {
         return isSet(REDEFINED, flags);
     }
-<<<<<<< HEAD
 
-    public void setShaded(boolean f) {
-=======
-    
     public void setShaded(final boolean f) {
->>>>>>> f8b0e860
         flags = set(SHADED, flags, f);
     }
 
     public boolean isShaded() {
         return isSet(SHADED, flags);
     }
-<<<<<<< HEAD
-
-    public void setCaptured(boolean f) {
-=======
     
     public void setCaptured(final boolean f) {
->>>>>>> f8b0e860
         flags = set(CAPTURED, flags, f);
     }
 
