--- conflicted
+++ resolved
@@ -19,13 +19,8 @@
 /**
  * Declares a for each loop.
  */
-<<<<<<< HEAD
 public class ASTForeachStatement extends ASTLabelledStatement {
 
-=======
-public class ASTForeachStatement extends JexlLexicalNode {
-    
->>>>>>> 69f4bcc3
     public ASTForeachStatement(int id) {
         super(id);
     }
@@ -38,8 +33,4 @@
     public Object jjtAccept(ParserVisitor visitor, Object data) {
         return visitor.visit(this, data);
     }
-<<<<<<< HEAD
-=======
-
->>>>>>> 69f4bcc3
 }