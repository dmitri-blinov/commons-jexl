/*
 * Licensed to the Apache Software Foundation (ASF) under one or more
 * contributor license agreements.  See the NOTICE file distributed with
 * this work for additional information regarding copyright ownership.
 * The ASF licenses this file to You under the Apache License, Version 2.0
 * (the "License"); you may not use this file except in compliance with
 * the License.  You may obtain a copy of the License at
 *
 *      http://www.apache.org/licenses/LICENSE-2.0
 *
 * Unless required by applicable law or agreed to in writing, software
 * distributed under the License is distributed on an "AS IS" BASIS,
 * WITHOUT WARRANTIES OR CONDITIONS OF ANY KIND, either express or implied.
 * See the License for the specific language governing permissions and
 * limitations under the License.
 */
package org.apache.commons.jexl3.parser;

/**
 * Declares a for each loop.
 */
<<<<<<< HEAD
public class ASTForeachStatement extends ASTLabelledStatement {

    public ASTForeachStatement(int id) {
=======
public class ASTForeachStatement extends JexlLexicalNode {
    
    public ASTForeachStatement(final int id) {
>>>>>>> f8b0e860
        super(id);
    }

    public ASTForeachStatement(final Parser p, final int id) {
        super(p, id);
    }

    @Override
    public Object jjtAccept(final ParserVisitor visitor, final Object data) {
        return visitor.visit(this, data);
    }
}<|MERGE_RESOLUTION|>--- conflicted
+++ resolved
@@ -19,15 +19,9 @@
 /**
  * Declares a for each loop.
  */
-<<<<<<< HEAD
 public class ASTForeachStatement extends ASTLabelledStatement {
 
-    public ASTForeachStatement(int id) {
-=======
-public class ASTForeachStatement extends JexlLexicalNode {
-    
     public ASTForeachStatement(final int id) {
->>>>>>> f8b0e860
         super(id);
     }
 
