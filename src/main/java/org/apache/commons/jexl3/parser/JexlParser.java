/*
 * Licensed to the Apache Software Foundation (ASF) under one or more
 * contributor license agreements.  See the NOTICE file distributed with
 * this work for additional information regarding copyright ownership.
 * The ASF licenses this file to You under the Apache License, Version 2.0
 * (the "License"); you may not use this file except in compliance with
 * the License.  You may obtain a copy of the License at
 *
 *      http://www.apache.org/licenses/LICENSE-2.0
 *
 * Unless required by applicable law or agreed to in writing, software
 * distributed under the License is distributed on an "AS IS" BASIS,
 * WITHOUT WARRANTIES OR CONDITIONS OF ANY KIND, either express or implied.
 * See the License for the specific language governing permissions and
 * limitations under the License.
 */
package org.apache.commons.jexl3.parser;

import org.apache.commons.jexl3.JexlEngine;
import org.apache.commons.jexl3.JexlException;
import org.apache.commons.jexl3.JexlFeatures;
import org.apache.commons.jexl3.JexlInfo;
import org.apache.commons.jexl3.internal.Scope;

import java.io.BufferedReader;
import java.io.IOException;
import java.io.StringReader;
import java.lang.reflect.Constructor;
<<<<<<< HEAD
import java.lang.reflect.Modifier;
=======
>>>>>>> 31eec803
import java.util.ArrayDeque;
import java.util.Arrays;
import java.util.Deque;
import java.util.HashSet;
import java.util.List;
import java.util.Map;
import java.util.Set;
import java.util.TreeMap;
import java.math.BigInteger;
import java.math.BigDecimal;

import static org.apache.commons.jexl3.parser.ParserConstants.EOF;
import static org.apache.commons.jexl3.parser.ParserConstants.SEMICOL;

/**
 * The base class for parsing, manages the parameter/local variable frame.
 */
public abstract class JexlParser extends StringParser {
    /**
     * The associated controller.
     */
    protected final FeatureController featureController = new FeatureController(JexlEngine.DEFAULT_FEATURES);
    /**
     * The basic source info.
     */
    protected JexlInfo info = null;
    /**
     * The source being processed.
     */
    protected String source = null;
    /**
     * The map of named registers aka script parameters.
     * <p>Each parameter is associated to a register and is materialized
     * as an offset in the registers array used during evaluation.</p>
     */
    protected Scope frame = null;
    /**
     * When parsing inner functions/lambda, need to stack the scope (sic).
     */
    protected Deque<Scope> frames = new ArrayDeque<Scope>();
    /**
     * The list of pragma declarations.
     */
    protected Map<String, Object> pragmas = null;
    /**
<<<<<<< HEAD
=======
     * The number of imbricated loops.
     */
    protected int loopCount = 0;
    /**
     * Stack of parsing loop counts.
     */
    protected Deque<Integer> loopCounts = new ArrayDeque<Integer>();


    /**
     * Cleanup.
     * @param features the feature set to restore if any
     */
    protected void cleanup(JexlFeatures features) {
        info = null;
        source = null;
        frame = null;
        frames.clear();
        pragmas = null;
        loopCounts.clear();
        loopCount = 0;
    }
    /**
     * Utility function to create '.' separated string from a list of string.
     * @param lstr the list of strings
     * @return the dotted version
     */
    protected static String stringify(List<String> lstr) {
        StringBuilder strb = new StringBuilder();
        boolean dot = false;
        for(String str : lstr) {
            if (!dot) {
               dot = true;
            } else {
               strb.append('.');
            }
            strb.append(str);
        }
        return strb.toString();
    }

    /**
>>>>>>> 31eec803
     * Read a given source line.
     * @param src the source
     * @param lineno the line number
     * @return the line
     */
    protected static String readSourceLine(String src, int lineno) {
        String msg = "";
        if (src != null && lineno >= 0) {
            try {
                BufferedReader reader = new BufferedReader(new StringReader(src));
                for (int l = 0; l < lineno; ++l) {
                    msg = reader.readLine();
                }
            } catch (IOException xio) {
                // ignore, very unlikely but then again...
            }
        }
        return msg;
    }

    /**
     * Internal, for debug purpose only.
     * @param registers whether register syntax is recognized by this parser
     */
    public void allowRegisters(boolean registers) {
        featureController.setFeatures(new JexlFeatures(featureController.getFeatures()).register(registers));
    }

    /**
     * Sets a new set of options.
     * @param features
     */
    protected void setFeatures(JexlFeatures features) {
        this.featureController.setFeatures(features);
    }

    /**
     * @return the current set of features active during parsing
     */
    protected JexlFeatures getFeatures() {
        return featureController.getFeatures();
    }

    /**
     * Sets the frame to use by this parser.
     * <p> This is used to allow parameters to be declared before parsing. </p>
     * @param theFrame the register map
     */
    protected void setFrame(Scope theFrame) {
        frame = theFrame;
    }

    /**
     * Gets the frame used by this parser.
     * <p> Since local variables create new symbols, it is important to
     * regain access after parsing to known which / how-many registers are needed. </p>
     * @return the named register map
     */
    protected Scope getFrame() {
        return frame;
    }

    /**
     * Create a new local variable frame and push it as current scope.
     */
    protected void pushFrame() {
        if (frame != null) {
            frames.push(frame);
        }
        frame = new Scope(frame, (String[]) null);
<<<<<<< HEAD

        if (branchScope != null) {
            branchScopes.add(branchScope);
        }
        branchScope = new BranchScope();
=======
        loopCounts.push(loopCount);
        loopCount = 0;
>>>>>>> 31eec803
    }

    /**
     * Pops back to previous local variable frame.
     */
    protected void popFrame() {

        if (!branchScopes.isEmpty()) {
            branchScope = branchScopes.remove();
        } else {
            branchScope = null;
        }

        if (!frames.isEmpty()) {
            frame = frames.pop();
        } else {
            frame = null;
        }
<<<<<<< HEAD
=======
        if (!loopCounts.isEmpty()) {
            loopCount = loopCounts.pop();
        }
>>>>>>> 31eec803
    }

    /**
     * Checks whether an identifier is a local variable or argument, ie a symbol, stored in a register.
     * @param identifier the identifier
     * @param image      the identifier image
     * @return the image
     */
    protected String checkVariable(ASTIdentifier identifier, String image) {
        if (frame != null) {
            Integer register = frame.getSymbol(image);
            if (register != null) {
                identifier.setSymbol(register.intValue(), image);
            }
        }
        return image;
    }

    /**
     * Checks whether a local variable is final.
     * @param image      the identifier image
     * @return true if final, false otherwise
     */
    protected boolean isFinalVariable(String image) {
        if (frame != null) {
            Integer register = frame.getSymbol(image);
            if (register != null) {
                return frame.isVariableFinal(register);
            }
        }
        return false;
    }

    protected boolean allowVariable(String image) {
        JexlFeatures features = getFeatures();
        if (!features.supportsLocalVar()) {
            return false;
        }
        if (features.isReservedName(image)) {
            return false;
        }
        return true;
    }

    /**
     * Declares a local variable.
     * <p> This method creates an new entry in the symbol map. </p>
     * @param var the identifier used to declare
     * @param token      the variable name toekn
     */
    protected void declareVariable(ASTVar var, Token token) {
        String identifier = token.image;
        if (!allowVariable(identifier)) {
            throwFeatureException(JexlFeatures.LOCAL_VAR, token);
        }
        if (frame == null) {
            frame = new Scope(null, (String[]) null);
        }
        Integer register = frame.getSymbol(identifier, false);
        if (register != null && frame.isVariableFinal(register)) {
            throwParsingException(var);
        }
        register = frame.declareVariable(identifier);
        var.setSymbol(register, identifier);
    }

    /**
     * Adds a pragma declaration.
     * @param key the pragma key
     * @param value the pragma value
     */
    protected void declarePragma(String key, Object value) {
        if (!getFeatures().supportsPragma()) {
            throwFeatureException(JexlFeatures.PRAGMA, getToken(0));
        }
        if (pragmas == null) {
            pragmas = new TreeMap<String, Object>();
        }
        pragmas.put(key, value);
    }

    /**
     * Declares a local parameter.
     * <p> This method creates an new entry in the symbol map. </p>
     * @param token the parameter name token
     */
    protected void declareParameter(Token token) {
        declareParameter(token, null, false, false);
    }

    /**
     * Declares a local parameter.
     * <p> This method creates an new entry in the symbol map. </p>
     * @param token the parameter name token
     * @param type the parameter class if any
     * @param isFinal whether the declared parameter is final
     */
    protected void declareParameter(Token token, Class type, boolean isFinal, boolean isRequired) {
        String identifier =  token.image;
        if (!allowVariable(identifier)) {
            throwFeatureException(JexlFeatures.LOCAL_VAR, token);
        }
        if (frame == null) {
            frame = new Scope(null, (String[]) null);
        }
        frame.declareParameter(identifier, type, isFinal, isRequired);
    }

    /**
     * Declares a local vararg parameter.
     * <p> This method creates an new entry in the symbol map. </p>
     * @param token the parameter name toekn
     */
    protected void declareVarArgSupport() {
        frame.declareVarArgs();
    }

    /**
     * Default implementation does nothing but is overriden by generated code.
     * @param top whether the identifier is beginning an l/r value
     * @throws ParseException subclasses may throw this
     */
    protected void Identifier(boolean top) throws ParseException {
        // Overriden by generated code
    }

    final protected void Identifier() throws ParseException {
        Identifier(false);
    }

    /**
     * Overridden in actual parser to access tokens stack.
     * @param index 0 to get current token
     * @return the token on the stack
     */
    protected abstract Token getToken(int index);

    /**
     * Overridden in actual parser to access tokens stack.
     * @return the next token on the stack
     */
    protected abstract Token getNextToken();

    /**
     * The set of assignment operators as classes.
     */
    @SuppressWarnings("unchecked")
    private static final Set<Class<? extends JexlNode>> ASSIGN_NODES = new HashSet<Class<? extends JexlNode>>(
        Arrays.asList(
            ASTAssignment.class,
            ASTSetAddNode.class,
            ASTSetMultNode.class,
            ASTSetDivNode.class,
            ASTSetAndNode.class,
            ASTSetOrNode.class,
            ASTSetXorNode.class,
            ASTSetSubNode.class,
            ASTSetShlNode.class,
            ASTSetSarNode.class,
            ASTSetShrNode.class,
            ASTIncrementNode.class,
            ASTDecrementNode.class,
            ASTIncrementPostfixNode.class,
            ASTDecrementPostfixNode.class
        )
    );

    /**
     * Called by parser at beginning of node construction.
     * @param node the node
     */
    protected void jjtreeOpenNodeScope(JexlNode node) {
        // nothing
    }

    /**
     * Called by parser at end of node construction.
     * <p>
     * Detects "Ambiguous statement" and 'non-left value assignment'.</p>
     * @param node the node
     * @throws ParseException
     */
    protected void jjtreeCloseNodeScope(JexlNode node) throws ParseException {
        if (node instanceof ASTAmbiguous) {
            throwAmbiguousException(node);
        }
        if (node instanceof ASTJexlScript) {
            if (node instanceof ASTJexlLambda && !getFeatures().supportsLambda()) {
                throwFeatureException(JexlFeatures.LAMBDA, node.jexlInfo());
            }
            ASTJexlScript script = (ASTJexlScript) node;
            // reaccess in case local variables have been declared
            if (script.getScope() != frame) {
                script.setScope(frame);
            }
            popFrame();
        } else if (ASSIGN_NODES.contains(node.getClass())) {
            JexlNode lv = node.jjtGetChild(0);
            if (!lv.isLeftValue()) {
                throwParsingException(JexlException.Assignment.class, null);
            }
        } else if (node instanceof ASTPointerNode) {
            JexlNode lv = node.jjtGetChild(0);
            if (!lv.isLeftValue()) {
                throwParsingException(JexlException.Assignment.class, null);
            }
        } else if (node instanceof ASTMultipleAssignment) {
            JexlNode lv = node.jjtGetChild(0);
            if (!lv.isLeftValue()) {
                throwParsingException(JexlException.Assignment.class, null);
            }
        }

        // heavy check
        featureController.controlNode(node);
    }

    /**
     * Throws Ambiguous exception.
     * <p>Seeks the end of the ambiguous statement to recover.
     * @param node the first token in ambiguous expression
     */
    protected void throwAmbiguousException(JexlNode node) {
        JexlInfo begin = node.jexlInfo();
        Token t = getToken(0);
        JexlInfo end = info.at(t.beginLine, t.endColumn);
        String msg = readSourceLine(source, end.getLine());
        throw new JexlException.Ambiguous(begin, end, msg);
    }

    /**
     * Throws a feature exception.
     * @param feature the feature code
     * @param info the exception surroundings
     */
    protected void throwFeatureException(int feature, JexlInfo info) {
        String msg = info != null? readSourceLine(source, info.getLine()) : null;
        throw new JexlException.Feature(info, feature, msg);
    }

    /**
     * Throws a feature exception.
     * @param feature the feature code
     * @param token the token that triggered it
     */
    protected void throwFeatureException(int feature, Token token) {
        if (token == null) {
            token = this.getToken(0);
            if (token == null) {
                throw new JexlException.Parsing(null, JexlFeatures.stringify(feature));
            }
        }
        JexlInfo xinfo = info.at(token.beginLine, token.beginColumn);
        throwFeatureException(feature, xinfo);
    }

    /**
     * Throws a parsing exception.
     * @param node the node that caused it
     */
    protected void throwParsingException(JexlNode node) {
        throwParsingException(null, null);
    }

    /**
     * Creates a parsing exception.
     * @param xclazz the class of exception
     * @param tok the token to report
     * @param <T> the parsing exception subclass
     */
    protected <T extends JexlException.Parsing> void throwParsingException(Class<T> xclazz, Token tok) {
        JexlInfo xinfo  = null;
        String msg = "unrecoverable state";
        JexlException.Parsing xparse = null;
        if (tok == null) {
            tok = this.getToken(0);
        }
        if (tok != null) {
            xinfo = info.at(tok.beginLine, tok.beginColumn);
            msg = readSourceLine(source, tok.beginLine);
            if (xclazz != null) {
                try {
                    Constructor<T> ctor = xclazz.getConstructor(JexlInfo.class, String.class);
                    xparse = ctor.newInstance(xinfo, msg);
                } catch (Exception xany) {
                    // ignore, very unlikely but then again..
                }
            }
        }
        // unlikely but safe
        throw xparse != null ? xparse : new JexlException.Parsing(xinfo, msg);
    }

    protected static String[] implicitPackages = {"java.lang.","java.util.","java.io.","java.net."};

    /**
     * Resolves a type by its name.
     * @param name the name of the type
     * @return the Class
     */
    protected static Class resolveType(String name) {
        if (name == null)
            return null;
        switch (name) {
            case "char" : return Character.TYPE;
            case "boolean" : return Boolean.TYPE;
            case "byte" : return Byte.TYPE;
            case "short" : return Short.TYPE;
            case "int" : return Integer.TYPE;
            case "long" : return Long.TYPE;
            case "float" : return Float.TYPE;
            case "double" : return Double.TYPE;
            case "Character" : return Character.class;
            case "Boolean" : return Boolean.class;
            case "Byte" : return Byte.class;
            case "Short" : return Short.class;
            case "Integer" : return Integer.class;
            case "Long" : return Long.class;
            case "Float" : return Float.class;
            case "Double" : return Double.class;
            case "BigInteger" : return BigInteger.class;
            case "BigDecimal" : return BigDecimal.class;
        }

        if (name.indexOf(".") == -1) {
            for (String prefix : implicitPackages) {
                String className = prefix + name;
                try {
                    return Class.forName(className);
                } catch (ClassNotFoundException ex) {
                }
            }
            return null;
        }
        try {
            return Class.forName(name);
        } catch (ClassNotFoundException ex) {
            return null;
        }
    }

    /**
     * Resolves an instantiable type by its name.
     * @param name the name of the type
     * @return the Class
     */
    protected static Class resolveInstantiableType(String name) {
        if (name == null)
            return null;
        switch (name) {
            case "char" :
            case "boolean" :
            case "byte" :
            case "short" :
            case "int" :
            case "long" :
            case "float" :
            case "double" : return null;
            case "Character" : return Character.class;
            case "Boolean" : return Boolean.class;
            case "Byte" : return Byte.class;
            case "Short" : return Short.class;
            case "Integer" : return Integer.class;
            case "Long" : return Long.class;
            case "Float" : return Float.class;
            case "Double" : return Double.class;
            case "BigInteger" : return BigInteger.class;
            case "BigDecimal" : return BigDecimal.class;
        }

        Class result = null;

        if (name.indexOf(".") == -1) {
            for (String prefix : implicitPackages) {
                String className = prefix + name;
                try {
                    result = Class.forName(className);
                    break;
                } catch (ClassNotFoundException ex) {
                }
            }
        }
        if (result == null) {
            try {
                result = Class.forName(name);
            } catch (ClassNotFoundException ex) {
                return null;
            }
        }
        return (result.isInterface() || result.isMemberClass() || result.isAnnotation() || result.isEnum() || result.isArray() ||
                Modifier.isAbstract(result.getModifiers())) ? null : result;
    }

    /**
     * The target scope class for break/continue/remove statements.
     */
    protected class BranchScope {

        protected int loopCount = 0;
        protected int foreachLoopCount = 0;
        protected int switchCount = 0;

        protected Deque<String> blockLabels = new ArrayDeque<String> ();
        protected Deque<String> loopLabels = new ArrayDeque<String> ();
        protected Deque<String> foreachLabels = new ArrayDeque<String> ();

        protected boolean breakSupported() {
            return loopCount != 0 || foreachLoopCount != 0 || switchCount != 0;
        }

        protected boolean breakSupported(String label) {
            return blockLabels.contains(label);
        }

        protected boolean continueSupported() {
            return loopCount != 0 || foreachLoopCount != 0;
        }

        protected boolean continueSupported(String label) {
            return loopLabels.contains(label);
        }

        protected boolean removeSupported() {
            return foreachLoopCount != 0;
        }

        protected boolean removeSupported(String label) {
            return foreachLabels.contains(label);
        }

        protected void pushBlockLabel(String label) {
            blockLabels.add(label);
        }

        protected void popBlockLabel() {
            blockLabels.remove();
        }

        protected void pushLoopLabel(String label) {
            blockLabels.add(label);
            loopLabels.add(label);
        }

        protected void popLoopLabel() {
            blockLabels.remove();
            loopLabels.remove();
        }

        protected void pushForeachLabel(String label) {
            blockLabels.add(label);
            loopLabels.add(label);
            foreachLabels.push(label);
        }

        protected void popForeachLabel() {
            blockLabels.remove();
            loopLabels.remove();
            foreachLabels.remove();
        }
    }

    /**
     * The current scope for break/continue/remove statements.
     */
    protected BranchScope branchScope = null;

    /**
     * When parsing inner functions/lambda, need to stack the target scope
     */
    protected Deque<BranchScope> branchScopes = new ArrayDeque<BranchScope> ();

}<|MERGE_RESOLUTION|>--- conflicted
+++ resolved
@@ -26,10 +26,7 @@
 import java.io.IOException;
 import java.io.StringReader;
 import java.lang.reflect.Constructor;
-<<<<<<< HEAD
 import java.lang.reflect.Modifier;
-=======
->>>>>>> 31eec803
 import java.util.ArrayDeque;
 import java.util.Arrays;
 import java.util.Deque;
@@ -75,18 +72,6 @@
      */
     protected Map<String, Object> pragmas = null;
     /**
-<<<<<<< HEAD
-=======
-     * The number of imbricated loops.
-     */
-    protected int loopCount = 0;
-    /**
-     * Stack of parsing loop counts.
-     */
-    protected Deque<Integer> loopCounts = new ArrayDeque<Integer>();
-
-
-    /**
      * Cleanup.
      * @param features the feature set to restore if any
      */
@@ -96,8 +81,7 @@
         frame = null;
         frames.clear();
         pragmas = null;
-        loopCounts.clear();
-        loopCount = 0;
+        branchScopes.clear();
     }
     /**
      * Utility function to create '.' separated string from a list of string.
@@ -119,7 +103,6 @@
     }
 
     /**
->>>>>>> 31eec803
      * Read a given source line.
      * @param src the source
      * @param lineno the line number
@@ -190,16 +173,11 @@
             frames.push(frame);
         }
         frame = new Scope(frame, (String[]) null);
-<<<<<<< HEAD
 
         if (branchScope != null) {
             branchScopes.add(branchScope);
         }
         branchScope = new BranchScope();
-=======
-        loopCounts.push(loopCount);
-        loopCount = 0;
->>>>>>> 31eec803
     }
 
     /**
@@ -218,12 +196,6 @@
         } else {
             frame = null;
         }
-<<<<<<< HEAD
-=======
-        if (!loopCounts.isEmpty()) {
-            loopCount = loopCounts.pop();
-        }
->>>>>>> 31eec803
     }
 
     /**
