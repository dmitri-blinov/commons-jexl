--- conflicted
+++ resolved
@@ -466,11 +466,7 @@
         if (symbol != null && frame.isVariableFinal(symbol) && !frame.isCapturedSymbol(symbol)) {
             throwParsingException(var);
         }
-<<<<<<< HEAD
         symbol = frame.declareVariable(name);
-=======
-        final int symbol = frame.declareVariable(name);
->>>>>>> f8b0e860
         var.setSymbol(symbol, name);
         if (frame.isCapturedSymbol(symbol)) {
             var.setCaptured(true);
@@ -505,8 +501,7 @@
      * <p> This method creates an new entry in the symbol map. </p>
      * @param token the parameter name token
      */
-<<<<<<< HEAD
-    protected void declareParameter(Token token) {
+    protected void declareParameter(final Token token) {
         declareParameter(token, null, false, false, null);
     }
 
@@ -519,23 +514,15 @@
      * @param isRequired whether the declared parameter is required
      * @param value the parameter default value
      */
-    protected void declareParameter(Token token, Class type, boolean isFinal, boolean isRequired, Object value) {
-        String identifier = token.image;
-=======
-    protected void declareParameter(final Token token) {
-        final String identifier =  token.image;
->>>>>>> f8b0e860
+    protected void declareParameter(final Token token, final Class type, final boolean isFinal, final boolean isRequired, final Object value) {
+        final String identifier = token.image;
         if (!allowVariable(identifier)) {
             throwFeatureException(JexlFeatures.LOCAL_VAR, token);
         }
         if (frame == null) {
             frame = new Scope();
         }
-<<<<<<< HEAD
-        int symbol = frame.declareParameter(identifier, type, isFinal, isRequired, value);
-=======
-        final int symbol = frame.declareParameter(identifier);
->>>>>>> f8b0e860
+        final int symbol = frame.declareParameter(identifier, type, isFinal, isRequired, value);
         // not sure how declaring a parameter could fail...
         // lexical feature error
         if (!block.declareSymbol(symbol) && getFeatures().isLexical()) {
@@ -666,15 +653,6 @@
             if (node instanceof ASTJexlLambda && !getFeatures().supportsLambda()) {
                 throwFeatureException(JexlFeatures.LAMBDA, node.jexlInfo());
             }
-<<<<<<< HEAD
-=======
-            final ASTJexlScript script = (ASTJexlScript) node;
-            // reaccess in case local variables have been declared
-            if (script.getScope() != frame) {
-                script.setScope(frame);
-            }
-            popFrame();
->>>>>>> f8b0e860
         } else if (ASSIGN_NODES.contains(node.getClass())) {
             final JexlNode lv = node.jjtGetChild(0);
             if (!lv.isLeftValue()) {
