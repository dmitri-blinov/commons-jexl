/*
 * Licensed to the Apache Software Foundation (ASF) under one or more
 * contributor license agreements.  See the NOTICE file distributed with
 * this work for additional information regarding copyright ownership.
 * The ASF licenses this file to You under the Apache License, Version 2.0
 * (the "License"); you may not use this file except in compliance with
 * the License.  You may obtain a copy of the License at
 *
 *      http://www.apache.org/licenses/LICENSE-2.0
 *
 * Unless required by applicable law or agreed to in writing, software
 * distributed under the License is distributed on an "AS IS" BASIS,
 * WITHOUT WARRANTIES OR CONDITIONS OF ANY KIND, either express or implied.
 * See the License for the specific language governing permissions and
 * limitations under the License.
 */
package org.apache.commons.jexl3.parser;

import org.apache.commons.jexl3.JexlEngine;
import org.apache.commons.jexl3.JexlException;
import org.apache.commons.jexl3.JexlFeatures;
import org.apache.commons.jexl3.JexlInfo;
import org.apache.commons.jexl3.JexlArithmetic;
import org.apache.commons.jexl3.internal.Scope;
import org.apache.commons.jexl3.internal.LexicalScope;

import java.lang.reflect.Array;
import java.lang.reflect.Field;
import java.lang.reflect.Modifier;

import java.io.BufferedReader;
import java.io.IOException;
import java.io.StringReader;
import java.lang.reflect.Constructor;
import java.lang.reflect.Modifier;
import java.util.ArrayDeque;
import java.util.Arrays;
import java.util.Deque;
import java.util.HashSet;
import java.util.Map;
import java.util.WeakHashMap;
import java.util.Set;
import java.util.TreeMap;
<<<<<<< HEAD
import java.math.BigInteger;
import java.math.BigDecimal;
import java.util.TreeSet;
=======
>>>>>>> 11775617
import java.util.function.Predicate;

import static org.apache.commons.jexl3.parser.ParserConstants.EOF;
import static org.apache.commons.jexl3.parser.ParserConstants.SEMICOL;

/**
 * The base class for parsing, manages the parameter/local variable frame.
 */
public abstract class JexlParser extends StringParser {
    /**
     * The associated controller.
     */
    protected final FeatureController featureController = new FeatureController(JexlEngine.DEFAULT_FEATURES);
    /**
     * The basic source info.
     */
    protected JexlInfo info = null;
    /**
     * The source being processed.
     */
    protected String source = null;
    /**
     * The map of named registers aka script parameters.
     * <p>Each parameter is associated to a register and is materialized
     * as an offset in the registers array used during evaluation.</p>
     */
    protected Scope frame = null;
    /**
     * When parsing inner functions/lambda, need to stack the scope (sic).
     */
    protected final Deque<Scope> frames = new ArrayDeque<>();
    /**
     * The list of pragma declarations.
     */
    protected Map<String, Object> pragmas = null;
    /**
     * The list of imported classes.
     */
    protected static final Map<String, Class> classes = new WeakHashMap<String, Class> ();
    /**
     * The known namespaces.
     */
<<<<<<< HEAD
    protected Set<String> namespaces = null;
=======
    protected final Deque<Integer> loopCounts = new ArrayDeque<>();
>>>>>>> 11775617
    /**
     * The current lexical block.
     */
    protected LexicalUnit block = null;
    /**
     * Stack of lexical blocks.
     */
    protected final Deque<LexicalUnit> blocks = new ArrayDeque<>();

    /**
     * A lexical unit is the container defining local symbols and their
     * visibility boundaries.
     */
    public interface LexicalUnit {
        /**
         * Declares a local symbol.
         * @param symbol the symbol index in the scope
         * @return true if declaration was successful, false if symbol was already declared
         */
        boolean declareSymbol(int symbol);

        /**
         * Declares a local symbol.
         * @param symbol the symbol index in the scope
         * @param c the variable type
         * @param fin whether the variable is final
         * @param req whether the variable is required
         * @return true if declaration was successful, false if symbol was already declared
         */
        boolean declareSymbol(int symbol, Class c, boolean fin, boolean req);

        /**
         * Checks whether a symbol is declared in this lexical unit.
         * @param symbol the symbol
         * @return true if declared, false otherwise
         */
        boolean hasSymbol(int symbol);

        /**
         * Checks whether a symbol is declared final in this lexical unit.
         * @param symbol the symbol
         * @return true if declared final, false otherwise
         */
        boolean isSymbolFinal(int symbol);

        /**
         * @return the number of local variables declared in this unit
         */
        int getSymbolCount();

        LexicalScope getLexicalScope();
    }

    /**
     * Cleanup.
     * @param features the feature set to restore if any
     */
    protected void cleanup(final JexlFeatures features) {
        info = null;
        source = null;
        frame = null;
        frames.clear();
        pragmas = null;
        branchScope = null;
        branchScopes.clear();
        namespaces = null;
        blocks.clear();
        block = null;
        this.setFeatures(features);
    }

    /**
     * Utility function to create '.' separated string from a list of string.
     * @param lstr the list of strings
     * @return the dotted version
     */
    protected static String stringify(final Iterable<String> lstr) {
        final StringBuilder strb = new StringBuilder();
        boolean dot = false;
        for(final String str : lstr) {
            if (!dot) {
               dot = true;
            } else {
               strb.append('.');
            }
            strb.append(str);
        }
        return strb.toString();
    }

    /**
     * Read a given source line.
     * @param src the source
     * @param lineno the line number
     * @return the line
     */
    protected static String readSourceLine(final String src, final int lineno) {
        String msg = "";
        if (src != null && lineno >= 0) {
            try {
                final BufferedReader reader = new BufferedReader(new StringReader(src));
                for (int l = 0; l < lineno; ++l) {
                    msg = reader.readLine();
                }
            } catch (final IOException xio) {
                // ignore, very unlikely but then again...
            }
        }
        return msg;
    }

    /**
     * Internal, for debug purpose only.
     * @param registers whether register syntax is recognized by this parser
     */
    public void allowRegisters(final boolean registers) {
        featureController.setFeatures(new JexlFeatures(featureController.getFeatures()).register(registers));
    }

    /**
     * Sets a new set of options.
     * @param features the parser features
     */
    protected void setFeatures(final JexlFeatures features) {
        this.featureController.setFeatures(features);
    }

    /**
     * @return the current set of features active during parsing
     */
    protected JexlFeatures getFeatures() {
        return featureController.getFeatures();
    }

    /**
     * Gets the frame used by this parser.
     * <p> Since local variables create new symbols, it is important to
     * regain access after parsing to known which / how-many registers are needed. </p>
     * @return the named register map
     */
    protected Scope getFrame() {
        return frame;
    }

    /**
     * Create a new local variable frame and push it as current scope.
     */
    protected void pushFrame() {
        if (frame != null) {
            frames.push(frame);
        }
        frame = new Scope(frame);
        if (branchScope != null) {
            branchScopes.push(branchScope);
        }
        branchScope = new BranchScope();
    }

    /**
     * Pops back to previous local variable frame.
     */
    protected void popFrame() {
        if (!branchScopes.isEmpty()) {
            branchScope = branchScopes.pop();
        } else {
            branchScope = null;
        }
        if (!frames.isEmpty()) {
            frame = frames.pop();
        } else {
            frame = null;
        }
    }

    /**
     * Gets the lexical unit currently used by this parser.
     * @return the named register map
     */
    protected LexicalUnit getUnit() {
        return block;
    }

    /**
     * Pushes a new lexical unit.
     * @param unit the new lexical unit
     */
    protected void pushUnit(final LexicalUnit unit) {
        if (block != null) {
            blocks.push(block);
        }
        block = unit;
    }

    /**
     * Restores the previous lexical unit.
     * @param unit restores the previous lexical scope
     */
    protected void popUnit(final LexicalUnit unit) {
        if (block == unit){
            if (!blocks.isEmpty()) {
                block = blocks.pop();
            } else {
                block = null;
            }
        }
    }

    /**
     * Checks if a symbol is defined in lexical scopes.
     * <p>This works with parsed scripts in template resolution only.
     * @param info an info linked to a node
     * @param symbol the symbol number
     * @return true if symbol accessible in lexical scope
     */
    private boolean isSymbolDeclared(final JexlNode.Info info, final int symbol) {
        JexlNode walk = info.getNode();
        while(walk != null) {
            if (walk instanceof JexlParser.LexicalUnit) {
                final LexicalScope scope = ((JexlParser.LexicalUnit) walk).getLexicalScope();
                if (scope != null && scope.hasSymbol(symbol)) {
                    return true;
                }
                // stop at first new scope reset, aka lambda
                if (walk instanceof ASTJexlLambda) {
                    break;
                }
            }
            walk = walk.jjtGetParent();
        }
        return false;
    }

    /**
     * Checks whether an identifier is a local variable or argument.
     * @param name the variable name
     * @return true if a variable with that name was declared
     */
    protected boolean isVariable(String name) {
        return frame != null && frame.getSymbol(name) != null;
    }

    /**
     * Checks whether an identifier is a local variable or argument, ie a symbol, stored in a register.
     * @param identifier the identifier
     * @param name      the identifier name
     * @return the image
     */
    protected String checkVariable(final ASTIdentifier identifier, final String name) {
        if (frame != null) {
            final Integer symbol = frame.getSymbol(name);
            if (symbol != null) {
                identifier.setSymbol(symbol, name);
                boolean declared = true;
                if (frame.isCapturedSymbol(symbol)) {
                    // captured are declared in all cases
                    identifier.setCaptured(true);
                } else {
                    declared = block.hasSymbol(symbol);
                    // one of the lexical blocks above should declare it
                    if (!declared) {
                        for (final LexicalUnit u : blocks) {
                            if (u.hasSymbol(symbol)) {
                                declared = true;
                                break;
                            }
                            // stop at first new scope reset, aka lambda
                            if (u instanceof ASTJexlLambda) {
                                break;
                            }
                        }
                    }
                    if (!declared && info instanceof JexlNode.Info) {
                        declared = isSymbolDeclared((JexlNode.Info) info, symbol);
                    }
                }
                if (!declared) {
                    identifier.setShaded(true);
                    if (getFeatures().isLexicalShade()) {
                        // can not reuse a local as a global
                        throw new JexlException(identifier, name + ": variable is not defined");
                    }
                }
            }
        }
        return name;
    }

    /**
     * Checks whether a local variable is final.
     * @param image      the identifier image
     * @return true if final, false otherwise
     */
    protected boolean isFinalVariable(String image) {
        if (frame != null) {
            Integer symbol = frame.getSymbol(image);
            if (symbol != null) {
                if (frame.isVariableFinal(symbol)) {
                    return true;
                } else if (getFeatures().isLexical()) {
                    if (block.hasSymbol(symbol))
                        return block.isSymbolFinal(symbol);
                    // one of the lexical blocks above should declare it
                    for (LexicalUnit u : blocks) {
                        if (u.hasSymbol(symbol)) {
                            return u.isSymbolFinal(symbol);
                        }
                        // stop at first new scope reset, aka lambda
                        if (u instanceof ASTJexlLambda) {
                            break;
                        }
                    }
                }
            }
        }
        return false;
    }

    /**
     * Whether a given variable name is allowed.
     * @param image the name
     * @return true if allowed, false if reserved
     */
    protected boolean allowVariable(final String image) {
        final JexlFeatures features = getFeatures();
        if (!features.supportsLocalVar()) {
            return false;
        }
        if (features.isReservedName(image)) {
            return false;
        }
        return true;
    }

    /**
     * Declares a symbol.
     * @param symbol the symbol index
     * @param c the variable type
     * @param fin whether the variable is final
     * @param req whether the variable is required
     * @return true if symbol can be declared in lexical scope, false (error)
     * if it is already declared
     */
    private boolean declareSymbol(int symbol, Class c, boolean fin, boolean req) {
        if (blocks != null) {
            for(LexicalUnit lu : blocks) {
                if (lu.hasSymbol(symbol)) {
                    return false;
                }
                // stop at first new scope reset, aka lambda
                if (lu instanceof ASTJexlLambda) {
                    break;
                }
            }
        }
        return block == null || block.declareSymbol(symbol, c, fin, req);
    }

    /**
     * Declares a symbol.
     * @param symbol the symbol index
     * @return true if symbol can be declared in lexical scope, false (error)
     * if it is already declared
     */
    private boolean declareSymbol(final int symbol) {
        for (final LexicalUnit lu : blocks) {
            if (lu.hasSymbol(symbol)) {
                return false;
            }
            // stop at first new scope reset, aka lambda
            if (lu instanceof ASTJexlLambda) {
                break;
            }
        }
        return block == null || block.declareSymbol(symbol);
    }

    /**
     * Declares a local variable.
     * <p> This method creates an new entry in the symbol map. </p>
<<<<<<< HEAD
     * @param var the identifier used to declare
     * @param token the variable name token
=======
     * @param variable the identifier used to declare
     * @param token      the variable name toekn
>>>>>>> 11775617
     */
    protected void declareVariable(final ASTVar variable, final Token token) {
        final String name = token.image;
        if (!allowVariable(name)) {
            throwFeatureException(JexlFeatures.LOCAL_VAR, token);
        }
        if (frame == null) {
            frame = new Scope();
        }
        Integer symbol = frame.getSymbol(name, false);
        if (symbol != null && frame.isVariableFinal(symbol) && !frame.isCapturedSymbol(symbol)) {
            throwParsingException(var);
        }
<<<<<<< HEAD
        symbol = frame.declareVariable(name);
        var.setSymbol(symbol, name);
=======
        final int symbol = frame.declareVariable(name);
        variable.setSymbol(symbol, name);
>>>>>>> 11775617
        if (frame.isCapturedSymbol(symbol)) {
            variable.setCaptured(true);
        }
        // lexical feature error
        if (!declareSymbol(symbol, var.getType(), var.isFinal(), var.isRequired())) {
            if (getFeatures().isLexical()) {
                throw new JexlException(variable, name + ": variable is already declared");
            }
            variable.setRedefined(true);
        }
    }

    /**
     * The prefix of a namespace pragma.
     */
    protected static final String PRAGMA_JEXLNS = "jexl.namespace.";

    /**
     * Adds a pragma declaration.
     * @param key the pragma key
     * @param value the pragma value
     */
    protected void declarePragma(final String key, final Object value) {
        if (!getFeatures().supportsPragma()) {
            throwFeatureException(JexlFeatures.PRAGMA, getToken(0));
        }
        if (pragmas == null) {
            pragmas = new TreeMap<>();
        }
        // declaring a namespace
        Predicate<String> ns = getFeatures().namespaceTest();
        if (ns != null && key.startsWith(PRAGMA_JEXLNS)) {
            // jexl.namespace.***
            final String nsname = key.substring(PRAGMA_JEXLNS.length());
            if (nsname != null && !nsname.isEmpty()) {
                if (namespaces == null) {
                    namespaces = new HashSet<>();
                }
                namespaces.add(nsname);
            }
        }
        pragmas.put(key, value);
    }

    /**
     * Checks whether a name identifies a declared namespace.
     * @param token the namespace token
     * @return true if the name qualifies a namespace
     */
    protected boolean isDeclaredNamespace(final Token token, final Token colon) {
        // syntactic hint, the namespace sticks to the colon
        if (colon != null && ":".equals(colon.image) && colon.beginColumn - 1 == token.endColumn) {
            return true;
        }
        // if name is shared with a variable name, use syntactic hint
        String name = token.image;
        if (!isVariable(name)) {
            final Set<String> ns = namespaces;
            // declared through local pragma ?
            if (ns != null && ns.contains(name)) {
                return true;
            }
            // declared through engine features ?
            if (getFeatures().namespaceTest().test(name)) {
                return true;
            }
        }
        return false;
    }

    /**
     * Declares a local parameter.
     * <p> This method creates an new entry in the symbol map. </p>
     * @param token the parameter name token
     */
    protected void declareParameter(final Token token) {
        declareParameter(token, null, false, false, null);
    }

    /**
     * Declares a local parameter.
     * <p> This method creates an new entry in the symbol map. </p>
     * @param token the parameter name token
     * @param type the parameter class if any
     * @param isFinal whether the declared parameter is final
     * @param isRequired whether the declared parameter is required
     * @param value the parameter default value
     */
    protected void declareParameter(final Token token, final Class type, final boolean isFinal, final boolean isRequired, final Object value) {
        final String identifier = token.image;
        if (!allowVariable(identifier)) {
            throwFeatureException(JexlFeatures.LOCAL_VAR, token);
        }
        if (frame == null) {
            frame = new Scope();
        }
        final int symbol = frame.declareParameter(identifier, type, isFinal, isRequired, value);
        // not sure how declaring a parameter could fail...
        // lexical feature error
        if (!block.declareSymbol(symbol) && getFeatures().isLexical()) {
            final JexlInfo xinfo = info.at(token.beginLine, token.beginColumn);
            throw new JexlException(xinfo,  identifier + ": variable is already declared", null);
        }
    }

    /**
<<<<<<< HEAD
     * Declares a static scope.
     */
    protected void declareStaticSupport() {
        if (frame == null) {
            frame = new Scope();
        }
        frame.declareStatic();
    }

    /**
     * Declares a local vararg parameter.
     */
    protected void declareVarArgSupport() {
        if (frame == null) {
            frame = new Scope();
        }
        frame.declareVarArgs();
    }

    /**
     * If this script expects a variable number of arguments.
     * @return true or false
     */
    protected boolean isVarArgs() {
        return frame != null && frame.isVarArgs();
    }

    /**
     * Declares a return type.
     * @param type the return type
     */
    protected void declareReturnType(Class type) {
        if (type == null)
            return;
        if (frame == null) {
            frame = new Scope();
        }
        frame.declareReturnType(type);
    }

    /**
     * If this script expects a variable number of arguments.
     * @return true or false
     */
    protected boolean isDeclaredVoid() {
        return frame != null && frame.getReturnType() == Void.TYPE;
    }

    /**
     * Default implementation does nothing but is overriden by generated code.
=======
     * Default implementation does nothing but is overridden by generated code.
>>>>>>> 11775617
     * @param top whether the identifier is beginning an l/r value
     * @throws ParseException subclasses may throw this
     */
    protected void Identifier(final boolean top) throws ParseException {
        // Overridden by generated code
    }

    /**
     * Overridden in actual parser to access tokens stack.
     * @param index 0 to get current token
     * @return the token on the stack
     */
    protected abstract Token getToken(int index);

    /**
     * Overridden in actual parser to access tokens stack.
     * @return the next token on the stack
     */
    protected abstract Token getNextToken();

    /**
     * The set of assignment operators as classes.
     */
    private static final Set<Class<? extends JexlNode>> ASSIGN_NODES = new HashSet<>(
        Arrays.asList(
            ASTAssignment.class,
            ASTSetAddNode.class,
            ASTSetMultNode.class,
            ASTSetDivNode.class,
            ASTSetAndNode.class,
            ASTSetOrNode.class,
            ASTSetXorNode.class,
            ASTSetSubNode.class,
            ASTSetShlNode.class,
            ASTSetSarNode.class,
            ASTSetShrNode.class,
            ASTIncrementNode.class,
            ASTDecrementNode.class,
            ASTIncrementPostfixNode.class,
            ASTDecrementPostfixNode.class
        )
    );

    /**
     * Called by parser at beginning of node construction.
     * @param node the node
     */
    protected void jjtreeOpenNodeScope(final JexlNode node) {
        // nothing
    }

    /**
     * Called by parser at end of node construction.
     * <p>
     * Detects "Ambiguous statement" and 'non-left value assignment'.</p>
     * @param node the node
     * @throws JexlException.Parsing when parsing fails
     */
    protected void jjtreeCloseNodeScope(final JexlNode node) {
        if (node instanceof ASTAmbiguous) {
            throwAmbiguousException(node);
        }
        if (node instanceof ASTJexlScript) {
            if (node instanceof ASTJexlLambda && !getFeatures().supportsLambda()) {
                throwFeatureException(JexlFeatures.LAMBDA, node.jexlInfo());
            }
        } else if (ASSIGN_NODES.contains(node.getClass())) {
            final JexlNode lv = node.jjtGetChild(0);
            if (!lv.isLeftValue()) {
                throwParsingException(JexlException.Assignment.class, null);
            }
        } else if (node instanceof ASTPointerNode) {
            JexlNode lv = node.jjtGetChild(0);
            if (!lv.isLeftValue()) {
                throwParsingException(JexlException.Assignment.class, null);
            }
        } else if (node instanceof ASTMultipleAssignment) {
            JexlNode lv = node.jjtGetChild(0);
            if (!lv.isLeftValue()) {
                throwParsingException(JexlException.Assignment.class, null);
            }
        }

        // heavy check
        featureController.controlNode(node);
    }

    /**
     * Throws Ambiguous exception.
     * <p>Seeks the end of the ambiguous statement to recover.
     * @param node the first token in ambiguous expression
     * @throws JexlException.Ambiguous in all cases
     */
    protected void throwAmbiguousException(final JexlNode node) {
        final JexlInfo begin = node.jexlInfo();
        final Token t = getToken(0);
        final JexlInfo end = info.at(t.beginLine, t.endColumn);
        final String msg = readSourceLine(source, end.getLine());
        throw new JexlException.Ambiguous(begin, end, msg);
    }

    /**
     * Throws a feature exception.
     * @param feature the feature code
     * @param info the exception surroundings
     * @throws JexlException.Feature in all cases
     */
    protected void throwFeatureException(final int feature, final JexlInfo info) {
        final String msg = info != null? readSourceLine(source, info.getLine()) : null;
        throw new JexlException.Feature(info, feature, msg);
    }

    /**
     * Throws a feature exception.
     * @param feature the feature code
     * @param token the token that triggered it
     * @throws JexlException.Parsing if actual error token can not be found
     * @throws JexlException.Feature in all other cases
     */
    protected void throwFeatureException(final int feature, Token token) {
        if (token == null) {
            token = this.getToken(0);
            if (token == null) {
                throw new JexlException.Parsing(null, JexlFeatures.stringify(feature));
            }
        }
        final JexlInfo xinfo = info.at(token.beginLine, token.beginColumn);
        throwFeatureException(feature, xinfo);
    }

    /**
     * Creates a parsing exception.
     * @param xclazz the class of exception
     * @param tok the token to report
     * @param <T> the parsing exception subclass
     * @throws JexlException.Parsing in all cases
     */
    protected <T extends JexlException.Parsing> void throwParsingException(final Class<T> xclazz, Token tok) {
        JexlInfo xinfo  = null;
        String msg = "unrecoverable state";
        JexlException.Parsing xparse = null;
        if (tok == null) {
            tok = this.getToken(0);
        }
        if (tok != null) {
            xinfo = info.at(tok.beginLine, tok.beginColumn);
            msg = tok.image;
            if (xclazz != null) {
                try {
                    final Constructor<T> ctor = xclazz.getConstructor(JexlInfo.class, String.class);
                    xparse = ctor.newInstance(xinfo, msg);
                } catch (final Exception xany) {
                    // ignore, very unlikely but then again..
                }
            }
        }
        // unlikely but safe
        throw xparse != null ? xparse : new JexlException.Parsing(xinfo, msg);
    }

    /**
     * Implicitly imported java packages for resolving simple class names from
     */
    protected static String[] implicitPackages = {"java.lang","java.util.function","java.util.regex","java.util.stream","java.util","java.io","java.net"};

    /**
     * Checks whether the class has simple name 
     * @param c the type
     * @return true if class has simple name
     */
    public static boolean isSimpleName(Class c) {
        String qn = c.getName();
        Package pack = c.getPackage();
        String p = pack != null ? pack.getName() : null;
        if (p == null || qn.equals("java.math.BigDecimal") || qn.equals("java.math.BigInteger"))
            return true;
        for (String packageName : implicitPackages) {
            if (p.equals(packageName))
                return true;
        }
        return false;
    }

    /**
     * Constructs an array type
     * @param c the component type
     * @return the Class
     */
    protected static Class arrayType(Class c) {
        return c != null ? Array.newInstance(c, 0).getClass() : null;
    }

    private static Class NOT_A_CLASS = (new Object() {}).getClass();

    /**
     * Resolves a type by its name.
     * @param name the name of the type
     * @return the Class
     */
    public static Class resolveType(String name) {
        if (name == null || "".equals(name))
            return null;
        switch (name) {
            case "char" : return Character.TYPE;
            case "boolean" : return Boolean.TYPE;
            case "byte" : return Byte.TYPE;
            case "short" : return Short.TYPE;
            case "int" : return Integer.TYPE;
            case "long" : return Long.TYPE;
            case "float" : return Float.TYPE;
            case "double" : return Double.TYPE;
            case "void" : return Void.TYPE;
            case "Character" : return Character.class;
            case "Boolean" : return Boolean.class;
            case "Byte" : return Byte.class;
            case "Short" : return Short.class;
            case "Integer" : return Integer.class;
            case "Long" : return Long.class;
            case "Float" : return Float.class;
            case "Double" : return Double.class;
            case "BigInteger" : return BigInteger.class;
            case "BigDecimal" : return BigDecimal.class;
            case "Object" : return Object.class;
            case "String" : return String.class;
        }

        if (Character.isLowerCase(name.charAt(0)) && name.indexOf(".") == -1)
            return null;
        Class result = classes.computeIfAbsent(name, x -> forName(x));
        return result != NOT_A_CLASS ? result : null;
    }

    /**
     * Resolves a type that is subtype by its name.
     * @param type the supertype
     * @param name the name of the type
     * @return the Class that is subtype of the specified type, or null otherwise
     */
    public static Class resolveType(Class type, String name) {
        Class result = resolveType(name);
        if (result != null && type.isAssignableFrom(type)) {
            return result;
        } else {
            return null;
        }
    }

    /**
     * Resolves a nested type by its name.
     * @param type the type
     * @param name the name of the nested type
     * @return the Class or null otherwise
     */
    public static Class resolveNestedType(Class type, String name) {
        if (name == null)
            return null;
        for (Class c : type.getClasses()) {
            if (name.equals(c.getSimpleName()))
                return c;
        }
        return null;
    }

    /**
     * Gets a class by its name.
     * @param name the name of the class
     * @return the Class
     */
    protected static Class forName(String name) {
        if (name.indexOf(".") == -1) {
            for (String prefix : implicitPackages) {
                String className = prefix + "." + name;
                try {
                    return Class.forName(className);
                } catch (ClassNotFoundException ex) {
                    // Maybe
                }
            }
            return NOT_A_CLASS;
        }
        try {
            return Class.forName(name);
        } catch (ClassNotFoundException ex) {
            return NOT_A_CLASS;
        }
    }

    /**
     * Resolves an instantiable type by its name.
     * @param name the name of the type
     * @return the Class
     */
    protected static Class resolveInstantiableType(String name) {
        Class result = resolveType(name);
        return (result == null || result.isPrimitive() || result.isInterface() || result.isMemberClass() ||
                result.isAnnotation() || result.isEnum() || result.isArray() ||
                Modifier.isAbstract(result.getModifiers())) ? null : result;
    }

    /**
     * Resolves a static field of the type by its name.
     * @param c the the type
     * @param name the name of the field
     * @return the value or null if not resolved
     */
    protected Object resolveStaticField(Token t, Class<?> c, String name) {
        if (name == null)
            return null;
        if (c == null) {
            c = Object.class;
        } else {
            c = JexlArithmetic.getWrapperClass(c);
        }
        try {
            Field field = c.getDeclaredField(name);
            if (Modifier.isStatic(field.getModifiers())) {
                return field.get(null);
            }
        } catch (NoSuchFieldException | SecurityException | IllegalArgumentException | IllegalAccessException e) {
            //
        }
        throwParsingException(null, t);
        return null;
    }

    /**
     * The target scope class for break/continue/remove/yield statements.
     */
    protected class BranchScope {

        protected int loopCount = 0;
        protected int foreachLoopCount = 0;
        protected int switchCount = 0;
        protected int yieldCount = 0;
        protected int yieldReturnCount = 0;

        protected Deque<String> blockLabels = new ArrayDeque<String> ();
        protected Deque<String> loopLabels = new ArrayDeque<String> ();
        protected Deque<String> foreachLabels = new ArrayDeque<String> ();

        protected boolean breakSupported() {
            return loopCount > 0 || foreachLoopCount > 0 || switchCount > 0;
        }

        protected boolean breakSupported(String label) {
            return blockLabels.contains(label);
        }

        protected boolean yieldSupported() {
            return yieldCount > 0 || yieldReturnCount > 0;
        }

        protected boolean continueSupported() {
            return loopCount > 0 || foreachLoopCount > 0;
        }

        protected boolean continueSupported(String label) {
            return loopLabels.contains(label);
        }

        protected boolean removeSupported() {
            return foreachLoopCount != 0;
        }

        protected boolean removeSupported(String label) {
            return foreachLabels.contains(label);
        }

        protected void pushBlockLabel(String label) {
            blockLabels.push(label);
        }

        protected void popBlockLabel() {
            blockLabels.pop();
        }

        protected void pushLoopLabel(String label) {
            blockLabels.push(label);
            loopLabels.push(label);
        }

        protected void popLoopLabel() {
            blockLabels.pop();
            loopLabels.pop();
        }

        protected void pushForeachLabel(String label) {
            blockLabels.push(label);
            loopLabels.push(label);
            foreachLabels.push(label);
        }

        protected void popForeachLabel() {
            blockLabels.pop();
            loopLabels.pop();
            foreachLabels.pop();
        }
    }

    /**
     * The current scope for break/continue/remove statements.
     */
    protected BranchScope branchScope = null;

    /**
     * When parsing inner functions/lambda, need to stack the target scope
     */
    protected Deque<BranchScope> branchScopes = new ArrayDeque<BranchScope> ();

    /**
     * Pick the most significant token for error reporting.
     * @param tokens the tokens to choose from
     * @return the token
     */
    protected static Token errorToken(final Token... tokens) {
        for (final Token token : tokens) {
            if (token != null && token.image != null && !token.image.isEmpty()) {
                return token;
            }
        }
        return null;
    }
}<|MERGE_RESOLUTION|>--- conflicted
+++ resolved
@@ -41,12 +41,8 @@
 import java.util.WeakHashMap;
 import java.util.Set;
 import java.util.TreeMap;
-<<<<<<< HEAD
 import java.math.BigInteger;
 import java.math.BigDecimal;
-import java.util.TreeSet;
-=======
->>>>>>> 11775617
 import java.util.function.Predicate;
 
 import static org.apache.commons.jexl3.parser.ParserConstants.EOF;
@@ -89,11 +85,7 @@
     /**
      * The known namespaces.
      */
-<<<<<<< HEAD
     protected Set<String> namespaces = null;
-=======
-    protected final Deque<Integer> loopCounts = new ArrayDeque<>();
->>>>>>> 11775617
     /**
      * The current lexical block.
      */
@@ -473,13 +465,8 @@
     /**
      * Declares a local variable.
      * <p> This method creates an new entry in the symbol map. </p>
-<<<<<<< HEAD
-     * @param var the identifier used to declare
+     * @param variable the identifier used to declare
      * @param token the variable name token
-=======
-     * @param variable the identifier used to declare
-     * @param token      the variable name toekn
->>>>>>> 11775617
      */
     protected void declareVariable(final ASTVar variable, final Token token) {
         final String name = token.image;
@@ -491,20 +478,15 @@
         }
         Integer symbol = frame.getSymbol(name, false);
         if (symbol != null && frame.isVariableFinal(symbol) && !frame.isCapturedSymbol(symbol)) {
-            throwParsingException(var);
-        }
-<<<<<<< HEAD
+            throwParsingException(variable);
+        }
         symbol = frame.declareVariable(name);
-        var.setSymbol(symbol, name);
-=======
-        final int symbol = frame.declareVariable(name);
         variable.setSymbol(symbol, name);
->>>>>>> 11775617
         if (frame.isCapturedSymbol(symbol)) {
             variable.setCaptured(true);
         }
         // lexical feature error
-        if (!declareSymbol(symbol, var.getType(), var.isFinal(), var.isRequired())) {
+        if (!declareSymbol(symbol, variable.getType(), variable.isFinal(), variable.isRequired())) {
             if (getFeatures().isLexical()) {
                 throw new JexlException(variable, name + ": variable is already declared");
             }
@@ -606,7 +588,6 @@
     }
 
     /**
-<<<<<<< HEAD
      * Declares a static scope.
      */
     protected void declareStaticSupport() {
@@ -656,14 +637,16 @@
     }
 
     /**
-     * Default implementation does nothing but is overriden by generated code.
-=======
      * Default implementation does nothing but is overridden by generated code.
->>>>>>> 11775617
      * @param top whether the identifier is beginning an l/r value
      * @throws ParseException subclasses may throw this
      */
     protected void Identifier(final boolean top) throws ParseException {
+        // Overridden by generated code
+    }
+
+    final protected void Identifier() throws ParseException {
+        Identifier(false);
         // Overridden by generated code
     }
 
@@ -788,6 +771,14 @@
         }
         final JexlInfo xinfo = info.at(token.beginLine, token.beginColumn);
         throwFeatureException(feature, xinfo);
+    }
+
+    /**
+     * Throws a parsing exception.
+     * @param node the node that caused it
+     */
+    protected void throwParsingException(final JexlNode node) {
+        throwParsingException(null, null);
     }
 
     /**
