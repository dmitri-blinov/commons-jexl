/*
 * Licensed to the Apache Software Foundation (ASF) under one or more
 * contributor license agreements.  See the NOTICE file distributed with
 * this work for additional information regarding copyright ownership.
 * The ASF licenses this file to You under the Apache License, Version 2.0
 * (the "License"); you may not use this file except in compliance with
 * the License.  You may obtain a copy of the License at
 *
 *      http://www.apache.org/licenses/LICENSE-2.0
 *
 * Unless required by applicable law or agreed to in writing, software
 * distributed under the License is distributed on an "AS IS" BASIS,
 * WITHOUT WARRANTIES OR CONDITIONS OF ANY KIND, either express or implied.
 * See the License for the specific language governing permissions and
 * limitations under the License.
 */
package org.apache.commons.jexl3.parser;

import org.apache.commons.jexl3.JexlEngine;
import org.apache.commons.jexl3.JexlException;
import org.apache.commons.jexl3.JexlFeatures;
import org.apache.commons.jexl3.JexlInfo;
import org.apache.commons.jexl3.JexlArithmetic;
import org.apache.commons.jexl3.internal.Scope;
import org.apache.commons.jexl3.internal.LexicalScope;

import java.lang.reflect.Array;
import java.lang.reflect.Field;
import java.lang.reflect.Modifier;

import java.io.BufferedReader;
import java.io.IOException;
import java.io.StringReader;
import java.lang.reflect.Constructor;
import java.lang.reflect.Modifier;
import java.util.ArrayDeque;
import java.util.Arrays;
import java.util.Collections;
import java.util.Deque;
import java.util.HashSet;
import java.util.List;
import java.util.Map;
import java.util.WeakHashMap;
import java.util.Set;
import java.util.TreeMap;
<<<<<<< HEAD
import java.math.BigInteger;
import java.math.BigDecimal;
=======
import java.util.TreeSet;
import java.util.function.Predicate;
>>>>>>> 2bab4b9f

import static org.apache.commons.jexl3.parser.ParserConstants.EOF;
import static org.apache.commons.jexl3.parser.ParserConstants.SEMICOL;

/**
 * The base class for parsing, manages the parameter/local variable frame.
 */
public abstract class JexlParser extends StringParser {
    /**
     * The associated controller.
     */
    protected final FeatureController featureController = new FeatureController(JexlEngine.DEFAULT_FEATURES);
    /**
     * The basic source info.
     */
    protected JexlInfo info = null;
    /**
     * The source being processed.
     */
    protected String source = null;
    /**
     * The map of named registers aka script parameters.
     * <p>Each parameter is associated to a register and is materialized
     * as an offset in the registers array used during evaluation.</p>
     */
    protected Scope frame = null;
    /**
     * When parsing inner functions/lambda, need to stack the scope (sic).
     */
    protected final Deque<Scope> frames = new ArrayDeque<Scope>();
    /**
     * The list of pragma declarations.
     */
    protected Map<String, Object> pragmas = null;
    /**
<<<<<<< HEAD
     * The list of imported classes.
=======
     * The known namespaces.
     */
    protected Set<String> namespaces = null;
    /**
     * The number of imbricated loops.
     */
    protected int loopCount = 0;
    /**
     * Stack of parsing loop counts.
>>>>>>> 2bab4b9f
     */
    protected static final Map<String, Class> classes = new WeakHashMap<String, Class> ();
    /**
     * The current lexical block.
     */
    protected LexicalUnit block = null;
    /**
     * Stack of lexical blocks.
     */
    protected final Deque<LexicalUnit> blocks = new ArrayDeque<LexicalUnit>();

    /**
     * A lexical unit is the container defining local symbols and their
     * visibility boundaries.
     */
    public interface LexicalUnit {
        /**
         * Declares a local symbol.
         * @param symbol the symbol index in the scope
         * @return true if declaration was successful, false if symbol was already declared
         */
        boolean declareSymbol(int symbol);

        /**
         * Declares a local symbol.
         * @param symbol the symbol index in the scope
         * @param c the variable type
         * @param fin whether the variable is final
         * @param req whether the variable is required
         * @return true if declaration was successful, false if symbol was already declared
         */
        boolean declareSymbol(int symbol, Class c, boolean fin, boolean req);

        /**
         * Checks whether a symbol is declared in this lexical unit.
         * @param symbol the symbol
         * @return true if declared, false otherwise
         */
        boolean hasSymbol(int symbol);

        /**
         * Checks whether a symbol is declared final in this lexical unit.
         * @param symbol the symbol
         * @return true if declared final, false otherwise
         */
        boolean isSymbolFinal(int symbol);

        /**
         * @return the number of local variables declared in this unit
         */
        int getSymbolCount();

        LexicalScope getLexicalScope();
    }

    /**
     * Cleanup.
     * @param features the feature set to restore if any
     */
    protected void cleanup(final JexlFeatures features) {
        info = null;
        source = null;
        frame = null;
        frames.clear();
        pragmas = null;
<<<<<<< HEAD
        branchScope = null;
        branchScopes.clear();
=======
        namespaces = null;
        loopCounts.clear();
        loopCount = 0;
>>>>>>> 2bab4b9f
        blocks.clear();
        block = null;
    }
    /**
     * Utility function to create '.' separated string from a list of string.
     * @param lstr the list of strings
     * @return the dotted version
     */
    protected static String stringify(final List<String> lstr) {
        final StringBuilder strb = new StringBuilder();
        boolean dot = false;
        for(final String str : lstr) {
            if (!dot) {
               dot = true;
            } else {
               strb.append('.');
            }
            strb.append(str);
        }
        return strb.toString();
    }

    /**
     * Read a given source line.
     * @param src the source
     * @param lineno the line number
     * @return the line
     */
    protected static String readSourceLine(final String src, final int lineno) {
        String msg = "";
        if (src != null && lineno >= 0) {
            try {
                final BufferedReader reader = new BufferedReader(new StringReader(src));
                for (int l = 0; l < lineno; ++l) {
                    msg = reader.readLine();
                }
            } catch (final IOException xio) {
                // ignore, very unlikely but then again...
            }
        }
        return msg;
    }

    /**
     * Internal, for debug purpose only.
     * @param registers whether register syntax is recognized by this parser
     */
    public void allowRegisters(final boolean registers) {
        featureController.setFeatures(new JexlFeatures(featureController.getFeatures()).register(registers));
    }

    /**
     * Sets a new set of options.
     * @param features
     */
    protected void setFeatures(final JexlFeatures features) {
        this.featureController.setFeatures(features);
    }

    /**
     * @return the current set of features active during parsing
     */
    protected JexlFeatures getFeatures() {
        return featureController.getFeatures();
    }

    /**
     * Gets the frame used by this parser.
     * <p> Since local variables create new symbols, it is important to
     * regain access after parsing to known which / how-many registers are needed. </p>
     * @return the named register map
     */
    protected Scope getFrame() {
        return frame;
    }

    /**
     * Create a new local variable frame and push it as current scope.
     */
    protected void pushFrame() {
        if (frame != null) {
            frames.push(frame);
        }
        frame = new Scope(frame);
        if (branchScope != null) {
            branchScopes.push(branchScope);
        }
        branchScope = new BranchScope();
    }

    /**
     * Pops back to previous local variable frame.
     */
    protected void popFrame() {
        if (!branchScopes.isEmpty()) {
            branchScope = branchScopes.pop();
        } else {
            branchScope = null;
        }
        if (!frames.isEmpty()) {
            frame = frames.pop();
        } else {
            frame = null;
        }
    }

    /**
     * Gets the lexical unit currently used by this parser.
     * @return the named register map
     */
    protected LexicalUnit getUnit() {
        return block;
    }

    /**
     * Pushes a new lexical unit.
     * @param unit the new lexical unit
     */
    protected void pushUnit(final LexicalUnit unit) {
        if (block != null) {
            blocks.push(block);
        }
        block = unit;
    }

    /**
     * Restores the previous lexical unit.
     * @param unit restores the previous lexical scope
     */
    protected void popUnit(final LexicalUnit unit) {
        if (block == unit){
            if (!blocks.isEmpty()) {
                block = blocks.pop();
            } else {
                block = null;
            }
        }
    }

    /**
     * Checks if a symbol is defined in lexical scopes.
     * <p>This works with with parsed scripts in template resolution only.
     * @param info an info linked to a node
     * @param symbol
     * @return true if symbol accessible in lexical scope
     */
    private boolean isSymbolDeclared(final JexlNode.Info info, final int symbol) {
        JexlNode walk = info.getNode();
        while(walk != null) {
            if (walk instanceof JexlParser.LexicalUnit) {
                final LexicalScope scope = ((JexlParser.LexicalUnit) walk).getLexicalScope();
                if (scope != null && scope.hasSymbol(symbol)) {
                    return true;
                }
                // stop at first new scope reset, aka lambda
                if (walk instanceof ASTJexlLambda) {
                    break;
                }
            }
            walk = walk.jjtGetParent();
        }
        return false;
    }

    protected boolean isVariable(String name) {
        return frame != null && frame.getSymbol(name) != null;
    }

    /**
     * Checks whether an identifier is a local variable or argument, ie a symbol, stored in a register.
     * @param identifier the identifier
     * @param name      the identifier name
     * @return the image
     */
    protected String checkVariable(final ASTIdentifier identifier, final String name) {
        if (frame != null) {
            final Integer symbol = frame.getSymbol(name);
            if (symbol != null) {
                identifier.setSymbol(symbol, name);
                boolean declared = true;
                if (frame.isCapturedSymbol(symbol)) {
                    // captured are declared in all cases
                    identifier.setCaptured(true);
                } else {
                    declared = block.hasSymbol(symbol);
                    // one of the lexical blocks above should declare it
                    if (!declared) {
                        for (final LexicalUnit u : blocks) {
                            if (u.hasSymbol(symbol)) {
                                declared = true;
                                break;
                            }
                            // stop at first new scope reset, aka lambda
                            if (u instanceof ASTJexlLambda) {
                                break;
                            }
                        }
                    }
                    if (!declared && info instanceof JexlNode.Info) {
                        declared = isSymbolDeclared((JexlNode.Info) info, symbol);
                    }
                }
                if (!declared) {
                    identifier.setShaded(true);
                    if (getFeatures().isLexicalShade()) {
                        // can not reuse a local as a global
                        throw new JexlException(identifier, name + ": variable is not defined");
                    }
                }
            }
        }
        return name;
    }

    /**
     * Checks whether a local variable is final.
     * @param image      the identifier image
     * @return true if final, false otherwise
     */
    protected boolean isFinalVariable(String image) {
        if (frame != null) {
            Integer symbol = frame.getSymbol(image);
            if (symbol != null) {
                if (frame.isVariableFinal(symbol)) {
                    return true;
                } else if (getFeatures().isLexical()) {
                    if (block.hasSymbol(symbol))
                        return block.isSymbolFinal(symbol);
                    // one of the lexical blocks above should declare it
                    for (LexicalUnit u : blocks) {
                        if (u.hasSymbol(symbol)) {
                            return u.isSymbolFinal(symbol);
                        }
                        // stop at first new scope reset, aka lambda
                        if (u instanceof ASTJexlLambda) {
                            break;
                        }
                    }
                }
            }
        }
        return false;
    }

    /**
     * Whether a given variable name is allowed.
     * @param image the name
     * @return true if allowed, false if reserved
     */
    protected boolean allowVariable(final String image) {
        final JexlFeatures features = getFeatures();
        if (!features.supportsLocalVar()) {
            return false;
        }
        if (features.isReservedName(image)) {
            return false;
        }
        return true;
    }

    /**
     * Declares a symbol.
     * @param symbol the symbol index
     * @param c the variable type
     * @param fin whether the variable is final
     * @param req whether the variable is required
     * @return true if symbol can be declared in lexical scope, false (error)
     * if it is already declared
     */
    private boolean declareSymbol(int symbol, Class c, boolean fin, boolean req) {
        if (blocks != null) {
            for(LexicalUnit lu : blocks) {
                if (lu.hasSymbol(symbol)) {
                    return false;
                }
                // stop at first new scope reset, aka lambda
                if (lu instanceof ASTJexlLambda) {
                    break;
                }
            }
        }
        return block == null || block.declareSymbol(symbol, c, fin, req);
    }

    /**
     * Declares a symbol.
     * @param symbol the symbol index
     * @return true if symbol can be declared in lexical scope, false (error)
     * if it is already declared
     */
    private boolean declareSymbol(final int symbol) {
        if (blocks != null) {
            for (final LexicalUnit lu : blocks) {
                if (lu.hasSymbol(symbol)) {
                    return false;
                }
                // stop at first new scope reset, aka lambda
                if (lu instanceof ASTJexlLambda) {
                    break;
                }
            }
        }
        return block == null || block.declareSymbol(symbol);
    }

    /**
     * Declares a local variable.
     * <p> This method creates an new entry in the symbol map. </p>
     * @param var the identifier used to declare
     * @param token the variable name token
     */
    protected void declareVariable(final ASTVar var, final Token token) {
        final String name = token.image;
        if (!allowVariable(name)) {
            throwFeatureException(JexlFeatures.LOCAL_VAR, token);
        }
        if (frame == null) {
            frame = new Scope();
        }
        Integer symbol = frame.getSymbol(name, false);
        if (symbol != null && frame.isVariableFinal(symbol) && !frame.isCapturedSymbol(symbol)) {
            throwParsingException(var);
        }
        symbol = frame.declareVariable(name);
        var.setSymbol(symbol, name);
        if (frame.isCapturedSymbol(symbol)) {
            var.setCaptured(true);
        }
        // lexical feature error
        if (!declareSymbol(symbol, var.getType(), var.isFinal(), var.isRequired())) {
            if (getFeatures().isLexical()) {
                throw new JexlException(var, name + ": variable is already declared");
            }
            var.setRedefined(true);
        }
    }

    /**
     * The prefix of a namespace pragma.
     */
    protected static final String PRAGMA_JEXLNS = "jexl.namespace.";

    /**
     * Adds a pragma declaration.
     * @param key the pragma key
     * @param value the pragma value
     */
    protected void declarePragma(final String key, final Object value) {
        if (!getFeatures().supportsPragma()) {
            throwFeatureException(JexlFeatures.PRAGMA, getToken(0));
        }
        if (pragmas == null) {
            pragmas = new TreeMap<String, Object>();
        }
        // declaring a namespace
        Predicate<String> ns = getFeatures().namespaceTest();
        if (ns != null && key.startsWith(PRAGMA_JEXLNS)) {
            // jexl.namespace.***
            final String nsname = key.substring(PRAGMA_JEXLNS.length());
            if (nsname != null && !nsname.isEmpty()) {
                if (namespaces == null) {
                    namespaces = new HashSet<>();
                }
                namespaces.add(nsname);
            }
        }
        pragmas.put(key, value);
    }

    /**
     * Checks whether a name identifies a declared namespace.
     * @param name the name
     * @return true if the name qualifies a namespace
     */
    protected boolean isDeclaredNamespace(String name) {
        final Set<String> ns = namespaces;
        if (ns != null && ns.contains(name)) {
            return true;
        }
        return getFeatures().namespaceTest().test(name);
    }

    /**
     * Declares a local parameter.
     * <p> This method creates an new entry in the symbol map. </p>
     * @param token the parameter name token
     */
    protected void declareParameter(final Token token) {
        declareParameter(token, null, false, false, null);
    }

    /**
     * Declares a local parameter.
     * <p> This method creates an new entry in the symbol map. </p>
     * @param token the parameter name token
     * @param type the parameter class if any
     * @param isFinal whether the declared parameter is final
     * @param isRequired whether the declared parameter is required
     * @param value the parameter default value
     */
    protected void declareParameter(final Token token, final Class type, final boolean isFinal, final boolean isRequired, final Object value) {
        final String identifier = token.image;
        if (!allowVariable(identifier)) {
            throwFeatureException(JexlFeatures.LOCAL_VAR, token);
        }
        if (frame == null) {
            frame = new Scope();
        }
        final int symbol = frame.declareParameter(identifier, type, isFinal, isRequired, value);
        // not sure how declaring a parameter could fail...
        // lexical feature error
        if (!block.declareSymbol(symbol) && getFeatures().isLexical()) {
            final JexlInfo xinfo = info.at(token.beginLine, token.beginColumn);
            throw new JexlException(xinfo,  identifier + ": variable is already declared", null);
        }
    }

    /**
     * Declares a static scope.
     */
    protected void declareStaticSupport() {
        if (frame == null) {
            frame = new Scope();
        }
        frame.declareStatic();
    }

    /**
     * Declares a local vararg parameter.
     */
    protected void declareVarArgSupport() {
        if (frame == null) {
            frame = new Scope();
        }
        frame.declareVarArgs();
    }

    /**
     * If this script expects a variable number of arguments.
     * @return true or false
     */
    protected boolean isVarArgs() {
        return frame != null && frame.isVarArgs();
    }

    /**
     * Declares a return type.
     * @param type the return type
     */
    protected void declareReturnType(Class type) {
        if (type == null)
            return;
        if (frame == null) {
            frame = new Scope();
        }
        frame.declareReturnType(type);
    }

    /**
     * If this script expects a variable number of arguments.
     * @return true or false
     */
    protected boolean isDeclaredVoid() {
        return frame != null && frame.getReturnType() == Void.TYPE;
    }

    /**
     * Default implementation does nothing but is overriden by generated code.
     * @param top whether the identifier is beginning an l/r value
     * @throws ParseException subclasses may throw this
     */
    protected void Identifier(final boolean top) throws ParseException {
        // Overriden by generated code
    }

    final protected void Identifier() throws ParseException {
        Identifier(false);
    }

    /**
     * Overridden in actual parser to access tokens stack.
     * @param index 0 to get current token
     * @return the token on the stack
     */
    protected abstract Token getToken(int index);

    /**
     * Overridden in actual parser to access tokens stack.
     * @return the next token on the stack
     */
    protected abstract Token getNextToken();

    /**
     * The set of assignment operators as classes.
     */
    @SuppressWarnings("unchecked")
    private static final Set<Class<? extends JexlNode>> ASSIGN_NODES = new HashSet<Class<? extends JexlNode>>(
        Arrays.asList(
            ASTAssignment.class,
            ASTSetAddNode.class,
            ASTSetMultNode.class,
            ASTSetDivNode.class,
            ASTSetAndNode.class,
            ASTSetOrNode.class,
            ASTSetXorNode.class,
            ASTSetSubNode.class,
            ASTSetShlNode.class,
            ASTSetSarNode.class,
            ASTSetShrNode.class,
            ASTIncrementNode.class,
            ASTDecrementNode.class,
            ASTIncrementPostfixNode.class,
            ASTDecrementPostfixNode.class
        )
    );

    /**
     * Called by parser at beginning of node construction.
     * @param node the node
     */
    protected void jjtreeOpenNodeScope(final JexlNode node) {
        // nothing
    }

    /**
     * Called by parser at end of node construction.
     * <p>
     * Detects "Ambiguous statement" and 'non-left value assignment'.</p>
     * @param node the node
     * @throws ParseException
     */
    protected void jjtreeCloseNodeScope(final JexlNode node) throws ParseException {
        if (node instanceof ASTAmbiguous) {
            throwAmbiguousException(node);
        }
        if (node instanceof ASTJexlScript) {
            if (node instanceof ASTJexlLambda && !getFeatures().supportsLambda()) {
                throwFeatureException(JexlFeatures.LAMBDA, node.jexlInfo());
            }
        } else if (ASSIGN_NODES.contains(node.getClass())) {
            final JexlNode lv = node.jjtGetChild(0);
            if (!lv.isLeftValue()) {
                throwParsingException(JexlException.Assignment.class, null);
            }
        } else if (node instanceof ASTPointerNode) {
            JexlNode lv = node.jjtGetChild(0);
            if (!lv.isLeftValue()) {
                throwParsingException(JexlException.Assignment.class, null);
            }
        } else if (node instanceof ASTMultipleAssignment) {
            JexlNode lv = node.jjtGetChild(0);
            if (!lv.isLeftValue()) {
                throwParsingException(JexlException.Assignment.class, null);
            }
        }

        // heavy check
        featureController.controlNode(node);
    }

    /**
     * Throws Ambiguous exception.
     * <p>Seeks the end of the ambiguous statement to recover.
     * @param node the first token in ambiguous expression
     */
    protected void throwAmbiguousException(final JexlNode node) {
        final JexlInfo begin = node.jexlInfo();
        final Token t = getToken(0);
        final JexlInfo end = info.at(t.beginLine, t.endColumn);
        final String msg = readSourceLine(source, end.getLine());
        throw new JexlException.Ambiguous(begin, end, msg);
    }

    /**
     * Throws a feature exception.
     * @param feature the feature code
     * @param info the exception surroundings
     */
    protected void throwFeatureException(final int feature, final JexlInfo info) {
        final String msg = info != null? readSourceLine(source, info.getLine()) : null;
        throw new JexlException.Feature(info, feature, msg);
    }

    /**
     * Throws a feature exception.
     * @param feature the feature code
     * @param token the token that triggered it
     */
    protected void throwFeatureException(final int feature, Token token) {
        if (token == null) {
            token = this.getToken(0);
            if (token == null) {
                throw new JexlException.Parsing(null, JexlFeatures.stringify(feature));
            }
        }
        final JexlInfo xinfo = info.at(token.beginLine, token.beginColumn);
        throwFeatureException(feature, xinfo);
    }

    /**
     * Throws a parsing exception.
     * @param node the node that caused it
     */
    protected void throwParsingException(final JexlNode node) {
        throwParsingException(null, null);
    }

    /**
     * Creates a parsing exception.
     * @param xclazz the class of exception
     * @param tok the token to report
     * @param <T> the parsing exception subclass
     */
    protected <T extends JexlException.Parsing> void throwParsingException(final Class<T> xclazz, Token tok) {
        JexlInfo xinfo  = null;
        String msg = "unrecoverable state";
        JexlException.Parsing xparse = null;
        if (tok == null) {
            tok = this.getToken(0);
        }
        if (tok != null) {
            xinfo = info.at(tok.beginLine, tok.beginColumn);
            msg = tok.image;
            if (xclazz != null) {
                try {
                    final Constructor<T> ctor = xclazz.getConstructor(JexlInfo.class, String.class);
                    xparse = ctor.newInstance(xinfo, msg);
                } catch (final Exception xany) {
                    // ignore, very unlikely but then again..
                }
            }
        }
        // unlikely but safe
        throw xparse != null ? xparse : new JexlException.Parsing(xinfo, msg);
    }

    /**
     * Implicitly imported java packages for resolving simple class names from
     */
    protected static String[] implicitPackages = {"java.lang","java.util.function","java.util.regex","java.util.stream","java.util","java.io","java.net"};

    /**
     * Checks whether the class has simple name 
     * @param c the type
     * @return true if class has simple name
     */
    public static boolean isSimpleName(Class c) {
        String qn = c.getName();
        Package pack = c.getPackage();
        String p = pack != null ? pack.getName() : null;
        if (p == null || qn.equals("java.math.BigDecimal") || qn.equals("java.math.BigInteger"))
            return true;
        for (String packageName : implicitPackages) {
            if (p.equals(packageName))
                return true;
        }
        return false;
    }

    /**
     * Constructs an array type
     * @param c the component type
     * @return the Class
     */
    protected static Class arrayType(Class c) {
        return c != null ? Array.newInstance(c, 0).getClass() : null;
    }

    private static Class NOT_A_CLASS = (new Object() {}).getClass();

    /**
     * Resolves a type by its name.
     * @param name the name of the type
     * @return the Class
     */
    public static Class resolveType(String name) {
        if (name == null || "".equals(name))
            return null;
        switch (name) {
            case "char" : return Character.TYPE;
            case "boolean" : return Boolean.TYPE;
            case "byte" : return Byte.TYPE;
            case "short" : return Short.TYPE;
            case "int" : return Integer.TYPE;
            case "long" : return Long.TYPE;
            case "float" : return Float.TYPE;
            case "double" : return Double.TYPE;
            case "void" : return Void.TYPE;
            case "Character" : return Character.class;
            case "Boolean" : return Boolean.class;
            case "Byte" : return Byte.class;
            case "Short" : return Short.class;
            case "Integer" : return Integer.class;
            case "Long" : return Long.class;
            case "Float" : return Float.class;
            case "Double" : return Double.class;
            case "BigInteger" : return BigInteger.class;
            case "BigDecimal" : return BigDecimal.class;
            case "Object" : return Object.class;
            case "String" : return String.class;
        }

        if (Character.isLowerCase(name.charAt(0)) && name.indexOf(".") == -1)
            return null;
        Class result = classes.computeIfAbsent(name, x -> forName(x));
        return result != NOT_A_CLASS ? result : null;
    }

    /**
     * Resolves a type that is subtype by its name.
     * @param type the supertype
     * @param name the name of the type
     * @return the Class that is subtype of the specified type, or null otherwise
     */
    public static Class resolveType(Class type, String name) {
        Class result = resolveType(name);
        if (result != null && type.isAssignableFrom(type)) {
            return result;
        } else {
            return null;
        }
    }

    /**
     * Resolves a nested type by its name.
     * @param type the type
     * @param name the name of the nested type
     * @return the Class or null otherwise
     */
    public static Class resolveNestedType(Class type, String name) {
        if (name == null)
            return null;
        for (Class c : type.getClasses()) {
            if (name.equals(c.getSimpleName()))
                return c;
        }
        return null;
    }

    /**
     * Gets a class by its name.
     * @param name the name of the class
     * @return the Class
     */
    protected static Class forName(String name) {
        if (name.indexOf(".") == -1) {
            for (String prefix : implicitPackages) {
                String className = prefix + "." + name;
                try {
                    return Class.forName(className);
                } catch (ClassNotFoundException ex) {
                    // Maybe
                }
            }
            return NOT_A_CLASS;
        }
        try {
            return Class.forName(name);
        } catch (ClassNotFoundException ex) {
            return NOT_A_CLASS;
        }
    }

    /**
     * Resolves an instantiable type by its name.
     * @param name the name of the type
     * @return the Class
     */
    protected static Class resolveInstantiableType(String name) {
        Class result = resolveType(name);
        return (result == null || result.isPrimitive() || result.isInterface() || result.isMemberClass() ||
                result.isAnnotation() || result.isEnum() || result.isArray() ||
                Modifier.isAbstract(result.getModifiers())) ? null : result;
    }

    /**
     * Resolves a static field of the type by its name.
     * @param c the the type
     * @param name the name of the field
     * @return the value or null if not resolved
     */
    protected Object resolveStaticField(Token t, Class<?> c, String name) {
        if (name == null)
            return null;
        if (c == null) {
            c = Object.class;
        } else {
            c = JexlArithmetic.getWrapperClass(c);
        }
        try {
            Field field = c.getDeclaredField(name);
            if (Modifier.isStatic(field.getModifiers())) {
                return field.get(null);
            }
        } catch (NoSuchFieldException | SecurityException | IllegalArgumentException | IllegalAccessException e) {
            //
        }
        throwParsingException(null, t);
        return null;
    }

    /**
     * The target scope class for break/continue/remove/yield statements.
     */
    protected class BranchScope {

        protected int loopCount = 0;
        protected int foreachLoopCount = 0;
        protected int switchCount = 0;
        protected int yieldCount = 0;
        protected int yieldReturnCount = 0;

        protected Deque<String> blockLabels = new ArrayDeque<String> ();
        protected Deque<String> loopLabels = new ArrayDeque<String> ();
        protected Deque<String> foreachLabels = new ArrayDeque<String> ();

        protected boolean breakSupported() {
            return loopCount > 0 || foreachLoopCount > 0 || switchCount > 0;
        }

        protected boolean breakSupported(String label) {
            return blockLabels.contains(label);
        }

        protected boolean yieldSupported() {
            return yieldCount > 0 || yieldReturnCount > 0;
        }

        protected boolean continueSupported() {
            return loopCount > 0 || foreachLoopCount > 0;
        }

        protected boolean continueSupported(String label) {
            return loopLabels.contains(label);
        }

        protected boolean removeSupported() {
            return foreachLoopCount != 0;
        }

        protected boolean removeSupported(String label) {
            return foreachLabels.contains(label);
        }

        protected void pushBlockLabel(String label) {
            blockLabels.push(label);
        }

        protected void popBlockLabel() {
            blockLabels.pop();
        }

        protected void pushLoopLabel(String label) {
            blockLabels.push(label);
            loopLabels.push(label);
        }

        protected void popLoopLabel() {
            blockLabels.pop();
            loopLabels.pop();
        }

        protected void pushForeachLabel(String label) {
            blockLabels.push(label);
            loopLabels.push(label);
            foreachLabels.push(label);
        }

        protected void popForeachLabel() {
            blockLabels.pop();
            loopLabels.pop();
            foreachLabels.pop();
        }
    }

    /**
     * The current scope for break/continue/remove statements.
     */
    protected BranchScope branchScope = null;

    /**
     * When parsing inner functions/lambda, need to stack the target scope
     */
    protected Deque<BranchScope> branchScopes = new ArrayDeque<BranchScope> ();

    /**
     * Pick the most significant token for error reporting.
     * @param tokens the tokens to choose from
     * @return the token
     */
    protected static Token errorToken(final Token... tokens) {
        for (final Token token : tokens) {
            if (token != null && token.image != null && !token.image.isEmpty()) {
                return token;
            }
        }
        return null;
    }
}<|MERGE_RESOLUTION|>--- conflicted
+++ resolved
@@ -43,13 +43,10 @@
 import java.util.WeakHashMap;
 import java.util.Set;
 import java.util.TreeMap;
-<<<<<<< HEAD
 import java.math.BigInteger;
 import java.math.BigDecimal;
-=======
 import java.util.TreeSet;
 import java.util.function.Predicate;
->>>>>>> 2bab4b9f
 
 import static org.apache.commons.jexl3.parser.ParserConstants.EOF;
 import static org.apache.commons.jexl3.parser.ParserConstants.SEMICOL;
@@ -85,21 +82,13 @@
      */
     protected Map<String, Object> pragmas = null;
     /**
-<<<<<<< HEAD
      * The list of imported classes.
-=======
+     */
+    protected static final Map<String, Class> classes = new WeakHashMap<String, Class> ();
+    /**
      * The known namespaces.
      */
     protected Set<String> namespaces = null;
-    /**
-     * The number of imbricated loops.
-     */
-    protected int loopCount = 0;
-    /**
-     * Stack of parsing loop counts.
->>>>>>> 2bab4b9f
-     */
-    protected static final Map<String, Class> classes = new WeakHashMap<String, Class> ();
     /**
      * The current lexical block.
      */
@@ -163,14 +152,9 @@
         frame = null;
         frames.clear();
         pragmas = null;
-<<<<<<< HEAD
         branchScope = null;
         branchScopes.clear();
-=======
         namespaces = null;
-        loopCounts.clear();
-        loopCount = 0;
->>>>>>> 2bab4b9f
         blocks.clear();
         block = null;
     }
