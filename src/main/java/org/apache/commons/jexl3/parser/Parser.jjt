/*
 * Licensed to the Apache Software Foundation (ASF) under one or more
 * contributor license agreements.  See the NOTICE file distributed with
 * this work for additional information regarding copyright ownership.
 * The ASF licenses this file to You under the Apache License, Version 2.0
 * (the "License"); you may not use this file except in compliance with
 * the License.  You may obtain a copy of the License at
 *
 *      http://www.apache.org/licenses/LICENSE-2.0
 *
 * Unless required by applicable law or agreed to in writing, software
 * distributed under the License is distributed on an "AS IS" BASIS,
 * WITHOUT WARRANTIES OR CONDITIONS OF ANY KIND, either express or implied.
 * See the License for the specific language governing permissions and
 * limitations under the License.
 */


options
{
   MULTI=true;
   STATIC=false;
   JAVA_TEMPLATE_TYPE="modern";
   VISITOR=true;
   NODE_SCOPE_HOOK=true;
   NODE_CLASS="JexlNode";
   UNICODE_INPUT=true;
   KEEP_LINE_COLUMN=true;
   TRACK_TOKENS=true;
   CACHE_TOKENS=true;
   ERROR_REPORTING=false;
   //DEBUG_PARSER=true;
   //DEBUG_TOKEN_MANAGER=true;
}

PARSER_BEGIN(Parser)

package org.apache.commons.jexl3.parser;

import java.util.Collections;
import java.util.Collection;
import java.util.Map;
import java.util.LinkedList;
import java.util.regex.Pattern;

import org.apache.commons.jexl3.JexlInfo;
import org.apache.commons.jexl3.JexlFeatures;
import org.apache.commons.jexl3.JexlException;
import org.apache.commons.jexl3.internal.Scope;

public final class Parser extends JexlParser
{
    public ASTJexlScript parse(JexlInfo jexlInfo, JexlFeatures jexlFeatures, String jexlSrc, Scope scope) {
        JexlFeatures previous = getFeatures();
        try {
            setFeatures(jexlFeatures);
            // If registers are allowed, the default parser state has to be REGISTERS.
            if (jexlFeatures.supportsRegister()) {
                token_source.defaultLexState = REGISTERS;
            }
            // lets do the 'Unique Init' in here to be safe - it's a pain to remember
            info = jexlInfo != null? jexlInfo : new JexlInfo();
            source = jexlSrc;
            pragmas = null;
            frame = scope;
            branchScope = new BranchScope();
            ReInit(jexlSrc);
            ASTJexlScript script = jexlFeatures.supportsScript()? JexlScript(scope) : JexlExpression(scope);
            script.jjtSetValue(info.detach());
            script.setFeatures(jexlFeatures);
            script.setPragmas(pragmas != null
                             ? Collections.unmodifiableMap(pragmas)
                             : Collections.emptyMap());
            return script;
        } catch (TokenMgrException xtme) {
            throw new JexlException.Tokenization(info, xtme).clean();
        } catch (ParseException xparse) {
            Token errortok = errorToken(jj_lastpos, jj_scanpos, token.next, token);
            throw new JexlException.Parsing(info.at(errortok.beginLine, errortok.beginColumn), errortok.image).clean();
        } finally {
            token_source.defaultLexState = DEFAULT;
            cleanup(previous);
            jjtree.reset();
        }
    }
}

PARSER_END(Parser)

TOKEN_MGR_DECLS : {
    /**
     *   A stack of 1 for keeping state to deal with dotted identifiers
     */
    int dotLexState = DEFAULT;

    public void pushDot() {
        dotLexState = curLexState;
        curLexState = DOT_ID;
    }

    public void popDot() {
        if (curLexState == DOT_ID) {
            curLexState = dotLexState;
            dotLexState = defaultLexState;
        }
    }

    public void pushQ() {
        dotLexState = curLexState;
        curLexState = QUALIFIED;
    }

    public void popQ() {
        if (curLexState == QUALIFIED) {
            curLexState = dotLexState;
            dotLexState = defaultLexState;
        }
    }

}
/***************************************
 *     Skip & Number literal tokens
 ***************************************/

<*> SKIP : /* WHITE SPACE */
{
      <"##" (~["\n","\r"])* ("\n" | "\r" | "\r\n")? >
    | <"/*" (~["*"])* "*" ("*" | ~["*","/"] (~["*"])* "*")* "/">
    | <"//" (~["\n","\r"])* ("\n" | "\r" | "\r\n")? >
    | " "
    | "\t"
    | "\n"
    | "\r"
    | "\f"
    | "\u00A0"
}

<*> TOKEN : /* KEYWORDS */
{
      < IF : "if" > { popDot(); }
    | < ELSE : "else" > { popDot(); }
    | < FOR : "for" > { popDot(); }
    | < WHILE : "while" > { popDot(); }
    | < DO : "do" > { popDot(); }
    | < SWITCH : "switch" > { popDot(); }
    | < CASE : "case" > { popDot(); }
    | < DCASE : "default" > { popDot(); }
    | < TRY : "try" > { popDot(); }
    | < CATCH : "catch" > { popDot(); }
    | < FINALLY : "finally" > { popDot(); }
    | < THROW : "throw" > { popDot(); }
    | < ASSERT : "assert" > { popDot(); }
    | < SYNCHRONIZED : "synchronized" > { popDot(); }
    | < NEW : "new" > { popDot(); pushQ(); } /* Lexical state is now QUALIFIED */
    | < VAR : "var" > { popDot(); } /* Revert state to default if was DOT_ID. */
    | < FINAL : "final" > { popDot(); }
    | < EMPTY : "empty" > { popDot(); } /* Revert state to default if was DOT_ID. */
    | < SIZE : "size" > { popDot(); } /* Revert state to default if was DOT_ID. */
    | < THIS : "this" > { popDot(); }
    | < NULL : "null" | "\u2205" > { popDot(); }
    | < TRUE : "true" > { popDot(); }
    | < FALSE : "false" > { popDot(); }
    | < RETURN : "return" > { popDot(); }
    | < YIELD : "yield" > { popDot(); }
    | < STATIC : "static" > { popDot(); }
    | < CLASS : "class" > { popDot(); }
    | < FUNCTION : "function" > { popDot(); } /* Revert state to default if was DOT_ID. */
    | < LAMBDA : "->" | "\u2192" >
    | < LAMBDAE : "=>" | "\u21D2" >
    | < BREAK : "break" > { popDot(); }
    | < CONTINUE : "continue" > { popDot(); }
    | < REMOVE : "remove" > { popDot(); } /* Revert state to default if was DOT_ID. */
    | < PRAGMA : "#pragma" > { pushQ(); } /* Lexical state is now QUALIFIED */
    | < UNDERSCORE : "_" > { popDot(); }
}

<*> TOKEN : { /* SEPARATORS */
      < LPAREN : "("> { popQ(); } /* Revert state to default. */
    | < RPAREN : ")"> { popQ(); } /* Revert state to default. */
    | < LCURLY : "{" >
    | < RCURLY : "}" >
    | < LBRACKET : "[" > { popQ(); } /* Revert state to default. */
    | < RBRACKET : "]" >
    | < SEMICOL : ";" > { popQ(); } /* Revert state to default. */
    | < COLON : ":" >
    | < DCOLON : "::" >
    | < COMMA : "," > { popQ(); } /* Revert state to default. */
    | < DOT : "." > { pushDot(); } /* Lexical state is now DOT_ID */
    | < QDOT : "?." > { pushDot(); } /* Lexical state is now DOT_ID */
    | < DOTAT : ".@" > { pushDot(); } /* Lexical state is now DOT_ID */
    | < QLBRACKET : "?[" > { popDot(); } /* Revert state to default */
    | < ELLIPSIS : "..." | "\u2026">
    | < HBRACKET : "#[" >
    | < HCURLY : "#{" >
}

<*> TOKEN : { /* PRIMITIVE TYPES */
      < CHAR :    "char" > { popDot(); }
    | < BYTE :    "byte" > { popDot(); }
    | < SHORT :   "short" > { popDot(); }
    | < INT :     "int" > { popDot(); }
    | < LONG :    "long" > { popDot(); }
    | < FLOAT :   "float" > { popDot(); }
    | < DOUBLE :  "double" > { popDot(); }
    | < BOOLEAN : "boolean" > { popDot(); }
    | < VOID :    "void" > { popDot(); }
}

<*> TOKEN : { /* STREAMS */
      < DOTP : ".(" >
    | < DOTB : ".[" >
    | < DOTC : ".{" >
}

<*> TOKEN : { /* CONDITIONALS */
      < QMARK : "?" >
    | < ELVIS : "?:" >
    | < EN_ASSIGN : "=:" >
    | < NULLP : "??" >
    | < AND : "&&" | "\u2227" >
    | < _AND :  "and" >  { popDot(); }
    | < OR : "||" | "\u2228" >
    | < _OR: "or" > { popDot(); }
}

<*> TOKEN : { /* COMPARISONS */
      < eq : "==" | "\u2261">
    | < EQ : "eq" > { popDot(); }
    | < ne : "!=" | "\u2260" >
    | < NE : "ne" > { popDot(); }
    | < req : "=~" | "\u2208" > // regexp equal
    | < IN : "in" > { popDot(); }
    | < rne : "!~" | "!in" | "\u2209" > // regexp not equal
    | < is : "===" > // identitical
    | < ni : "!==" > // not identitical
    | < seq : "=^" > // starts equal
    | < eeq : "=$" > // ends equal
    | < sne : "!^" > // start not equal
    | < ene : "!$" > // ends not equal
    | < gt : ">" >
    | < GT : "gt" > { popDot(); }
    | < ge : ">=" | "\u2265" >
    | < GE : "ge" > { popDot(); }
    | < lt : "<" >
    | < LT : "lt" > { popDot(); }
    | < le : "<=" | "\u2264" >
    | < LE : "le"  > { popDot(); }
    | < iof : "instanceof" > { popDot(); pushQ(); }
    | < niof : "!instanceof" > { pushQ(); }

}

<*> TOKEN : { /* OPERATORS */
      < plus_assign : "+=" >
    | < minus_assign : "-=" >
    | < mult_assign : "*=" >
    | < div_assign : "/=" >
    | < mod_assign : "%=" >
    | < and_assign : "&=" >
    | < or_assign : "|=" >
    | < xor_assign : "^=" >
    | < shl_assign : "<<=" >
    | < sar_assign : ">>=" >
    | < shr_assign : ">>>=" >

    | < null_assign : "?=" >
    | < ne_assign : ":=" >
    | < assign : "=" >
    | < increment : "++" >
    | < decrement : "--" >
    | < plus : "+" >
    | < minus : "-" >
    | < unary_minus : "\u2212" >
    | < mult : "*" | "\u22C5" >
    | < div : "/" >
    | < DIV : "div" > { popDot(); }
    | < mod : "%" >
    | < MOD : "mod" > { popDot(); }
    | < not : "!" | "\u00AC" >
    | < NOT : "not" > { popDot(); }
    | < and : "&" >
    | < or : "|" >
    | < xor : "^" >
    | < shl : "<<" >
    | < shr : ">>>" >
    | < sar : ">>" >

    | < tilda : "~" >
    | < range : ".." | "\u2025" >
}

/***************************************
 *     Identifier & String tokens
 ***************************************/
<*> TOKEN :  /* NaN */
{
    < NAN_LITERAL : "NaN" >
}

<*> TOKEN : /* ANNOTATION */
{
  < ANNOTATION: "@" ( [ "0"-"9", "a"-"z", "A"-"Z", "_", "$" ])+ >
}

<*> TOKEN : /* CURRENT CONTEXT */
{
  < CURRENT: "@" > { popDot(); } /* Revert state to default. */
}

<DOT_ID> TOKEN : /* IDENTIFIERS */
{
  < DOT_IDENTIFIER: ( [ "0"-"9", "a"-"z", "A"-"Z", "_", "$", "@" ])+ > { popDot(); } /* Revert state to default. */
}

<DEFAULT, REGISTERS> TOKEN : /* IDENTIFIERS */
{
  < IDENTIFIER: <LETTER> (<LETTER>|<DIGIT>|<ESCAPE>)* > { matchedToken.image = StringParser.unescapeIdentifier(matchedToken.image); }
|
  < #LETTER: [ "a"-"z", "A"-"Z", "_", "$", "@" ] >
|
  < #DIGIT: [ "0"-"9"] >
|
  < #ESCAPE: "\\" [" ", "'", "\"", "\\"] >
}

<QUALIFIED> TOKEN : /* IDENTIFIERS */
{
  < QUALIFIED_IDENTIFIER: <QNAME> ("." <QNAME>)* > { popQ(); } /* Revert state to default. */
|
  < #QNAME: [ "a"-"z", "A"-"Z", "_", "$", "@" ] ([ "a"-"z", "A"-"Z", "_", "$", "@", "0"-"9" ])* >
}

<REGISTERS> TOKEN : /* REGISTERS: parser.ALLOW_REGISTER must be set to true before calling parse */
{
  < REGISTER: "#" (["0"-"9"])+ >
}

<DEFAULT, REGISTERS> TOKEN : /* LITERALS */
{
 <INTEGER_LITERAL:
      <DECIMAL_LITERAL> (<INT_SFX>)?
    | <HEX_LITERAL> (<INT_SFX>)?
    | <OCTAL_LITERAL> (<INT_SFX>)?
    | <BINARY_LITERAL> (<INT_SFX>)?
 >
    | <#DECIMAL_LITERAL: ["1"-"9"] ((["0"-"9","_"])* <DIGIT> | (<DIGIT>)*) >
    | <#HEX_LITERAL: "0" ["x","X"] (["0"-"9","a"-"f","A"-"F"] (["0"-"9","a"-"f","A"-"F","_"])* ["0"-"9","a"-"f","A"-"F"] | (["0"-"9","a"-"f","A"-"F"])+) >
    | <#BINARY_LITERAL: "0" ["b","B"] (["0"-"1"] (["0"-"1","_"])* ["0"-"1"] | (["0"-"1"])+) >
    | <#OCTAL_LITERAL: "0" ((["0"-"7","_"])* ["0"-"7"] | (["0"-"7"])*) >
    | <#INT_SFX : ["l","L","h","H"]>
|
<FLOAT_LITERAL:
      <FLT_NUM> "." <FLT_NUM> (<FLT_SFX>)?
    | <FLT_NUM> (".")? (<FLT_SFX>)
    | "." <FLT_NUM> (<FLT_SFX>)
    | "#NaN"
>
    |  <#FLT_NUM: (<DIGIT> (["0"-"9","_"])* <DIGIT> | (<DIGIT>)+) >
    |  <#EXPONENT: ["e","E"] (["+","-"])? <FLT_NUM> >
    |  <#FLT_CLS : ["f","F","d","D","b","B"]>
    |  <#FLT_SFX : <EXPONENT> (<FLT_CLS>)? | <FLT_CLS> >
}

<*> TOKEN :
{
  < STRING_LITERAL:
    "\"" (~["\"","\\","\n","\r","\u2028","\u2029"] | "\\" ~["\n","\r","\u2028","\u2029"])* "\""
    |
    "\u201C" (~["\u201C","\u201D","\\","\n","\r","\u2028","\u2029"] | "\\" ~["\n","\r","\u2028","\u2029"])* "\u201D"
    |
    "\u2018" (~["\u2018","\u2019","\\","\n","\r","\u2028","\u2029"] | "\\" ~["\n","\r","\u2028","\u2029"])* "\u2019"
    |
    "'" (~["'","\\","\n","\r","\u2028","\u2029"] | "\\" ~["\n","\r","\u2028","\u2029"])* "'"
  > { popDot(); } /* Revert state to default if was DOT_ID. */
}

<*> TOKEN :
{
  < JXLT_LITERAL:
    "`" (~["`","\\"] | "\\" ~["\u0000"])* "`"
  > { popDot(); } /* Revert state to default if was DOT_ID. */
}

<*> TOKEN :
{
  < REGEX_LITERAL:
    "~" "/" (~["/","\n","\r","\u2028","\u2029"] | "\\" "/" )* "/"
  > { popDot(); } /* Revert state to default if was DOT_ID. */
}

<*> TOKEN :
{
  < BLOCK_LITERAL:
    "\"\"\"" ([" ","\t"])* ("\n" | "\r" | "\r\n") ("\\" "\"" | ~[])* "\"\"\""
  > { popDot(); } /* Revert state to default if was DOT_ID. */
}

/***************************************
 *      Statements
 ***************************************/

ASTJexlScript JexlScript(Scope frame) :
{
    jjtThis.setScope(frame);
    pushUnit(jjtThis);
}
{
    (LOOKAHEAD(<PRAGMA>) Pragma())*
    (
       LOOKAHEAD( LambdaLookahead() ) Lambda() [ <SEMICOL> ]
       |
       (GenericStatement())*
    ) <EOF>
{
    popUnit(jjtThis);
    jjtThis.setScope(getFrame());
    popFrame();
    return jjtThis.script();
}
}

ASTJexlScript JexlExpression(Scope frame) #JexlScript :
{
    jjtThis.setScope(frame);
    pushUnit(jjtThis);
}
{
    [ Expression() ] <EOF>
{
    popUnit(jjtThis);
    jjtThis.setScope(getFrame());
    popFrame();
    return jjtThis.script();
}
}

void Annotation() #Annotation :
{
    Token t;
}
{
    t=<ANNOTATION> (LOOKAHEAD(<LPAREN>) Arguments() )? { jjtThis.setName(t.image); }
}

void AnnotatedStatement() #AnnotatedStatement : {}
{
    (LOOKAHEAD(<ANNOTATION>) Annotation())+ (LOOKAHEAD({!getFeatures().isLexical()}) GenericStatement() | Statement())
}

void GenericStatement() #void : {}
{
    <SEMICOL>
    | AnnotatedStatement()
    | LOOKAHEAD(FunctionStatementLookahead()) FunctionStatement()
    | LOOKAHEAD(LabelledStatementLookahead()) LabelledStatement()
    | LOOKAHEAD(DeclareLocalVar()) VarStatement()
    | LOOKAHEAD(SwitchStatementLookahead()) SwitchStatement()
    | LOOKAHEAD(Expression()) ExpressionStatement()
    | Block()
    | IfStatement()
    | LOOKAHEAD(<FOR> <LPAREN> ForeachVar() <COLON>) ForeachStatement()
    | ForStatement()
    | WhileStatement()
    | DoWhileStatement()
    | LOOKAHEAD(<TRY> <LPAREN>) TryWithResourceStatement()
    | TryStatement()
    | ThrowStatement()
    | AssertStatement()
    | SynchronizedStatement()
    | LOOKAHEAD(MultipleIdentifier() <assign>) MultipleAssignmentStatement()
    | ReturnStatement()
    | YieldStatement()
    | Continue()
    | Remove()
    | Break()
    | LOOKAHEAD(<VAR> <LPAREN> | <FINAL> <VAR> <LPAREN>) MultipleVarStatement()
}

void Statement() #void : {}
{
    <SEMICOL>
    | AnnotatedStatement()
    | LOOKAHEAD(LabelledStatementLookahead()) LabelledStatement()
    | LOOKAHEAD(SwitchStatementLookahead()) SwitchStatement()
    | LOOKAHEAD(Expression()) ExpressionStatement()
    | Block()
    | IfStatement()
    | LOOKAHEAD(<FOR> <LPAREN> ForeachVar() <COLON>) ForeachStatement()
    | ForStatement()
    | WhileStatement()
    | DoWhileStatement()
    | LOOKAHEAD(<TRY> <LPAREN>) TryWithResourceStatement()
    | TryStatement()
    | ThrowStatement()
    | AssertStatement()
    | SynchronizedStatement()
    | LOOKAHEAD(MultipleIdentifier() <assign>) MultipleAssignmentStatement()
    | ReturnStatement()
    | YieldStatement()
    | Continue()
    | Remove()
    | Break()
}

void StatementBranch() #void : {}
{
    LOOKAHEAD(1) Block() | LOOKAHEAD({!getFeatures().isLexical()}) GenericStatement() | Statement()
}

void LabelledStatementLookahead() #void : {}
{
    <IDENTIFIER> <COLON> ( <LCURLY> | <IF> | <FOR> | <WHILE> | <DO> | <SWITCH> | <SYNCHRONIZED> | <TRY>)
}

void LabelledStatement() #void :
{
    Token t = null;
    String label = null;
    ASTLabelledStatement s;
}
{
    t=<IDENTIFIER> { label = t.image; if (branchScope.breakSupported(label)) throwParsingException(null, t); } <COLON>
    (
        LOOKAHEAD(<LCURLY>) { branchScope.pushBlockLabel(label); } s = Block() { s.setLabel(label); branchScope.popBlockLabel(); }
        |
        LOOKAHEAD(<FOR> <LPAREN> ForeachVar() <COLON>) { branchScope.pushForeachLabel(label); } s = ForeachStatement() { s.setLabel(label); branchScope.popForeachLabel(); }
        |
        { branchScope.pushLoopLabel(label); } s = ForStatement() { s.setLabel(label); branchScope.popLoopLabel(); }
        |
        { branchScope.pushLoopLabel(label); } s = WhileStatement() { s.setLabel(label); branchScope.popLoopLabel(); }
        |
        { branchScope.pushLoopLabel(label); } s = DoWhileStatement() { s.setLabel(label); branchScope.popLoopLabel(); }
        |
        { branchScope.pushBlockLabel(label); } s = SwitchStatement() { s.setLabel(label); branchScope.popBlockLabel(); }
        |
        { branchScope.pushBlockLabel(label); } s = IfStatement() { s.setLabel(label); branchScope.popBlockLabel(); }
        |
        { branchScope.pushBlockLabel(label); } s = SynchronizedStatement() { s.setLabel(label); branchScope.popBlockLabel(); }
        |
        LOOKAHEAD(<TRY> <LPAREN>) { branchScope.pushBlockLabel(label); } s = TryWithResourceStatement() { s.setLabel(label); branchScope.popBlockLabel(); }
        |
        { branchScope.pushBlockLabel(label); } s = TryStatement() { s.setLabel(label); branchScope.popBlockLabel(); }
    )
}

ASTBlock Block() #Block :
{
    pushUnit(jjtThis);
}
{
    <LCURLY> (GenericStatement())* <RCURLY>
{
    popUnit(jjtThis);
    return jjtThis;
}
}

void ExpressionStatement() : {}
{
    Expression() (LOOKAHEAD(2) Expression() #Ambiguous(1))* (LOOKAHEAD(1) <SEMICOL>)?
}

void MultipleAssignmentStatement() #MultipleAssignment : {}
{
    MultipleIdentifier() <assign> Expression()
}

void MultipleIdentifier() #MultipleIdentifier : {}
{
    <LPAREN> AssignmentIdentifier() (<COMMA> AssignmentIdentifier())* <RPAREN>
}

void AssignmentIdentifier() #void : {}
{
    UnderscoreLiteral()
    |
    Identifier(true)
}

void FunctionStatementLookahead() #void : {}
{
    [ <STATIC> ] (<FUNCTION> | FunctionType()) FunctionVar() <LPAREN>
}

void FunctionStatement() :
{
    boolean isStatic = false;
    Class type = null;
}
{
    [ <STATIC> { isStatic = true; } ] (<FUNCTION> | type = FunctionType()) FunctionVar() Function(isStatic, type)
}

Class FunctionType() #void :
{
    Token t;
    Token te;
    Class type = null;
}
{
    (
       t=<VOID> { type = Void.TYPE; }
       |
       (
         t=<INT> { type = Integer.TYPE; }
         |
         t=<LONG> { type = Long.TYPE; }
         |
         t=<SHORT> { type = Short.TYPE; }
         |
         t=<BYTE> { type = Byte.TYPE; }
         |
         t=<CHAR> { type = Character.TYPE; }
         |
         t=<BOOLEAN> { type = Boolean.TYPE; }
         |
         t=<FLOAT> { type = Float.TYPE; }
         |
         t=<DOUBLE> { type = Double.TYPE; }
         |
         LOOKAHEAD( { getToken(1).kind == IDENTIFIER && Parser.resolveType(getToken(1).image) != null } ) 
         t=<IDENTIFIER> { type = Parser.resolveType(t.image); }
         ( LOOKAHEAD(2) <DOT> te=<DOT_IDENTIFIER> { type = Parser.resolveNestedType(type, te.image); if (type == null) throwParsingException(null, te); } )*
       )
       ( LOOKAHEAD( <LBRACKET> ) <LBRACKET> <RBRACKET> { type = JexlParser.arrayType(type); })*
    )
{
    return type;
}
}

void FunctionVar() #Var :
{
    Token t;
}
{
    t=<IDENTIFIER> { jjtThis.setFinal(); declareVariable(jjtThis, t); }
}

void Function(boolean isStatic, Class type) #JexlLambda :
{
    pushFrame();
    pushUnit(jjtThis);
    if (isStatic) declareStaticSupport();
    if (type != null) declareReturnType(type);
}
{
    Parameters() ( Block() | <LAMBDAE> Expression() )
{
    popUnit(jjtThis);
    jjtThis.setScope(frame);
    popFrame();
}
}

void ExpressionLambda() #SimpleLambda :
{
    pushFrame();
    pushUnit(jjtThis);
}
{
    ConditionalExpression()
{
    popUnit(jjtThis);
    jjtThis.setScope(frame);
    popFrame();
}
}

ASTIfStatement IfStatement() : {}
{
<<<<<<< HEAD
    <IF> <LPAREN> Expression() <RPAREN> StatementBranch()
    [ LOOKAHEAD(1) <ELSE> StatementBranch() ]
{
    return jjtThis;
}
=======
  ConditionalOrExpression()
  ( LOOKAHEAD(2) (
    <QMARK> Expression() <COLON> Expression() #TernaryNode(3)
     |
    <ELVIS> Expression() #TernaryNode(2)
  |
    <NULLP> Expression() #NullpNode(2)
  ) )?
>>>>>>> bab46ba1
}

ASTWhileStatement WhileStatement() : {}
{
    <WHILE> <LPAREN> Expression() <RPAREN>  { branchScope.loopCount += 1; } StatementBranch() { branchScope.loopCount -= 1; }
{
<<<<<<< HEAD
    return jjtThis;
}
=======
  ConditionalAndExpression()
  ( LOOKAHEAD(2) ( (<OR>|<_OR>) ConditionalAndExpression() #OrNode(2) ) )*
>>>>>>> bab46ba1
}

ASTDoWhileStatement DoWhileStatement() : {}
{
<<<<<<< HEAD
    <DO> { branchScope.loopCount += 1; } StatementBranch() <WHILE> <LPAREN> Expression() <RPAREN> { branchScope.loopCount -= 1; }
{
    return jjtThis;
}
=======
  InclusiveOrExpression()
  ( LOOKAHEAD(2) ( (<AND>|<_AND>) InclusiveOrExpression() #AndNode(2) ) )*
>>>>>>> bab46ba1
}

ASTTryStatement TryStatement() :
{
<<<<<<< HEAD
    branchScope.yieldReturnCount -= 1;
=======
  ExclusiveOrExpression()
  ( LOOKAHEAD(2) ( <or> ExclusiveOrExpression() #BitwiseOrNode(2) ) )*
>>>>>>> bab46ba1
}
{
<<<<<<< HEAD
    <TRY> Block()
    (
        (CatchBlock())+ [ <FINALLY> Block() ]
        |
        <FINALLY> Block()
    )
{
    branchScope.yieldReturnCount += 1;
    return jjtThis;
}
=======
  AndExpression()
  ( LOOKAHEAD(2) ( <xor> AndExpression() #BitwiseXorNode(2) ) )*
>>>>>>> bab46ba1
}

ASTTryWithResourceStatement TryWithResourceStatement() :
{
<<<<<<< HEAD
    pushUnit(jjtThis);
    branchScope.yieldReturnCount -= 1;
=======
  EqualityExpression()
  ( LOOKAHEAD(2) (<and> EqualityExpression() #BitwiseAndNode(2) ) )*
>>>>>>> bab46ba1
}
{
<<<<<<< HEAD
    <TRY> <LPAREN> TryResource() <RPAREN> ( LOOKAHEAD(InlinePropertyAssignment()) InlinePropertyAssignment() | Block())
    {
      popUnit(jjtThis);
    }
    (CatchBlock())* [ <FINALLY> Block() ]
{
    branchScope.yieldReturnCount += 1;
    return jjtThis;
}
=======
  RelationalExpression()
  ( LOOKAHEAD(2) (
     (<eq> | <EQ>) RelationalExpression() #EQNode(2)
   |
     (<ne> | <NE>) RelationalExpression() #NENode(2)
   |
     <range> RelationalExpression() #RangeNode(2) // range
  ) )?
>>>>>>> bab46ba1
}

void CatchBlock() :
{
<<<<<<< HEAD
    pushUnit(jjtThis);
=======
  AdditiveExpression()
  ( LOOKAHEAD(2) (
    (<lt> |<LT>)  AdditiveExpression() #LTNode(2)
   |
    (<gt> | <GT>) AdditiveExpression() #GTNode(2)
   |
    (<le> | <LE>) AdditiveExpression() #LENode(2)
   |
    (<ge> | <GE>) AdditiveExpression() #GENode(2)
   |
    <req> AdditiveExpression() #ERNode(2) // equals regexp
   |
    <rne> AdditiveExpression() #NRNode(2) // not equals regexp
   |
    <seq> AdditiveExpression() #SWNode(2) // starts with
   |
    <sne> AdditiveExpression() #NSWNode(2) // not starts with
   |
    <eeq> AdditiveExpression() #EWNode(2) // ends with
   |
    <ene> AdditiveExpression() #NEWNode(2) // not ends with
  ) )?
>>>>>>> bab46ba1
}
{
    <CATCH> [ <LPAREN> CatchVar() <RPAREN> ] Block()
{
    popUnit(jjtThis);
}
}

void TryResource() : {}
{
<<<<<<< HEAD
    LOOKAHEAD(TryVar() <assign>) TryVar() <assign> Expression()
    |
    Expression()
=======
  UnaryExpression()
  ( LOOKAHEAD(2) (
    <mult> UnaryExpression() #MulNode(2)
  |
    (<div>|<DIV>) UnaryExpression() #DivNode(2)
  |
    (<mod>|<MOD>) UnaryExpression() #ModNode(2)
  ) )*
>>>>>>> bab46ba1
}

void TryVar() : {}
{
    DeclareTryVar()
    |
    Identifier(true)
}

void CatchVar() #void : {}
{
    DeclareMultiCatchVar()
    |
    DeclareCatchVar()
    |
    Identifier(true)
}

void ThrowStatement() : {}
{
    <THROW> Expression()
}

void AssertStatement() : {}
{
    <ASSERT> Expression() [ <COLON> Expression() ]
}

ASTSynchronizedStatement SynchronizedStatement() :
{
    branchScope.yieldReturnCount -= 1;
}
{
    <SYNCHRONIZED> <LPAREN> Expression() <RPAREN> Block()
{
    branchScope.yieldReturnCount += 1;
    return jjtThis;
}
}

void SwitchStatementLookahead() : {}
{
    <SWITCH> <LPAREN> Expression() <RPAREN> <LCURLY> (<CASE> SwitchCaseLabel() | <DCASE>) <COLON>
}

ASTSwitchStatement SwitchStatement() :
{
    pushUnit(jjtThis);
}
{
    <SWITCH> <LPAREN> Expression() <RPAREN> { branchScope.switchCount += 1; } <LCURLY> SwitchStatementBlock() <RCURLY> { branchScope.switchCount -= 1; }
{
    popUnit(jjtThis);
    return jjtThis;
}
}

void SwitchStatementBlock() #void : {}
{
    SwitchStatementCase() (LOOKAHEAD(SwitchStatementBlock()) SwitchStatementBlock())*
    |
    SwitchStatementDefault() (LOOKAHEAD(SwitchStatementCase()) SwitchStatementCase())*
}

void SwitchStatementCase() : {}
{
    <CASE> SwitchCaseLabel() <COLON> (GenericStatement())*
}

void SwitchStatementDefault() : {}
{
    <DCASE> <COLON> (GenericStatement())*
}

void ReturnStatement() : {}
{
    <RETURN> LOOKAHEAD( {!isDeclaredVoid()} ) ( [ LOOKAHEAD(2) ExpressionStatement() ] { if (branchScope.yieldSupported()) { throwParsingException(jjtThis); } } )
}

void YieldStatement() : {}
{
    <YIELD> Expression() { if (!branchScope.yieldSupported()) { throwParsingException(jjtThis); }; if (branchScope.yieldCount == 0) jjtThis.setReturn(); }
}

void Continue() #Continue :
{
    Token t = null;
}
{
    <CONTINUE> [ LOOKAHEAD(<IDENTIFIER>) t = <IDENTIFIER> { if (!branchScope.continueSupported(t.image)) throwParsingException(jjtThis); jjtThis.setLabel(t.image); } ]
    { if (t == null && !branchScope.continueSupported()) { throwParsingException(jjtThis); } }
}

void Remove() #Remove :
{
    Token t = null;
}
{
    <REMOVE> [ LOOKAHEAD(<IDENTIFIER>) t = <IDENTIFIER> { if (!branchScope.removeSupported(t.image)) throwParsingException(jjtThis); jjtThis.setLabel(t.image); } ]
    { if (t == null && !branchScope.removeSupported()) { throwParsingException(jjtThis); } }
}

void Break() #Break :
{
    Token t = null;
}
{
    <BREAK> [ LOOKAHEAD(<IDENTIFIER>) t = <IDENTIFIER> { if (!branchScope.breakSupported(t.image)) throwParsingException(jjtThis); jjtThis.setLabel(t.image); } ]
    { if (t == null && !branchScope.breakSupported()) { throwParsingException(jjtThis); } }
}

ASTForStatement ForStatement() :
{
    pushUnit(jjtThis);
}
{
    <FOR> <LPAREN> ForInitializationNode() <SEMICOL> ForTerminationNode() <SEMICOL> ForIncrementNode() <RPAREN> { branchScope.loopCount += 1; } StatementBranch() { branchScope.loopCount -= 1; }
{
    popUnit(jjtThis);
    return jjtThis;
}
}

void ForInitializationNode() : {}
{
    [ ForInitializationExpression() (<COMMA> ForInitializationExpression() )* ]
}

void ForInitializationExpression() #void : {}
{
    LOOKAHEAD(DeclareLocalVar()) VarStatement() | Expression()
}

void ForTerminationNode() : {}
{
    [ ConditionalExpression() ]
}

void ForIncrementNode() : {}
{
    [ Expression() (<COMMA> Expression())* ]
}

ASTForeachStatement ForeachStatement() :
{
    pushUnit(jjtThis);
}
{
    <FOR> <LPAREN> ForeachVar() <COLON> Expression() <RPAREN> { branchScope.foreachLoopCount += 1; } StatementBranch() { branchScope.foreachLoopCount -= 1; }
{
    popUnit(jjtThis);
    return jjtThis;
}
}

void ForeachVar() :
{
    boolean isFinal = false;
}
{
    LOOKAHEAD(2) [ <FINAL> { isFinal = true; } ] DeclareVar(isFinal) [ <COMMA> DeclareExtVar(isFinal, null) ]
    |
    LOOKAHEAD(DeclareForVar()) DeclareForVar()
    |
    Identifier(true) [ <COMMA> Identifier(true) ]
}

void DeclareVar(boolean isFinal) #Var :
{
    Token t;
    if (isFinal) jjtThis.setFinal();
}
{
    <VAR> t=<IDENTIFIER> { declareVariable(jjtThis, t); }
}

ASTVar DeclareExtVar(boolean isFinal, Class type) #ExtVar :
{
    Token t;
    if (isFinal) jjtThis.setFinal();
    if (type != null) jjtThis.setType(type);
}
{
    [ <and> { jjtThis.setRequired(); } ]
    t=<IDENTIFIER> { declareVariable(jjtThis, t); }
{
    return jjtThis;
}
}

void DeclareForVar() #Var :
{
    Token t;
    Token te;
    Class type;
}
{
    [ <FINAL> { jjtThis.setFinal(); } ]
    ( <INT> { jjtThis.setType(Integer.TYPE); }
      |
      <LONG> { jjtThis.setType(Long.TYPE); }
      |
      <SHORT> { jjtThis.setType(Short.TYPE); }
      |
      <BYTE> { jjtThis.setType(Byte.TYPE); }
      |
      <CHAR> { jjtThis.setType(Character.TYPE); }
      |
      <BOOLEAN> { jjtThis.setType(Boolean.TYPE); }
      |
      <FLOAT> { jjtThis.setType(Float.TYPE); }
      |
      <DOUBLE> { jjtThis.setType(Double.TYPE); }
      |
      LOOKAHEAD( { getToken(1).kind == IDENTIFIER && Parser.resolveType(getToken(1).image) != null } ) 
      t=<IDENTIFIER> { jjtThis.setType(Parser.resolveType(t.image)); }
      ( LOOKAHEAD(2) <DOT> te=<DOT_IDENTIFIER> { type = Parser.resolveNestedType(jjtThis.getType(), te.image); if (type == null) throwParsingException(jjtThis); jjtThis.setType(type); } )*
    ) 
    (<LBRACKET> <RBRACKET> { jjtThis.setArray(); } )*
    t=<IDENTIFIER> { declareVariable(jjtThis, t); }
}

ASTVar DeclareLocalVar() #Var :
{
    Token t;
    Token te;
    Class type;
}
{
    [ <FINAL> { jjtThis.setFinal(); } ]
    ( <VAR>
      |
      ( <INT> { jjtThis.setType(Integer.TYPE); }
        |
        <LONG> { jjtThis.setType(Long.TYPE); }
        |
        <SHORT> { jjtThis.setType(Short.TYPE); }
        |
        <BYTE> { jjtThis.setType(Byte.TYPE); }
        |
        <CHAR> { jjtThis.setType(Character.TYPE); }
        |
        <BOOLEAN> { jjtThis.setType(Boolean.TYPE); }
        |
        <FLOAT> { jjtThis.setType(Float.TYPE); }
        |
        <DOUBLE> { jjtThis.setType(Double.TYPE); }
        |
        LOOKAHEAD( { getToken(1).kind == IDENTIFIER && Parser.resolveType(getToken(1).image) != null } ) 
        t=<IDENTIFIER> { jjtThis.setType(Parser.resolveType(t.image)); }
        ( LOOKAHEAD(2) <DOT> te=<DOT_IDENTIFIER> { type = Parser.resolveNestedType(jjtThis.getType(), te.image); if (type == null) throwParsingException(jjtThis); jjtThis.setType(type); } )*
      ) 
      (<LBRACKET> <RBRACKET> { jjtThis.setArray(); } )*
    )
    [ <and> { jjtThis.setRequired(); } ]
    t=<IDENTIFIER> { declareVariable(jjtThis, t); }
{ 
    return jjtThis;
}
}

void VarStatement() : 
{
    ASTVar var;
    ASTVar extvar;
}
{
<<<<<<< HEAD
    ( 
        var = DeclareLocalVar() 
        { if ((var.isFinal() || var.isRequired()) && getToken(1).kind != assign) throwParsingException(jjtThis); } 
        [ <assign> Expression() ]
    ) #Initialization()
    (
        LOOKAHEAD(2) <COMMA> 
        ( 
            extvar = DeclareExtVar(var.isFinal, var.getType()) 
            { if ((var.isFinal() || extvar.isRequired()) && getToken(1).kind != assign) throwParsingException(jjtThis); } 
            [ <assign> Expression() ]
        ) #Initialization()
    )*
=======
  { pushUnit(jjtThis); } <FUNCTION> Parameters() ( LOOKAHEAD(3) Block() | Expression()) { popUnit(jjtThis); }
  |
  { pushUnit(jjtThis); } Parameters() <LAMBDA>  ( LOOKAHEAD(3) Block() | Expression()) { popUnit(jjtThis); }
  |
  { pushUnit(jjtThis); } Parameter() <LAMBDA> ( LOOKAHEAD(3) Block() | Expression()) { popUnit(jjtThis); }
>>>>>>> bab46ba1
}

void MultipleVarStatement() : {}
{
    MultipleDeclareVar() <assign> Expression()
}

void MultipleDeclareVar() #MultipleIdentifier :
{
    boolean isFinal = false;
}
{
    [ <FINAL> { isFinal = true; jjtThis.setFinal(); } ] <VAR> <LPAREN> DeclareExtVar(isFinal, null) (<COMMA> DeclareExtVar(isFinal, null))* <RPAREN>
}

void DeclareTryVar() #Var :
{
    Token t;
    Token te;
    Class type;
}
{
    [ <FINAL> { jjtThis.setFinal(); } ]
    ( <VAR>
      |
      LOOKAHEAD( { getToken(1).kind == IDENTIFIER && Parser.resolveType(getToken(1).image) != null } ) 
      t=<IDENTIFIER> { type = Parser.resolveType(t.image); }
      ( LOOKAHEAD(2) <DOT> te=<DOT_IDENTIFIER> { type = Parser.resolveNestedType(type, te.image); if (type == null) throwParsingException(null, te); } )*
      { if (type == null || !AutoCloseable.class.isAssignableFrom(type)) throwParsingException(jjtThis); jjtThis.setType(type); }
    )
    t=<IDENTIFIER> { declareVariable(jjtThis, t); }
}

void DeclareCatchVar() #Var :
{
    Token t;
    Token te;
    Class type;
}
{
    [ <FINAL> { jjtThis.setFinal(); } ]
    ( <VAR>
      |
      LOOKAHEAD( { getToken(1).kind == IDENTIFIER && Parser.resolveType(getToken(1).image) != null } ) 
      t=<IDENTIFIER> { type = Parser.resolveType(t.image); }
      ( LOOKAHEAD(2) <DOT> te=<DOT_IDENTIFIER> { type = Parser.resolveNestedType(type, te.image); if (type == null) throwParsingException(null, te); } )*
      { if (type == null || !Throwable.class.isAssignableFrom(type)) throwParsingException(jjtThis); jjtThis.setType(type); }
    )
    t=<IDENTIFIER> { declareVariable(jjtThis, t); }
}

void DeclareMultiCatchVar() #MultiVar :
{
    Token t;
    Token te;
    Class type;
}
{
    LOOKAHEAD( { getToken(1).kind == IDENTIFIER && Parser.resolveType(getToken(1).image) != null && getToken(2).kind == or} )
    t=<IDENTIFIER> { type = Parser.resolveType(t.image); }
    ( LOOKAHEAD(2) <DOT> te=<DOT_IDENTIFIER> { type = Parser.resolveNestedType(type, te.image); if (type == null) throwParsingException(null, te); } )*
    { if (type == null || !Throwable.class.isAssignableFrom(type)) throwParsingException(jjtThis); jjtThis.addType(type); }
    ( LOOKAHEAD({ getToken(1).kind == or && getToken(2).kind == IDENTIFIER && Parser.resolveType(Throwable.class, getToken(2).image) != null})
        <or> t=<IDENTIFIER> { type = Parser.resolveType(t.image); }
        ( LOOKAHEAD(2) <DOT> te=<DOT_IDENTIFIER> { type = Parser.resolveNestedType(type, te.image); if (type == null) throwParsingException(null, te); } )*
        { if (type == null || !Throwable.class.isAssignableFrom(type)) throwParsingException(jjtThis); jjtThis.addType(type); }
    )+
    t=<IDENTIFIER> { declareVariable(jjtThis, t); }
}

void Pragma() #void :
{
    Token t;
    Object value;
}
{
    <PRAGMA> t=<QUALIFIED_IDENTIFIER> value=PragmaValue() { declarePragma(t.image, value); }
}

Object PragmaValue() #void :
{
    Token s = null;
    Token v;
    StringBuilder sb;
    Object result;
}
{
  (
    LOOKAHEAD(2) (s=<plus>|s=<minus>)? v=<INTEGER_LITERAL> { result = NumberParser.parseInteger(s, v); }
    |
    LOOKAHEAD(2) (s=<plus>|s=<minus>)? v=<FLOAT_LITERAL> { result = NumberParser.parseDouble(s, v); }
    |
    v=<STRING_LITERAL> { result = Parser.buildString(v.image, true); }
    |
    v=<IDENTIFIER> { sb = new StringBuilder(v.image); } ( LOOKAHEAD(<DOT>) <DOT> v=<DOT_IDENTIFIER> { sb.append(".").append(v.image); } )* { result = sb.toString(); }
    |
    v=<TRUE> { result = true; }
    |
    v=<FALSE> { result = false; }
    |
    v=<NULL> { result = null; }
    |
    v=<NAN_LITERAL> { result = Double.NaN; }
  )
  {
    return result;
  }
}


/***************************************
 *      Expression syntax
 ***************************************/

void Expression() #void : {}
{
    AssignmentExpression()
}

void AssignmentExpression() #void : {}
{
    ConditionalExpression()
    ( LOOKAHEAD(2) (
      <plus_assign> Expression() #SetAddNode(2)
      |
      <mult_assign> Expression() #SetMultNode(2)
      |
      <div_assign> Expression() #SetDivNode(2)
      |
      <mod_assign> Expression() #SetModNode(2)
      |
      <and_assign> Expression() #SetAndNode(2)
      |
      <or_assign> Expression() #SetOrNode(2)
      |
      <xor_assign> Expression() #SetXorNode(2)
      |
      <minus_assign> Expression() #SetSubNode(2)
      |
      <shl_assign> Expression() #SetShlNode(2)
      |
      <sar_assign> Expression() #SetSarNode(2)
      |
      <shr_assign> Expression() #SetShrNode(2)
      |
      <null_assign> Expression() #NullAssignment(2)
      |
      <ne_assign> Expression() #NEAssignment(2)
      |
      <assign> Expression() #Assignment(2)
    ) )*
}

/***************************************
 *      Conditional & relational
 ***************************************/

void ConditionalExpression() #void : {}
{
    ConditionalOrExpression()
    [ LOOKAHEAD(2) (
      <QMARK> TernaryExpression()
      |
      <ELVIS> Expression() #ElvisNode(2)
    ) ]
}

void TernaryExpression() #void : {}
{
    LOOKAHEAD(Expression() <COLON>) Expression() <COLON> Expression() #TernaryNode(3)
    |
    Expression() #TernaryNode(2)
}

void ConditionalOrExpression() #void : {}
{
    ConditionalAndExpression()
    ( LOOKAHEAD(2) (
       (<OR>|<_OR>) ConditionalAndExpression() #OrNode(2)
    ) )*
}

void ConditionalAndExpression() #void : {}
{
    InclusiveOrExpression()
    ( LOOKAHEAD(2) (
       (<AND>|<_AND>) InclusiveOrExpression() #AndNode(2)
    ) )*
}

void InclusiveOrExpression() #void : {}
{
    ExclusiveOrExpression()
    ( LOOKAHEAD(2) (
       <or> ExclusiveOrExpression() #BitwiseOrNode(2)
    ) )*
}

void ExclusiveOrExpression() #void : {}
{
    AndExpression()
    ( LOOKAHEAD(2) (
       <xor> AndExpression() #BitwiseXorNode(2)
    ) )*
}

void AndExpression() #void : {}
{
    EqualityExpression()
    ( LOOKAHEAD(2) (
       <and> EqualityExpression() #BitwiseAndNode(2)
    ) )*
}

void EqualityExpression() #void : {}
{
    RelationalExpression()
    [ LOOKAHEAD(2) (
      (<eq> | <EQ>) RelationalExpressionOperand() #EQNode(2)
    |
      (<ne> | <NE>) RelationalExpressionOperand() #NENode(2)
    |
      (<req> | <IN>) RelationalExpressionOperand() #ERNode(2) // equals regexp
    |
      <rne> RelationalExpressionOperand() #NRNode(2) // not equals regexp
    |
      <is> RangeExpression() #ISNode(2) // identical
    |
      <ni> RangeExpression() #NINode(2) // not identical
    ) ]
}

void SetOperand() : {}
{
    ( <QMARK> { jjtThis.setAny(); } | <NULLP> ) <LPAREN> RangeExpression() (<COMMA> RangeExpression())* <RPAREN>
}

void RelationalExpressionOperand() #void : {}
{
    SetOperand()
    |
    RangeExpression()
}

void RelationalExpression() #void : {}
{
    RangeExpression()
    [ LOOKAHEAD(2) (
      (<lt> |<LT>) RelationalExpressionOperand() #LTNode(2)
    |
      (<gt> | <GT>) RelationalExpressionOperand() #GTNode(2)
    |
      (<le> | <LE>) RelationalExpressionOperand() #LENode(2)
    |
      (<ge> | <GE>) RelationalExpressionOperand() #GENode(2)
    |
      <seq> RelationalExpressionOperand() #SWNode(2) // starts with
    |
      <sne> RelationalExpressionOperand() #NSWNode(2) // not starts with
    |
      <eeq> RelationalExpressionOperand() #EWNode(2) // ends with
    |
      <ene> RelationalExpressionOperand() #NEWNode(2) // not ends with
    |
      <iof> TypeReference() #IOFNode(2) // instanceof
    |
      <niof> TypeReference() #NIOFNode(2) // not instanceof
    ) ]
}

void RangeExpression() #void : {}
{
    ShiftExpression()
    [ LOOKAHEAD(2) (
       <range> ShiftExpression() #RangeNode(2) // range
    ) ]
}

/***************************************
 *      Arithmetic
 ***************************************/

void ShiftExpression() #void : {}
{
    AdditiveExpression()
    ( LOOKAHEAD(2) (
      <shl> AdditiveExpression() #ShiftLeftNode(2)
    |
      <shr> AdditiveExpression() #ShiftRightUnsignedNode(2)
    |
      <sar> AdditiveExpression() #ShiftRightNode(2)
    ) )*
}

void AdditiveExpression() #void : {}
{
    MultiplicativeExpression()
    ( LOOKAHEAD(2) (
      <plus> MultiplicativeExpression() #AddNode(2)
    |
      <minus> MultiplicativeExpression() #SubNode(2)
    ) )*
}

void MultiplicativeExpression() #void : {}
{
    UnaryExpression()
    ( LOOKAHEAD(2) (
      <mult> UnaryExpression() #MulNode(2)
    |
      (<div>|<DIV>) UnaryExpression() #DivNode(2)
    |
      (<mod>|<MOD>) UnaryExpression() #ModNode(2)
    ) )*
}

void UnaryExpression() #void : {}
{
    <minus> UnaryExpression() #UnaryMinusNode(1)
    |
    <unary_minus> UnaryExpression() #UnaryMinusNode(1)
    |
    <plus> UnaryExpression() #UnaryPlusNode(1)
    |
    <increment> UnaryExpression() #IncrementNode(1)
    |
    <decrement> UnaryExpression() #DecrementNode(1)
    |
    <mult> UnaryExpression() #IndirectNode(1)
    |
    <tilda> UnaryExpression() #BitwiseComplNode(1)
    |
    UnaryExpressionNotPlusMinus()
}

void UnaryExpressionNotPlusMinus() #void : {}
{
    (<not>|<NOT>) UnaryExpression() #NotNode(1)
    |
    <EMPTY> UnaryExpression() #EmptyFunction(1)
    |
    <SIZE> UnaryExpression() #SizeFunction(1)
    |
    <ELLIPSIS> EnumerationExpression()
    |
    LOOKAHEAD(<LPAREN> TypeCastReference() <RPAREN> UnaryExpressionNotPlusMinus()) (<LPAREN> TypeCastReference() <RPAREN> UnaryExpressionNotPlusMinus() #CastNode(2))
    |
    PostfixExpression()
    |
    LOOKAHEAD( <SWITCH> ) SwitchExpression()
}

void PostfixExpression() #void : {}
{
    PointerExpression()
    ( LOOKAHEAD(1) (
      <increment> #IncrementPostfixNode(1)
    |
      <decrement> #DecrementPostfixNode(1)
    ) )*
}

void PointerExpression() #void : {}
{
    <and> ValueExpression() #PointerNode(1)
    |
    NullableExpression()
}

void EnumerationExpression() #void : {}
{
    ((IteratorExpression() (LOOKAHEAD(2) EnumerationAccess() )*) #EnumerationReference(>1)) #Reference(>1)
}

void EnumerationAccess() #void : {}
{
    LOOKAHEAD(<DOTC> ProjectionExpression() <COLON>) MapProjection()
    |
    LOOKAHEAD(<DOTC>) ArrayProjection()
    |
    LOOKAHEAD(<DOTB>) Selection()
}

void Selection() #SelectionNode : {}
{
    <DOTB> (
      StopCountSelection()
      |
      StartCountSelection()
      |
      ExpressionLambda()
    ) <RBRACKET>
}

void StopCountSelection() #StopCountNode : {}
{
    (<lt> | <LT>) Expression()
}

void StartCountSelection() #StartCountNode : {}
{
    (<gt> | <GT>) Expression()
}

void ArrayProjection() #ProjectionNode : {}
{
    <DOTC> ProjectionExpression() ( LOOKAHEAD(2) <COMMA> ProjectionExpression() )* <RCURLY>
}

void MapProjection() #MapProjectionNode : {}
{
    <DOTC> ProjectionExpression() <COLON> ProjectionExpression() <RCURLY>
}

void ProjectionExpression() #void : {}
{
    ExpressionLambda()
}

void IteratorExpression() #EnumerationNode : {}
{
    LOOKAHEAD(NullableExpression()) NullableExpression()
    |
    IteratorBlock()
}

void IteratorBlock() #SimpleLambda :
{
    pushFrame();
    pushUnit(jjtThis);
    branchScope.yieldReturnCount += 1;
}
{
    Block()
{
    branchScope.yieldReturnCount -= 1;
    popUnit(jjtThis);
    jjtThis.setScope(frame);
    popFrame();
}
}

void SwitchExpression() : {}
{
    <SWITCH> <LPAREN> Expression() <RPAREN> <LCURLY> { branchScope.yieldCount += 1; } SwitchExpressionBlock() { branchScope.yieldCount -= 1; } <RCURLY>
}

void SwitchExpressionBlock() #void : {}
{
    SwitchExpressionCase() (LOOKAHEAD(SwitchExpressionBlock()) SwitchExpressionBlock())*
    |
    SwitchExpressionDefault() (LOOKAHEAD(SwitchExpressionCase()) SwitchExpressionCase())*
}

void SwitchExpressionCase() : {}
{
    <CASE> SwitchCaseLabel() <LAMBDA> Statement()
}

void SwitchCaseLabel() : {}
{
    (SwitchCaseLiteral() | Identifier()) (<COMMA> (SwitchCaseLiteral() | Identifier()))*
}

void SwitchCaseLiteral() #void : {}
{
    IntegerLiteral()
    |
    JxltLiteral()
    |
    TextBlockLiteral()
    |
    StringLiteral()
    |
    NullLiteral()
}

void SwitchExpressionDefault() : {}
{
    <DCASE> <LAMBDA> Statement()
}

/***************************************
 *      Identifier & Literals
 ***************************************/

void Identifier(boolean top) :
{
    Token t;
}
{
    t=<IDENTIFIER> { jjtThis.setSymbol(top? checkVariable(jjtThis, t.image) : t.image); if (top && isFinalVariable(t.image)) jjtThis.setFinal(); }
    |
    t=<REGISTER> { jjtThis.setSymbol(t.image); }
}

void NamespaceIdentifier()  #NamespaceIdentifier :
{
    Token ns;
    Token id;
}
{
    ns=<IDENTIFIER> <COLON> id=<IDENTIFIER> { jjtThis.setNamespace(ns.image, id.image); }
}

void RemoveIdentifier() #Identifier :
{
    Token t;
}
{
    t=<REMOVE> { jjtThis.setSymbol(t.image); }
}

void ClassIdentifier() #Identifier :
{
    Token t;
}
{
    t=<CLASS> { jjtThis.setSymbol(t.image); }
}

void MethodReferenceIdentifier() #Identifier :
{
    Token t;
}
{
    t=<SIZE> { jjtThis.setSymbol(t.image); }
    |
    t=<EMPTY> { jjtThis.setSymbol(t.image); }
    |
    t=<REMOVE> { jjtThis.setSymbol(t.image); }
    |
    t=<CLASS> { jjtThis.setSymbol(t.image); }
    |
    t=<NEW> { jjtThis.setSymbol(t.image); }
    |
    t=<FUNCTION> { jjtThis.setSymbol(t.image); }
    |
    t=<VAR> { jjtThis.setSymbol(t.image); }
    |
    t=<YIELD> { jjtThis.setSymbol(t.image); }
    |
    t=<IDENTIFIER> { jjtThis.setSymbol(t.image); }
}

void This() #void : {}
{
    <THIS> #ThisNode
}

void Current() #void : {}
{
    <CURRENT> #CurrentNode
}

void Literal() #void : {}
{
    IntegerLiteral()
    |
    FloatLiteral()
    |
    BooleanLiteral()
    |
    JxltLiteral()
    |
    TextBlockLiteral()
    |
    StringLiteral()
    |
    RegexLiteral()
    |
    NaNLiteral()
}

void UnderscoreLiteral() : {}
{
    <UNDERSCORE>
}

void NaNLiteral() #NumberLiteral : {}
{
    <NAN_LITERAL> { jjtThis.setReal("NaN"); }
}

void NullLiteral() : {}
{
    <NULL>
}

void BooleanLiteral() : {}
{
    <TRUE> { jjtThis.setLiteral(Boolean.TRUE); }
    |
    <FALSE> { jjtThis.setLiteral(Boolean.FALSE); }
}

void IntegerLiteral() #NumberLiteral :
{
    Token t;
}
{
    t=<INTEGER_LITERAL> { jjtThis.setNatural(t.image); }
}

void FloatLiteral() #NumberLiteral:
{
    Token t;
}
{
    t=<FLOAT_LITERAL> { jjtThis.setReal(t.image); }
}

void StringLiteral() :
{
    Token t;
}
{
    t=<STRING_LITERAL> { jjtThis.setLiteral(Parser.buildString(t.image, true)); }
}

void JxltLiteral() #JxltLiteral :
{
    Token t;
}
{
    t=<JXLT_LITERAL> { jjtThis.setLiteral(Parser.buildString(t.image, true)); }
}

void RegexLiteral() :
{
    Token t;
}
{
    t=<REGEX_LITERAL> { jjtThis.setLiteral(Parser.buildRegex(t.image)); }
}

void TextBlockLiteral() :
{
    Token t;
}
{
    t=<BLOCK_LITERAL> { jjtThis.setImage(t.image); jjtThis.setLiteral(Parser.buildBlock(t.image)); }
}

void StringBuilderLiteral() : {}
{
    (JxltLiteral() | TextBlockLiteral() | StringLiteral()) <ELLIPSIS> 
}

void ClassLiteral() :
{
    Token t;
    Token te;
    Class type;
}
{
    (
      t=<INT> { type = Integer.TYPE; }
      |
      t=<LONG> { type = Long.TYPE; }
      |
      t=<SHORT> { type = Short.TYPE; }
      |
      t=<BYTE> { type = Byte.TYPE; }
      |
      t=<CHAR> { type = Character.TYPE; }
      |
      t=<BOOLEAN> { type = Boolean.TYPE; }
      |
      t=<FLOAT> { type = Float.TYPE; }
      |
      t=<DOUBLE> { type = Double.TYPE; }
      |
      t=<VOID> { type = Void.TYPE; }
      |
      LOOKAHEAD( { getToken(1).kind == IDENTIFIER && Parser.resolveType(getToken(1).image) != null } ) 
      t=<IDENTIFIER> { type = Parser.resolveType(t.image); }
      ( LOOKAHEAD(2) <DOT> te=<DOT_IDENTIFIER> { type = Parser.resolveNestedType(type, te.image); if (type == null) throwParsingException(jjtThis); } )*
    )
    <DOT> <CLASS>
{ 
    jjtThis.setLiteral(type); 
}
}

void TypeCastReference() #TypeLiteral :
{
    Token t;
    Token te;
    Class type;
}
{
    (
      t=<INT> { jjtThis.setLiteral(Integer.TYPE); }
      |
      t=<LONG> { jjtThis.setLiteral(Long.TYPE); }
      |
      t=<SHORT> { jjtThis.setLiteral(Short.TYPE); }
      |
      t=<BYTE> { jjtThis.setLiteral(Byte.TYPE); }
      |
      t=<CHAR> { jjtThis.setLiteral(Character.TYPE); }
      |
      t=<BOOLEAN> { jjtThis.setLiteral(Boolean.TYPE); }
      |
      t=<FLOAT> { jjtThis.setLiteral(Float.TYPE); }
      |
      t=<DOUBLE> { jjtThis.setLiteral(Double.TYPE); }
      |
      LOOKAHEAD( { getToken(1).kind == IDENTIFIER && Parser.resolveType(getToken(1).image) != null } ) 
      t=<IDENTIFIER> { jjtThis.setLiteral(Parser.resolveType(t.image)); }
      ( LOOKAHEAD(2) <DOT> te=<DOT_IDENTIFIER> { type = Parser.resolveNestedType(jjtThis.getLiteral(), te.image); if (type == null) throwParsingException(jjtThis); jjtThis.setLiteral(type); } )*
    )
    (LOOKAHEAD(<LBRACKET>) <LBRACKET> <RBRACKET> { jjtThis.setArray(); })*
}

void TypeReference() #TypeLiteral :
{
    Token t;
    Class value;
}
{
    (LOOKAHEAD(<LBRACKET>) <LBRACKET> <RBRACKET> { jjtThis.setArray(); })+
    |
    (
        t=<QUALIFIED_IDENTIFIER> { value = Parser.resolveType(t.image); if (value == null) throwParsingException(jjtThis); jjtThis.setLiteral(value); }
      | t=<INT> { jjtThis.setLiteral(Integer.TYPE); }
      | t=<LONG> { jjtThis.setLiteral(Long.TYPE); }
      | t=<SHORT> { jjtThis.setLiteral(Short.TYPE); }
      | t=<BYTE> { jjtThis.setLiteral(Byte.TYPE); }
      | t=<CHAR> { jjtThis.setLiteral(Character.TYPE); }
      | t=<BOOLEAN> { jjtThis.setLiteral(Boolean.TYPE); }
      | t=<FLOAT> { jjtThis.setLiteral(Float.TYPE); }
      | t=<DOUBLE> { jjtThis.setLiteral(Double.TYPE); }
    )
    (LOOKAHEAD(<LBRACKET>) <LBRACKET> <RBRACKET> { jjtThis.setArray(); })*
}

void NewTypeReference(Class type) #TypeLiteral :
{
    Token t;
    Class value;
}
{
    t=<QUALIFIED_IDENTIFIER> { value = Parser.resolveInstantiableType(t.image); if (value == null || type != null && !type.isAssignableFrom(value)) throwParsingException(jjtThis); jjtThis.setLiteral(value); }
}

void ArrayTypeReference() #void : {}
{
    PrimitiveType()
    |
    ObjectType()
}

void ObjectType() #TypeLiteral :
{
    Token t;
    Class value;
}
{
    t=<QUALIFIED_IDENTIFIER> { value = Parser.resolveType(t.image); if (value == null) throwParsingException(jjtThis); jjtThis.setLiteral(value); }
}

void InnerType() #Identifier :
{
    Token t;
}
{
    t=<QUALIFIED_IDENTIFIER> { jjtThis.setSymbol(t.image); }
}

void PrimitiveType() #TypeLiteral :
{
    Token t;
}
{
    t=<INT> { jjtThis.setLiteral(Integer.TYPE); }
    |
    t=<LONG> { jjtThis.setLiteral(Long.TYPE); }
    |
    t=<SHORT> { jjtThis.setLiteral(Short.TYPE); }
    |
    t=<BYTE> { jjtThis.setLiteral(Byte.TYPE); }
    |
    t=<CHAR> { jjtThis.setLiteral(Character.TYPE); }
    |
    t=<BOOLEAN> { jjtThis.setLiteral(Boolean.TYPE); }
    |
    t=<FLOAT> { jjtThis.setLiteral(Float.TYPE); }
    |
    t=<DOUBLE> { jjtThis.setLiteral(Double.TYPE); }
}

void EmptyListLiteral() #ArrayLiteral : {}
{
    <LBRACKET> [ <ELLIPSIS> { jjtThis.setExtended(); } ] <RBRACKET>
}

void ArrayLiteral() : {}
{
    <LBRACKET>
        Expression() (LOOKAHEAD(<COMMA> Expression()) <COMMA> Expression() )* [LOOKAHEAD(2) <COMMA> <ELLIPSIS> { jjtThis.setExtended(); } ]
    <RBRACKET>
}

void ImmutableArrayLiteral() #ArrayLiteral :
{
    jjtThis.setImmutable();
}
{
    <HBRACKET> [ Expression() (<COMMA> Expression() )* ] <RBRACKET>
}

void EmptyMapLiteral() #MapLiteral : {}
{
    <LCURLY> <COLON> [ <ELLIPSIS> { jjtThis.setOrdered(); } ] <RCURLY>
}

void MapLiteral() : {}
{
    <LCURLY>
        MapElement() (LOOKAHEAD(<COMMA> MapElement()) <COMMA> MapElement() )* [LOOKAHEAD(2) <COMMA> <ELLIPSIS> { jjtThis.setOrdered(); } ]
    <RCURLY>
}

void MapElement() #void : {}
{
    LOOKAHEAD(<mult> <COLON> <ELLIPSIS>) <mult> <COLON> <ELLIPSIS> EnumerationExpression() #MapEnumerationNode(1)
    |
    MapEntry()
}

void MapEntry() : {}
{
    Expression() <COLON> Expression()
}

void MapEntryLiteral() : {}
{
    <LBRACKET> Expression() <COLON> Expression() <RBRACKET>
}

void ImmutableEmptyMapLiteral() #MapLiteral :
{
    jjtThis.setImmutable();
}
{
    <HCURLY> <COLON> <RCURLY>
}

void ImmutableMapLiteral() #MapLiteral :
{
    jjtThis.setImmutable();
}
{
    <HCURLY>
        MapElement() (LOOKAHEAD(<COMMA> MapElement()) <COMMA> MapElement() )* [LOOKAHEAD(2) <COMMA> <ELLIPSIS> { jjtThis.setOrdered(); } ]
    <RCURLY>
}

void EmptySetLiteral() #SetLiteral : {}
{
    <LCURLY> [ <ELLIPSIS> { jjtThis.setOrdered(); } ] <RCURLY>
}

void SetLiteral() : {}
{
    <LCURLY> Expression() ( LOOKAHEAD(<COMMA> Expression()) <COMMA> Expression() )* [ LOOKAHEAD(<COMMA> <ELLIPSIS> <RCURLY>) <COMMA> <ELLIPSIS> { jjtThis.setOrdered(); } ] <RCURLY>
}

void ImmutableEmptySetLiteral() #SetLiteral :
{
    jjtThis.setImmutable();
}
{
    <HCURLY> <RCURLY>
}

void ImmutableSetLiteral() #SetLiteral :
{
    jjtThis.setImmutable();
}
{
    <HCURLY> Expression() ( LOOKAHEAD(<COMMA> Expression()) <COMMA> Expression() )* [ LOOKAHEAD(<COMMA> <ELLIPSIS> <RCURLY>) <COMMA> <ELLIPSIS> { jjtThis.setOrdered(); } ] <RCURLY>
}

/***************************************
 *      Functions & Methods
 ***************************************/

void Arguments() #Arguments : {}
{
    <LPAREN> (Expression() (<COMMA> Expression())* )? <RPAREN>
}

void FunctionCallLookahead() #void : {}
{
    LOOKAHEAD(<IDENTIFIER> <COLON> <IDENTIFIER> <LPAREN>,  { isDeclaredNamespace(getToken(1), getToken(2)) }) <IDENTIFIER> <COLON> <IDENTIFIER> <LPAREN>
    |
    LOOKAHEAD(2) <IDENTIFIER> <LPAREN>
    |
    <REGISTER> <LPAREN>
    |
    <REMOVE> <LPAREN>
    |
    <CLASS> <LPAREN>
}

void FunctionCall() #void : {}
{
    LOOKAHEAD(<IDENTIFIER> <LPAREN>) Identifier(true) Arguments() #FunctionNode(2)
    |
    LOOKAHEAD(<IDENTIFIER> <COLON> <IDENTIFIER> <LPAREN>,  { isDeclaredNamespace(getToken(1), getToken(2)) }) NamespaceIdentifier() Arguments() #FunctionNode(2)
    |
    LOOKAHEAD(2) RemoveIdentifier() Arguments() #FunctionNode(2)
    |
    LOOKAHEAD(2) ClassIdentifier() Arguments() #FunctionNode(2)
}

void Constructor() #void : {}
{
    <NEW>
    (
       LOOKAHEAD(<LPAREN>) ForNameConstructor()
       |
       LOOKAHEAD(<QUALIFIED_IDENTIFIER> <LPAREN>) QualifiedConstructor()
       |
       LOOKAHEAD(<QUALIFIED_IDENTIFIER> <LCURLY> MapElement()) InitializedMapConstructor()
       |
       LOOKAHEAD(<QUALIFIED_IDENTIFIER> <LCURLY>) InitializedCollectionConstructor()
       |
       LOOKAHEAD(ArrayTypeReference() <LBRACKET> <RBRACKET>) InitializedArrayConstructor()
       |
       LOOKAHEAD(ArrayTypeReference() <LBRACKET>) ArrayConstructor()
    )
}

void ForNameConstructor() #ConstructorNode : {}
{
    <LPAREN> Expression() ( <COMMA> Expression() )* <RPAREN>
}

void QualifiedConstructor() #QualifiedConstructorNode : {}
{
    NewTypeReference(null) Arguments()
}

void ArrayConstructor() #ArrayConstructorNode : {}
{
    ArrayTypeReference() (LOOKAHEAD(2) ArrayQualifiedDimension())+ (LOOKAHEAD(2) ArrayOpenDimension())*
}

void ArrayQualifiedDimension() #void : {}
{
    <LBRACKET> Expression() <RBRACKET>
}

void ArrayOpenDimension() : {}
{
    <LBRACKET> <RBRACKET>
}

void InitializedArrayConstructor() #InitializedArrayConstructorNode : {}
{
    ArrayTypeReference() <LBRACKET> <RBRACKET> InitializedCollectionLiteral()
}

void InitializedCollectionConstructor() #InitializedCollectionConstructorNode : {}
{
    NewTypeReference(Collection.class) InitializedCollectionLiteral()
}

void InitializedMapConstructor() #InitializedMapConstructorNode : {}
{
    NewTypeReference(Map.class) InitializedMapLiteral()
}

void InitializedCollectionLiteral() #void : {}
{
    <LCURLY> [ Expression() ( <COMMA> Expression() )* ] <RCURLY>
}

void InitializedMapLiteral() #void : {}
{
    <LCURLY> [ MapElement() ( <COMMA> MapElement() )* ] <RCURLY>
}

void Parameter() #void :
{
    Token t;
}
{
    t=<IDENTIFIER> { declareParameter(t); }
}

void VarParameter() #void :
{
    Token t;
    Token te;
    Class type = null;
    boolean isFinal = false;
    boolean isRequired = false;
    Token v;
    Object value = null;
}
{
    [ <FINAL> { isFinal = true; } ]
    ( <VAR>
      |
      (
         <INT> { type = Integer.TYPE; }
         |
         <LONG> { type = Long.TYPE; }
         |
         <SHORT> { type = Short.TYPE; }
         |
         <BYTE> { type = Byte.TYPE; }
         |
         <CHAR> { type = Character.TYPE; }
         |
         <BOOLEAN> { type = Boolean.TYPE; }
         |
         <FLOAT> { type = Float.TYPE; }
         |
         <DOUBLE> { type = Double.TYPE; }
         |
         LOOKAHEAD( { getToken(1).kind == IDENTIFIER && Parser.resolveType(getToken(1).image) != null } ) 
         t=<IDENTIFIER> { type = Parser.resolveType(t.image); }
         ( LOOKAHEAD(2) <DOT> te=<DOT_IDENTIFIER> { type = Parser.resolveNestedType(type, te.image); if (type == null) throwParsingException(null, te); } )*
      ) 
      (LOOKAHEAD(<LBRACKET>) <LBRACKET> <RBRACKET> { type = Parser.arrayType(type); })*
    )
    [ <and> { isRequired = true; } ]
    t = <IDENTIFIER> 
    [ 
       <assign> 
       (
           v = <INTEGER_LITERAL> { value = NumberParser.parseInteger(null, v); }
           |
           v = <FLOAT_LITERAL> { value = NumberParser.parseDouble(null, v); }
           |
           v = <TRUE> { value = Boolean.TRUE; }
           |
           v = <FALSE> { value = Boolean.FALSE; }
           |
           v = <NULL> { value = null; }
           |
           v = <STRING_LITERAL> { value = Parser.buildString(v.image, true); }
           |
           v = <REGEX_LITERAL> { value = Pattern.compile(Parser.buildRegex(v.image)); }
           |
           v = <NAN_LITERAL> { value = Double.NaN; }
           |
           v = <IDENTIFIER> { value = resolveStaticField(v, type, v.image); }
       )
       |
       <ELLIPSIS> { declareVarArgSupport(); } 
    ]
    { declareParameter(t, type, isFinal, isRequired, value); }
}

void Parameters() #void : {}
{
    <LPAREN>
      [
        LOOKAHEAD(VarParameter()) VarParameter() (LOOKAHEAD( {getToken(1).kind == COMMA && !isVarArgs()} ) <COMMA> VarParameter())*
        |
        Parameter() (<COMMA> Parameter())* [ <ELLIPSIS> { declareVarArgSupport(); } ]
      ]
    <RPAREN>
}

void LambdaLookahead() #void : {}
{
    [ <STATIC> ] 
    (
        <FUNCTION> ( <LPAREN> | <LCURLY> )
        |
        FunctionType() Parameters() <LCURLY>
        |
        Parameters() ( <LAMBDA> | <LAMBDAE> )
    )
    |
    Parameter() ( <LAMBDA> | <LAMBDAE> )
}

void Lambda() #JexlLambda :
{
    pushFrame();
    pushUnit(jjtThis);
    Class type = null;
}
{
    (
        [ <STATIC> { declareStaticSupport(); } ]
        (
          <FUNCTION> [ Parameters() ] Block()
          |
          LOOKAHEAD( FunctionType() ) type = FunctionType() { declareReturnType(type); } Parameters() Block()
          |
          Parameters() ( <LAMBDA> Block() | <LAMBDAE> Expression() )
        )
        |
        Parameter() ( <LAMBDA> Block() | <LAMBDAE> Expression() )
    )
{
    popUnit(jjtThis);
    jjtThis.setScope(frame);
    popFrame();
}
}


/***************************************
 *     References
 ***************************************/

Token dotName() #void :
{
    Token t;
}
{
    ( t = <DOT_IDENTIFIER> | t=<IF> | t=<ELSE> | t=<FOR> | t=<WHILE> | t=<DO> | t=<NEW> | t=<EMPTY> | t=<SIZE> | t=<TRUE> | t=<FALSE> | t=<NULL>
    | t=<TRY> | t=<CATCH> | t=<THROW> | t=<ASSERT> | t=<SYNCHRONIZED> | t=<REMOVE> | t=<THIS> | t=<YIELD> | t=<CLASS>
    | t=<CHAR> | t=<BOOLEAN> | t=<BYTE> | t=<SHORT> | t=<INT> | t=<LONG> | t=<FLOAT> | t=<DOUBLE> | t=<VOID>
    | t=<SWITCH> | t=<CASE> | t=<DCASE> | t=<FINAL> | t=<IN> | t=<iof>
    | t=<_OR> | t=<_AND>| t=<NOT> | t=<NE> | t=<EQ> | t=<GT> | t=<GE> | t=<LT> | t=<LE>
    | t=<VAR> | t=<FUNCTION> | t=<STATIC> )
{
    return t;
}
}

void IdentifierAccess() #void :
{
    Token t;
}
{
    <DOT> (
        t=dotName() { jjtThis.setIdentifier(t.image); } #IdentifierAccess
        |
        t=<STRING_LITERAL> { jjtThis.setIdentifier(Parser.buildString(t.image, true)); } #IdentifierAccess
        |
        t=<JXLT_LITERAL> { jjtThis.setIdentifier(Parser.buildString(t.image, true)); } #IdentifierAccessJxlt
    )
    |
    <QDOT> (
        t=dotName() { jjtThis.setIdentifier(t.image); } #IdentifierAccessSafe
        |
        t=<STRING_LITERAL> { jjtThis.setIdentifier(Parser.buildString(t.image, true)); } #IdentifierAccessSafe
        |
        t=<JXLT_LITERAL> { jjtThis.setIdentifier(Parser.buildString(t.image, true)); } #IdentifierAccessSafeJxlt
    )
}

void FieldAccess() #void :
{
    Token t;
}
{
    <DOTAT> (
        t=dotName() { jjtThis.setIdentifier(t.image); } #FieldAccess
    )
}

void ArrayAccess() : {}
{
    <LBRACKET> Expression() ( <COMMA> Expression() )* <RBRACKET>
}

void ArrayAccessSafe() : {}
{
    <QLBRACKET> Expression() ( <COMMA> Expression() )* <RBRACKET>
}

void ReferenceExpression() #MethodNode(>1) : {}
{
    ( <LPAREN> (
      LOOKAHEAD(Expression()) Expression() | { branchScope.yieldCount += 1; } Block() { branchScope.yieldCount -= 1; }
    ) <RPAREN> #EnclosedExpression(1) ) ( LOOKAHEAD(<LPAREN>) Arguments() )*
}

void PrimaryExpression() #void : {}
{
    LOOKAHEAD( LambdaLookahead() ) Lambda()
    |
    LOOKAHEAD( <LPAREN> ) ReferenceExpression()
    |
    LOOKAHEAD( EmptyMapLiteral() ) EmptyMapLiteral()
    |
    LOOKAHEAD( <LCURLY> MapElement() ) MapLiteral()
    |
    LOOKAHEAD( ImmutableEmptyMapLiteral() ) ImmutableEmptyMapLiteral()
    |
    LOOKAHEAD( <HCURLY> MapElement() ) ImmutableMapLiteral()
    |
    LOOKAHEAD( EmptySetLiteral() ) EmptySetLiteral()
    |
    LOOKAHEAD( <LCURLY> Expression() (<COMMA> | <RCURLY>)) SetLiteral()
    |
    LOOKAHEAD( ImmutableEmptySetLiteral() ) ImmutableEmptySetLiteral()
    |
    LOOKAHEAD( <HCURLY> Expression() (<COMMA> | <RCURLY>)) ImmutableSetLiteral()
    |
    LOOKAHEAD( EmptyListLiteral() ) EmptyListLiteral()
    |
    LOOKAHEAD( <LBRACKET> Expression() <COLON> ) MapEntryLiteral()
    |
    LOOKAHEAD( <LBRACKET> ) ArrayLiteral()
    |
    LOOKAHEAD( <HBRACKET> ) ImmutableArrayLiteral()
    |
    LOOKAHEAD( <NEW> ) Constructor()
    |
    LOOKAHEAD( FunctionCallLookahead() ) FunctionCall()
    |
    This()
    |
    Current()
    |
    LOOKAHEAD( StringBuilderLiteral() ) StringBuilderLiteral()
    |
    Literal()
    |
    LOOKAHEAD( ClassLiteral() ) ClassLiteral()
    |
    Identifier(true)
}

void NullableExpression() #void : {}
{
    (NullLiteral() | ValueExpression())
    ( LOOKAHEAD( <NULLP> )
       <NULLP> NullableExpression() #NullpNode(2)
    )*
}

void ValueExpression() #void : {}
{
    ( PrimaryExpression() ( LOOKAHEAD(2) MemberExpression() )* [LOOKAHEAD(2) MethodReference()] ) #Reference(>1)
}

void MemberExpression() #void : {}
{
    LOOKAHEAD(MethodCall()) MethodCall()
    |
    MemberAccess()
}

void MethodCall() #void : {}
{
    LOOKAHEAD(<DOT> <NEW> InnerType()) (<DOT> <NEW> InnerType() Arguments()) #InnerConstructorNode()
    |
    (MemberAccess() (LOOKAHEAD(<LPAREN>) Arguments())+) #MethodNode(>1)
}

void Pipe() #PipeNode : {}
{
    <DOTP> Expression() <RPAREN>
}

void MemberAccess() #void : {}
{
    LOOKAHEAD(<LBRACKET>) ArrayAccess()
    |
    LOOKAHEAD(<QLBRACKET>) ArrayAccessSafe()
    |
    LOOKAHEAD(<DOTP>) Pipe()
    |
    LOOKAHEAD(<DOTAT>) FieldAccess()
    |
    LOOKAHEAD(<DOT> | <QDOT>) IdentifierAccess()
    |
    LOOKAHEAD(<LCURLY>) InlinePropertyAssignment()
}

void MethodReference() : {}
{
    <DCOLON> MethodReferenceIdentifier()
}

void InlinePropertyAssignment() : {}
{
    <LCURLY> [ InlinePropertyBlock() ( <COMMA> InlinePropertyBlock() )* ] <RCURLY>
}

void InlineMemberAccess() #void : {}
{
    LOOKAHEAD(<LBRACKET>) ArrayAccess()
    |
    LOOKAHEAD(<DOT>) IdentifierAccess()
    |
    LOOKAHEAD(<DOTAT>) FieldAccess()
}

void InlinePropertyBlock() #void : {}
{
    LOOKAHEAD(InlineFieldName() <COLON> ) InlineFieldEntry()
    |
    LOOKAHEAD(InlineFieldName() <ELVIS> ) InlineFieldNullEntry()
    |
    LOOKAHEAD(InlineFieldName() <EN_ASSIGN> ) InlineFieldNEEntry()
    |
    LOOKAHEAD(InlinePropertyName() <COLON> ) InlinePropertyEntry()
    |
    LOOKAHEAD(InlinePropertyName() <ELVIS> ) InlinePropertyNullEntry()
    |
    LOOKAHEAD(InlinePropertyName() <EN_ASSIGN> ) InlinePropertyNEEntry()
    |
    LOOKAHEAD(<LBRACKET> Expression() <RBRACKET> <COLON> ) InlinePropertyArrayEntry()
    |
    LOOKAHEAD(<LBRACKET> Expression() <RBRACKET> <ELVIS> ) InlinePropertyArrayNullEntry()
    |
    LOOKAHEAD(<LBRACKET> Expression() <RBRACKET> <EN_ASSIGN> ) InlinePropertyArrayNEEntry()
    |
    ((LOOKAHEAD(<LBRACKET>) ArrayAccess() | Identifier()) (LOOKAHEAD(2) InlineMemberAccess() )* InlinePropertyAssignment()) #Reference()
}

void AttributeReference() :
{
    Token t;
}
{
    t=<ANNOTATION> { jjtThis.setName(t.image); }
}

void InlineFieldName() #void : {}
{
    AttributeReference()
}

void InlinePropertyName() #void : {}
{
    Identifier()
    |
    StringLiteral()
    |
    JxltLiteral()
}

void InlineFieldEntry() : {}
{
    InlineFieldName() <COLON> Expression()
}

void InlineFieldNullEntry() : {}
{
    InlineFieldName() <ELVIS> Expression()
}

void InlineFieldNEEntry() : {}
{
    InlineFieldName() <EN_ASSIGN> Expression()
}

void InlinePropertyEntry() : {}
{
    InlinePropertyName() <COLON> Expression()
}

void InlinePropertyNullEntry() : {}
{
    InlinePropertyName() <ELVIS> Expression()
}

void InlinePropertyNEEntry() : {}
{
    InlinePropertyName() <EN_ASSIGN> Expression()
}

void InlinePropertyArrayEntry() : {}
{
    <LBRACKET> Expression() <RBRACKET> <COLON> Expression()
}

void InlinePropertyArrayNullEntry() : {}
{
    <LBRACKET> Expression() <RBRACKET> <ELVIS> Expression()
}

void InlinePropertyArrayNEEntry() : {}
{
    <LBRACKET> Expression() <RBRACKET> <EN_ASSIGN> Expression()
}<|MERGE_RESOLUTION|>--- conflicted
+++ resolved
@@ -166,7 +166,6 @@
     | < CLASS : "class" > { popDot(); }
     | < FUNCTION : "function" > { popDot(); } /* Revert state to default if was DOT_ID. */
     | < LAMBDA : "->" | "\u2192" >
-    | < LAMBDAE : "=>" | "\u21D2" >
     | < BREAK : "break" > { popDot(); }
     | < CONTINUE : "continue" > { popDot(); }
     | < REMOVE : "remove" > { popDot(); } /* Revert state to default if was DOT_ID. */
@@ -645,7 +644,7 @@
     if (type != null) declareReturnType(type);
 }
 {
-    Parameters() ( Block() | <LAMBDAE> Expression() )
+    Parameters() ( Block() | <LAMBDA> Expression() )
 {
     popUnit(jjtThis);
     jjtThis.setScope(frame);
@@ -669,61 +668,34 @@
 
 ASTIfStatement IfStatement() : {}
 {
-<<<<<<< HEAD
     <IF> <LPAREN> Expression() <RPAREN> StatementBranch()
     [ LOOKAHEAD(1) <ELSE> StatementBranch() ]
 {
     return jjtThis;
 }
-=======
-  ConditionalOrExpression()
-  ( LOOKAHEAD(2) (
-    <QMARK> Expression() <COLON> Expression() #TernaryNode(3)
-     |
-    <ELVIS> Expression() #TernaryNode(2)
-  |
-    <NULLP> Expression() #NullpNode(2)
-  ) )?
->>>>>>> bab46ba1
 }
 
 ASTWhileStatement WhileStatement() : {}
 {
     <WHILE> <LPAREN> Expression() <RPAREN>  { branchScope.loopCount += 1; } StatementBranch() { branchScope.loopCount -= 1; }
 {
-<<<<<<< HEAD
     return jjtThis;
 }
-=======
-  ConditionalAndExpression()
-  ( LOOKAHEAD(2) ( (<OR>|<_OR>) ConditionalAndExpression() #OrNode(2) ) )*
->>>>>>> bab46ba1
 }
 
 ASTDoWhileStatement DoWhileStatement() : {}
 {
-<<<<<<< HEAD
     <DO> { branchScope.loopCount += 1; } StatementBranch() <WHILE> <LPAREN> Expression() <RPAREN> { branchScope.loopCount -= 1; }
 {
     return jjtThis;
 }
-=======
-  InclusiveOrExpression()
-  ( LOOKAHEAD(2) ( (<AND>|<_AND>) InclusiveOrExpression() #AndNode(2) ) )*
->>>>>>> bab46ba1
 }
 
 ASTTryStatement TryStatement() :
 {
-<<<<<<< HEAD
     branchScope.yieldReturnCount -= 1;
-=======
-  ExclusiveOrExpression()
-  ( LOOKAHEAD(2) ( <or> ExclusiveOrExpression() #BitwiseOrNode(2) ) )*
->>>>>>> bab46ba1
-}
-{
-<<<<<<< HEAD
+}
+{
     <TRY> Block()
     (
         (CatchBlock())+ [ <FINALLY> Block() ]
@@ -734,24 +706,14 @@
     branchScope.yieldReturnCount += 1;
     return jjtThis;
 }
-=======
-  AndExpression()
-  ( LOOKAHEAD(2) ( <xor> AndExpression() #BitwiseXorNode(2) ) )*
->>>>>>> bab46ba1
 }
 
 ASTTryWithResourceStatement TryWithResourceStatement() :
 {
-<<<<<<< HEAD
     pushUnit(jjtThis);
     branchScope.yieldReturnCount -= 1;
-=======
-  EqualityExpression()
-  ( LOOKAHEAD(2) (<and> EqualityExpression() #BitwiseAndNode(2) ) )*
->>>>>>> bab46ba1
-}
-{
-<<<<<<< HEAD
+}
+{
     <TRY> <LPAREN> TryResource() <RPAREN> ( LOOKAHEAD(InlinePropertyAssignment()) InlinePropertyAssignment() | Block())
     {
       popUnit(jjtThis);
@@ -761,46 +723,11 @@
     branchScope.yieldReturnCount += 1;
     return jjtThis;
 }
-=======
-  RelationalExpression()
-  ( LOOKAHEAD(2) (
-     (<eq> | <EQ>) RelationalExpression() #EQNode(2)
-   |
-     (<ne> | <NE>) RelationalExpression() #NENode(2)
-   |
-     <range> RelationalExpression() #RangeNode(2) // range
-  ) )?
->>>>>>> bab46ba1
 }
 
 void CatchBlock() :
 {
-<<<<<<< HEAD
     pushUnit(jjtThis);
-=======
-  AdditiveExpression()
-  ( LOOKAHEAD(2) (
-    (<lt> |<LT>)  AdditiveExpression() #LTNode(2)
-   |
-    (<gt> | <GT>) AdditiveExpression() #GTNode(2)
-   |
-    (<le> | <LE>) AdditiveExpression() #LENode(2)
-   |
-    (<ge> | <GE>) AdditiveExpression() #GENode(2)
-   |
-    <req> AdditiveExpression() #ERNode(2) // equals regexp
-   |
-    <rne> AdditiveExpression() #NRNode(2) // not equals regexp
-   |
-    <seq> AdditiveExpression() #SWNode(2) // starts with
-   |
-    <sne> AdditiveExpression() #NSWNode(2) // not starts with
-   |
-    <eeq> AdditiveExpression() #EWNode(2) // ends with
-   |
-    <ene> AdditiveExpression() #NEWNode(2) // not ends with
-  ) )?
->>>>>>> bab46ba1
 }
 {
     <CATCH> [ <LPAREN> CatchVar() <RPAREN> ] Block()
@@ -811,20 +738,9 @@
 
 void TryResource() : {}
 {
-<<<<<<< HEAD
     LOOKAHEAD(TryVar() <assign>) TryVar() <assign> Expression()
     |
     Expression()
-=======
-  UnaryExpression()
-  ( LOOKAHEAD(2) (
-    <mult> UnaryExpression() #MulNode(2)
-  |
-    (<div>|<DIV>) UnaryExpression() #DivNode(2)
-  |
-    (<mod>|<MOD>) UnaryExpression() #ModNode(2)
-  ) )*
->>>>>>> bab46ba1
 }
 
 void TryVar() : {}
@@ -1092,7 +1008,6 @@
     ASTVar extvar;
 }
 {
-<<<<<<< HEAD
     ( 
         var = DeclareLocalVar() 
         { if ((var.isFinal() || var.isRequired()) && getToken(1).kind != assign) throwParsingException(jjtThis); } 
@@ -1106,13 +1021,6 @@
             [ <assign> Expression() ]
         ) #Initialization()
     )*
-=======
-  { pushUnit(jjtThis); } <FUNCTION> Parameters() ( LOOKAHEAD(3) Block() | Expression()) { popUnit(jjtThis); }
-  |
-  { pushUnit(jjtThis); } Parameters() <LAMBDA>  ( LOOKAHEAD(3) Block() | Expression()) { popUnit(jjtThis); }
-  |
-  { pushUnit(jjtThis); } Parameter() <LAMBDA> ( LOOKAHEAD(3) Block() | Expression()) { popUnit(jjtThis); }
->>>>>>> bab46ba1
 }
 
 void MultipleVarStatement() : {}
@@ -2193,10 +2101,10 @@
         |
         FunctionType() Parameters() <LCURLY>
         |
-        Parameters() ( <LAMBDA> | <LAMBDAE> )
+        Parameters() <LAMBDA> 
     )
     |
-    Parameter() ( <LAMBDA> | <LAMBDAE> )
+    Parameter() <LAMBDA> 
 }
 
 void Lambda() #JexlLambda :
@@ -2213,10 +2121,10 @@
           |
           LOOKAHEAD( FunctionType() ) type = FunctionType() { declareReturnType(type); } Parameters() Block()
           |
-          Parameters() ( <LAMBDA> Block() | <LAMBDAE> Expression() )
+          Parameters() <LAMBDA> ( LOOKAHEAD(3) Block() | Expression())
         )
         |
-        Parameter() ( <LAMBDA> Block() | <LAMBDAE> Expression() )
+        Parameter() <LAMBDA> ( LOOKAHEAD(3) Block() | Expression())
     )
 {
     popUnit(jjtThis);
