/*
 * Licensed to the Apache Software Foundation (ASF) under one or more
 * contributor license agreements.  See the NOTICE file distributed with
 * this work for additional information regarding copyright ownership.
 * The ASF licenses this file to You under the Apache License, Version 2.0
 * (the "License"); you may not use this file except in compliance with
 * the License.  You may obtain a copy of the License at
 *
 *      http://www.apache.org/licenses/LICENSE-2.0
 *
 * Unless required by applicable law or agreed to in writing, software
 * distributed under the License is distributed on an "AS IS" BASIS,
 * WITHOUT WARRANTIES OR CONDITIONS OF ANY KIND, either express or implied.
 * See the License for the specific language governing permissions and
 * limitations under the License.
 */


options
{
   MULTI=true;
   STATIC=false;
   VISITOR=true;
   NODE_SCOPE_HOOK=true;
   NODE_CLASS="JexlNode";
   UNICODE_INPUT=true;
   KEEP_LINE_COLUMN=true;
   TRACK_TOKENS=true;
   //DEBUG_PARSER=true;
   //DEBUG_TOKEN_MANAGER=true;
}

PARSER_BEGIN(Parser)

package org.apache.commons.jexl3.parser;

import java.util.Collections;
import java.util.LinkedList;

import org.apache.commons.jexl3.JexlInfo;
import org.apache.commons.jexl3.JexlFeatures;
import org.apache.commons.jexl3.JexlException;
import org.apache.commons.jexl3.internal.Scope;

public final class Parser extends JexlParser
{
    public ASTJexlScript parse(JexlInfo jexlInfo, JexlFeatures jexlFeatures, String jexlSrc, Scope scope) {
        JexlFeatures previous = getFeatures();
        try {
            setFeatures(jexlFeatures);
            // If registers are allowed, the default parser state has to be REGISTERS.
            if (jexlFeatures.supportsRegister()) {
                token_source.defaultLexState = REGISTERS;
            }
            // lets do the 'Unique Init' in here to be safe - it's a pain to remember
            info = jexlInfo != null? jexlInfo : new JexlInfo();
            source = jexlSrc;
            pragmas = null;
            frame = scope;
            branchScope = new BranchScope();
            ReInit(new java.io.StringReader(jexlSrc));
            ASTJexlScript script = jexlFeatures.supportsScript()? JexlScript(scope) : JexlExpression(scope);
            script.jjtSetValue(info);
            script.setPragmas(pragmas != null
                             ? Collections.<String,Object>unmodifiableMap(pragmas)
                             : Collections.<String,Object>emptyMap());
            return script;
        } catch (TokenMgrError xtme) {
            throw new JexlException.Tokenization(info, xtme).clean();
        } catch (ParseException xparse) {
            throw new JexlException.Parsing(info, xparse).clean();
        } finally {
            token_source.defaultLexState = DEFAULT;
            cleanup(previous);
        }
    }
}

PARSER_END(Parser)

TOKEN_MGR_DECLS : {
    /**
     *   A stack of 1 for keeping state to deal with dotted identifiers
     */
    int dotLexState = DEFAULT;

    public void pushDot() {
        dotLexState = curLexState;
        curLexState = DOT_ID;
    }

    public void popDot() {
        if (curLexState == DOT_ID) {
            curLexState = dotLexState;
            dotLexState = defaultLexState;
        }
    }

    public void pushQ() {
        dotLexState = curLexState;
        curLexState = QUALIFIED;
    }

    public void popQ() {
        if (curLexState == QUALIFIED) {
            curLexState = dotLexState;
            dotLexState = defaultLexState;
        }
    }

}
/***************************************
 *     Skip & Number literal tokens
 ***************************************/

<*> SKIP : /* WHITE SPACE */
{
      <"##" (~["\n","\r"])* ("\n" | "\r" | "\r\n")? >
    | <"/*" (~["*"])* "*" ("*" | ~["*","/"] (~["*"])* "*")* "/">
    | <"//" (~["\n","\r"])* ("\n" | "\r" | "\r\n")? >
    | " "
    | "\t"
    | "\n"
    | "\r"
    | "\f"
}

<*> TOKEN : /* KEYWORDS */
{
<<<<<<< HEAD
      < IF : "if" >
    | < ELSE : "else" >
    | < FOR : "for" >
    | < WHILE : "while" >
    | < DO : "do" >
    | < SWITCH : "switch" >
    | < CASE : "case" >
    | < DCASE : "default" >
    | < TRY : "try" >
    | < CATCH : "catch" >
    | < FINALLY : "finally" >
    | < THROW : "throw" >
    | < ASSERT : "assert" >
    | < SYNCHRONIZED : "synchronized" >
    | < NEW : "new" > { popDot(); pushQ(); } /* Lexical state is now QUALIFIED */
    | < VAR : "var" > { popDot(); } /* Revert state to default if was DOT_ID. */
    | < FINAL : "final" >
    | < EMPTY : "empty" > { popDot(); } /* Revert state to default if was DOT_ID. */
    | < SIZE : "size" > { popDot(); } /* Revert state to default if was DOT_ID. */
    | < THIS : "this" >
    | < NULL : "null" | "\u2205" >
    | < TRUE : "true" >
    | < FALSE : "false" >
    | < RETURN : "return" >
    | < FUNCTION : "function" > { popDot(); } /* Revert state to default if was DOT_ID. */
    | < LAMBDA : "->" | "\u2192" >
    | < LAMBDAE : "=>" | "\u21D2" >
    | < BREAK : "break" >
    | < CONTINUE : "continue" >
    | < REMOVE : "remove" > { popDot(); } /* Revert state to default if was DOT_ID. */
    | < PRAGMA : "#pragma" > { pushQ(); } /* Lexical state is now QUALIFIED */
}

<*> TOKEN : { /* SEPARATORS */
      < LPAREN : "("> { popQ(); } /* Revert state to default. */
    | < RPAREN : ")"> { popQ(); } /* Revert state to default. */
=======
      < IF : "if" > { popDot(); } 
    | < ELSE : "else" > { popDot(); } 
    | < FOR : "for" > { popDot(); } 
    | < WHILE : "while" > { popDot(); } 
    | < DO : "do" > { popDot(); } 
    | < NEW : "new" >  { popDot(); } 
    | < VAR : "var" >  { popDot(); } 
    | < EMPTY : "empty" > { popDot(); } /* Revert state to default if was DOT_ID. */
    | < SIZE : "size" > { popDot(); } /* Revert state to default if was DOT_ID. */
    | < NULL : "null" >  { popDot(); } 
    | < TRUE : "true" > { popDot(); } 
    | < FALSE : "false" >  { popDot(); } 
    | < RETURN : "return" > { popDot(); } 
    | < FUNCTION : "function" >  { popDot(); } 
    | < LAMBDA : "->" >
    | < BREAK : "break" > { popDot(); } 
    | < CONTINUE : "continue" > { popDot(); } 
    | < PRAGMA : "#pragma" > { popDot(); } 
}

<*> TOKEN : { /* SEPARATORS */
      < LPAREN : "(">  
    | < RPAREN : ")">
>>>>>>> a0ac2f42
    | < LCURLY : "{" >
    | < RCURLY : "}" >
    | < LBRACKET : "[" > { popQ(); } /* Revert state to default. */
    | < RBRACKET : "]" >
    | < SEMICOL : ";" > { popQ(); } /* Revert state to default. */
    | < COLON : ":" >
    | < DCOLON : "::" >
    | < COMMA : "," > { popQ(); } /* Revert state to default. */
    | < DOT : "." > { pushDot(); } /* Lexical state is now DOT_ID */
    | < QDOT : "?." > { pushDot(); } /* Lexical state is now DOT_ID */
    | < QLBRACKET : "?[" > { popDot(); } /* Revert state to default */
    | < ELLIPSIS : "..." | "\u2026">
    | < HBRACKET : "#[" >
    | < HCURLY : "#{" >
}

<*> TOKEN : { /* PRIMITIVE TYPES */
      < CHAR :    "char" >
    | < BYTE :    "byte" >
    | < SHORT :   "short" >
    | < INT :     "int" >
    | < LONG :    "long" >
    | < FLOAT :   "float" >
    | < DOUBLE :  "double" >
    | < BOOLEAN : "boolean" >
}

<*> TOKEN : { /* STREAMS */
      < DOTP : ".(" >
    | < DOTB : ".[" >
    | < DOTC : ".{" >
    | < DOTS : ".@" >
}

<*> TOKEN : { /* CONDITIONALS */
      < QMARK : "?" >
    | < ELVIS : "?:" >
    | < NULLP : "??" >
<<<<<<< HEAD
    | < AND : "&&" | "and" | "\u2227" >
    | < OR : "||" | "or" | "\u2228" >
}

<*> TOKEN : { /* COMPARISONS */
      < eq : "==" | "eq" | "\u2261">
    | < ne : "!=" | "ne" | "\u2260" >
    | < req : "=~" | "in" | "\u2208" > // regexp equal
    | < rne : "!~" | "!in" | "\u2209" > // regexp not equal
    | < is : "===" > // identitical
    | < ni : "!==" > // not identitical
=======
    | < AND : "&&" >
    | < _AND :  "and" >  { popDot(); }
    | < OR : "||" >
    | < _OR: "or" > { popDot(); }
}

<*> TOKEN : { /* COMPARISONS */
      < eq : "==" >
    | < EQ : "eq" > { popDot(); }
    | < ne : "!=" >
    | < NE : "ne" > { popDot(); }
    | < gt : ">" >
    | < GT : "gt" > { popDot(); }
    | < ge : ">=" >
    | < GE : "ge" > { popDot(); }
    | < lt : "<" >
    | < LT : "lt" > { popDot(); }
    | < le : "<=" >
    | < LE : "le"  > { popDot(); }
    | < req : "=~" > // regexp equal
    | < rne : "!~" > // regexp not equal
>>>>>>> a0ac2f42
    | < seq : "=^" > // starts equal
    | < eeq : "=$" > // ends equal
    | < sne : "!^" > // start not equal
    | < ene : "!$" > // ends not equal
<<<<<<< HEAD
    | < gt : ">" | "gt" >
    | < ge : ">=" | "ge" | "\u2265" >
    | < lt : "<" | "lt" >
    | < le : "<=" | "le" | "\u2264" >
    | < iof : "instanceof" > { pushQ(); }
    | < niof : "!instanceof" > { pushQ(); }

=======
>>>>>>> a0ac2f42
}

<*> TOKEN : { /* OPERATORS */
      < plus_assign : "+=" >
    | < minus_assign : "-=" >
    | < mult_assign : "*=" >
    | < div_assign : "/=" >
    | < mod_assign : "%=" >
    | < and_assign : "&=" >
    | < or_assign : "|=" >
    | < xor_assign : "^=" >
    | < shl_assign : "<<=" >
    | < sar_assign : ">>=" >
    | < shr_assign : ">>>=" >

    | < null_assign : "?=" >
    | < assign : "=" >
    | < increment : "++" >
    | < decrement : "--" >
    | < plus : "+" >
    | < minus : "-" >
<<<<<<< HEAD
    | < unary_minus : "\u2212" >
    | < mult : "*" | "\u22C5" >
    | < div : "/" | "div" >
    | < mod : "%" | "mod" >
    | < not : "!" | "not" | "\u00AC" >
=======
    | < mult : "*" >
    | < div : "/" >
    | < DIV : "div" > { popDot(); }
    | < mod : "%"  >
    | < MOD : "mod" > { popDot(); }
    | < not : "!" >
    | < NOT : "not" > { popDot(); }
>>>>>>> a0ac2f42
    | < and : "&" >
    | < or : "|" >
    | < xor : "^" >
    | < shl : "<<" >
    | < shr : ">>>" >
    | < sar : ">>" >

    | < tilda : "~" >
    | < range : ".." | "\u2025" >
}

/***************************************
 *     Identifier & String tokens
 ***************************************/
<*> TOKEN :  /* NaN */
{
    < NAN_LITERAL : "NaN" >
}

<*> TOKEN : /* ANNOTATION */
{
  < ANNOTATION: "@" ( [ "0"-"9", "a"-"z", "A"-"Z", "_", "$" ])+ >
}

<DOT_ID> TOKEN : /* IDENTIFIERS */
{
  < DOT_IDENTIFIER: ( [ "0"-"9", "a"-"z", "A"-"Z", "_", "$", "@" ])+ > { popDot(); } /* Revert state to default. */
}

<DEFAULT, REGISTERS> TOKEN : /* IDENTIFIERS */
{
  < IDENTIFIER: <LETTER> (<LETTER>|<DIGIT>|<ESCAPE>)* > { matchedToken.image = StringParser.unescapeIdentifier(matchedToken.image); }
|
  < #LETTER: [ "a"-"z", "A"-"Z", "_", "$", "@" ] >
|
  < #DIGIT: [ "0"-"9"] >
|
  < #ESCAPE: "\\" [" ", "'", "\"", "\\"] >
}

<QUALIFIED> TOKEN : /* IDENTIFIERS */
{
  < QUALIFIED_IDENTIFIER: <QNAME> ("." <QNAME>)* > { popQ(); } /* Revert state to default. */
|
  < #QNAME: [ "a"-"z", "A"-"Z", "_", "$", "@" ] ([ "a"-"z", "A"-"Z", "_", "$", "@", "0"-"9" ])* >
}

<REGISTERS> TOKEN : /* REGISTERS: parser.ALLOW_REGISTER must be set to true before calling parse */
{
  < REGISTER: "#" (["0"-"9"])+ >
}

<DEFAULT, REGISTERS> TOKEN : /* LITERALS */
{
 <INTEGER_LITERAL:
      <DECIMAL_LITERAL> (<INT_SFX>)?
    | <HEX_LITERAL> (<INT_SFX>)?
    | <OCTAL_LITERAL> (<INT_SFX>)?
    | <BINARY_LITERAL> (<INT_SFX>)?
 >
    | <#DECIMAL_LITERAL: ["1"-"9"] ((["0"-"9","_"])* <DIGIT> | (<DIGIT>)*) >
    | <#HEX_LITERAL: "0" ["x","X"] (["0"-"9","a"-"f","A"-"F"] (["0"-"9","a"-"f","A"-"F","_"])* ["0"-"9","a"-"f","A"-"F"] | (["0"-"9","a"-"f","A"-"F"])+) >
    | <#BINARY_LITERAL: "0" ["b","B"] (["0"-"1"] (["0"-"1","_"])* ["0"-"1"] | (["0"-"1"])+) >
    | <#OCTAL_LITERAL: "0" ((["0"-"7","_"])* ["0"-"7"] | (["0"-"7"])*) >
    | <#INT_SFX : ["l","L","h","H"]>
|
<FLOAT_LITERAL:
      <FLT_NUM> "." <FLT_NUM> (<FLT_SFX>)?
    | <FLT_NUM> (".")? (<FLT_SFX>)
    | "." <FLT_NUM> (<FLT_SFX>)
    | "#NaN"
>
    |  <#FLT_NUM: (<DIGIT> (["0"-"9","_"])* <DIGIT> | (<DIGIT>)+) >
    |  <#EXPONENT: ["e","E"] (["+","-"])? <FLT_NUM> >
    |  <#FLT_CLS : ["f","F","d","D","b","B"]>
    |  <#FLT_SFX : <EXPONENT> (<FLT_CLS>)? | <FLT_CLS> >
}

<*> TOKEN :
{
  < STRING_LITERAL:
    "\"" (~["\"","\\","\n","\r","\u2028","\u2029"] | "\\" ~["\n","\r","\u2028","\u2029"])* "\""
  |
    "'" (~["'","\\","\n","\r","\u2028","\u2029"] | "\\" ~["\n","\r","\u2028","\u2029"])* "'"
  > { popDot(); } /* Revert state to default if was DOT_ID. */
}

<*> TOKEN :
{
  < JXLT_LITERAL:
    "`" (~["`","\\"] | "\\" ~["\u0000"])* "`"
  > { popDot(); } /* Revert state to default if was DOT_ID. */
}

<*> TOKEN :
{
  < REGEX_LITERAL:
    "~" "/" (~["/","\n","\r","\u2028","\u2029"] | "\\" "/" )* "/"
  > { popDot(); } /* Revert state to default if was DOT_ID. */
}

/***************************************
 *      Statements
 ***************************************/

ASTJexlScript JexlScript(Scope frame) : {
    jjtThis.setScope(frame);
}
{
   (LOOKAHEAD(<PRAGMA>) Pragma())*
   (
      LOOKAHEAD( LambdaLookahead() ) Lambda() (LOOKAHEAD(1) <SEMICOL>)? <EOF> { return jjtThis.script(); }
      |
      ( ( Statement() )*) <EOF> { return jjtThis.script(); }
   )
}

ASTJexlScript JexlExpression(Scope frame) #JexlScript : {
    jjtThis.setScope(frame);
}
{
   ( Expression() )? <EOF>
   {
        return jjtThis.script();
   }
}

void Annotation() #Annotation :
{
    Token t;
}
{
    t=<ANNOTATION> (LOOKAHEAD(<LPAREN>) Arguments() )? { jjtThis.setName(t.image); }
}

void AnnotatedStatement() #AnnotatedStatement() : {}
<<<<<<< HEAD
{
    (LOOKAHEAD(<ANNOTATION>) Annotation())+ (LOOKAHEAD(1) Block() | Statement())
}
=======
 {
    (LOOKAHEAD(<ANNOTATION>) Annotation())+ (LOOKAHEAD(1) Block() | Statement())
 }
>>>>>>> a0ac2f42

void Statement() #void : {}
{
    <SEMICOL>
    | LOOKAHEAD(<ANNOTATION>) AnnotatedStatement()
<<<<<<< HEAD
    | LOOKAHEAD(LabelledStatementLookahead()) LabelledStatement()
    | LOOKAHEAD(Expression()) ExpressionStatement()
    | Block()
=======
    | LOOKAHEAD(Expression()) ExpressionStatement() 
    | Block() 
>>>>>>> a0ac2f42
    | IfStatement()
    | LOOKAHEAD(<FOR> <LPAREN> ForeachVar() <COLON>) ForeachStatement()
    | ForStatement()
    | WhileStatement()
    | DoWhileStatement()
<<<<<<< HEAD
    | LOOKAHEAD(<TRY> <LPAREN>) TryWithResourceStatement()
    | TryStatement()
    | ThrowStatement()
    | AssertStatement()
    | SynchronizedStatement()
    | LOOKAHEAD(SwitchStatementLookahead()) SwitchStatement()
    | LOOKAHEAD(MultipleIdentifier() <assign>) MultipleAssignmentStatement()
=======
>>>>>>> a0ac2f42
    | ReturnStatement()
    | Continue()
    | Remove()
    | Break()
    | LOOKAHEAD(<VAR> <LPAREN> | <FINAL> <VAR> <LPAREN>) MultipleVar()
    | Var()
}

void LabelledStatementLookahead() #void() : {}
{
  <IDENTIFIER> <COLON> ( <LCURLY> | <FOR> | <WHILE> | <DO> | <SWITCH> )
}

void LabelledStatement() #void :
{
    Token t = null;
    String label = null;
    ASTLabelledStatement s;
}
{
    t=<IDENTIFIER> { label = t.image; if (branchScope.breakSupported(label)) throwParsingException(null, t); } <COLON>
    (
        LOOKAHEAD(<LCURLY>) { branchScope.pushBlockLabel(label); } s = Block() { s.setLabel(label); branchScope.popBlockLabel(); }
        |
        LOOKAHEAD(<FOR> <LPAREN> ForeachVar() <COLON>) { branchScope.pushForeachLabel(label); } s = ForeachStatement() { s.setLabel(label); branchScope.popForeachLabel(); }
        |
        { branchScope.pushLoopLabel(label); } s = ForStatement() { s.setLabel(label); branchScope.popLoopLabel(); }
        |
        { branchScope.pushLoopLabel(label); } s = WhileStatement() { s.setLabel(label); branchScope.popLoopLabel(); }
        |
        { branchScope.pushLoopLabel(label); } s = DoWhileStatement() { s.setLabel(label); branchScope.popLoopLabel(); }
        |
        { branchScope.pushBlockLabel(label); } s = SwitchStatement() { s.setLabel(label); branchScope.popBlockLabel(); }
        |
        { branchScope.pushBlockLabel(label); } s = IfStatement() { s.setLabel(label); branchScope.popBlockLabel(); }
        |
        { branchScope.pushBlockLabel(label); } s = SynchronizedStatement() { s.setLabel(label); branchScope.popBlockLabel(); }
        |
        LOOKAHEAD(<TRY> <LPAREN>) { branchScope.pushBlockLabel(label); } s = TryWithResourceStatement() { s.setLabel(label); branchScope.popBlockLabel(); }
        |
        { branchScope.pushBlockLabel(label); } s = TryStatement() { s.setLabel(label); branchScope.popBlockLabel(); }
    )
}

ASTBlock Block() #Block : {}
{
    <LCURLY> ( Statement() )* <RCURLY>
    { return jjtThis; }
}

void ExpressionStatement() : {}
{
    Expression() (LOOKAHEAD(2) Expression() #Ambiguous(1))* (LOOKAHEAD(1) <SEMICOL>)?
}

void MultipleAssignmentStatement() #MultipleAssignment : {}
{
    MultipleIdentifier() <assign> Expression()
}

void MultipleIdentifier() #MultipleIdentifier : {}
{
    <LPAREN> Identifier(true) (<COMMA> Identifier(true))* <RPAREN>
}

ASTIfStatement IfStatement() : {}
{
    <IF> <LPAREN> Expression() <RPAREN>  (LOOKAHEAD(1) Block() | Statement())
    ( LOOKAHEAD(1) <ELSE>  (LOOKAHEAD(1) Block() | Statement()) )?
    { return jjtThis; }
}

ASTWhileStatement WhileStatement() : {}
{
    <WHILE> <LPAREN> Expression() <RPAREN>  { branchScope.loopCount += 1; }  (LOOKAHEAD(1) Block() | Statement()) { branchScope.loopCount -= 1; }
    { return jjtThis; }
}

ASTDoWhileStatement DoWhileStatement() : {}
{
    <DO> { branchScope.loopCount += 1; } (LOOKAHEAD(1) Block() | Statement()) <WHILE> <LPAREN> Expression() <RPAREN> { branchScope.loopCount -= 1; }
    { return jjtThis; }
}

ASTTryStatement TryStatement() : {}
{
    <TRY> Block() ( (<CATCH> <LPAREN> TryVar() <RPAREN> Block() (<FINALLY> Block())?) | <FINALLY> Block() )
    { return jjtThis; }
}

ASTTryWithResourceStatement TryWithResourceStatement() : {}
{
    <TRY> <LPAREN> TryResource() <RPAREN> Block() ( (<CATCH> <LPAREN> TryVar() <RPAREN> Block() (<FINALLY> Block())?) | <FINALLY> Block() )?
    { return jjtThis; }
}

void TryResource() : {}
{
     LOOKAHEAD(TryVar() <assign>) TryVar() <assign> Expression()
     |
     Expression()
}

void TryVar() : {}
{
    DeclareVar()
    |
    Identifier(true)
}

void ThrowStatement() : {}
{
    <THROW> Expression()
}

void AssertStatement() : {}
{
    <ASSERT> Expression() [ <COLON> Expression() ]
}

ASTSynchronizedStatement SynchronizedStatement() : {}
{
    <SYNCHRONIZED> <LPAREN> Expression() <RPAREN> (LOOKAHEAD(1) Block() | Statement())
    { return jjtThis; }
}

void SwitchStatementLookahead() : {}
{
    <SWITCH> <LPAREN> Expression() <RPAREN> <LCURLY> (<CASE> (Literal() | Identifier()) <COLON> | <DCASE> <COLON>)
}

ASTSwitchStatement SwitchStatement() : {}
{
    <SWITCH> <LPAREN> Expression() <RPAREN> { branchScope.switchCount += 1; } <LCURLY> SwitchStatementBlock() <RCURLY> { branchScope.switchCount -= 1; }
    { return jjtThis; }
}

void SwitchStatementBlock() #void : {}
{
    SwitchStatementCase() (LOOKAHEAD(SwitchStatementBlock()) SwitchStatementBlock())*
    |
    SwitchStatementDefault() (LOOKAHEAD(SwitchStatementCase()) SwitchStatementCase())*
}

void SwitchStatementCase() : {}
{
    <CASE> (Literal() | Identifier()) <COLON> ((LOOKAHEAD(1) Block() | Statement()) )*
}

void SwitchStatementDefault() : {}
{
    <DCASE> <COLON> ((LOOKAHEAD(1) Block() | Statement()) )*
}

void ReturnStatement() : {}
{
    <RETURN> [ LOOKAHEAD(2) ExpressionStatement() ]
}

void Continue() #Continue :
{
    Token t = null;
}
{
    <CONTINUE> (LOOKAHEAD(<IDENTIFIER>) t = <IDENTIFIER> { if (!branchScope.continueSupported(t.image)) throwParsingException(jjtThis); jjtThis.setLabel(t.image); } )?
    { if (t == null && !branchScope.continueSupported()) { throwParsingException(jjtThis); } }
}

void Remove() #Remove :
{
    Token t = null;
}
{
    <REMOVE> (LOOKAHEAD(<IDENTIFIER>) t = <IDENTIFIER> { if (!branchScope.removeSupported(t.image)) throwParsingException(jjtThis); jjtThis.setLabel(t.image); } )?
    { if (t == null && !branchScope.removeSupported()) { throwParsingException(jjtThis); } }
}

void Break() #Break :
{
    Token t = null;
}
{
    <BREAK> (LOOKAHEAD(<IDENTIFIER>) t = <IDENTIFIER> { if (!branchScope.breakSupported(t.image)) throwParsingException(jjtThis); jjtThis.setLabel(t.image); } )?
    { if (t == null && !branchScope.breakSupported()) { throwParsingException(jjtThis); } }
}

ASTForStatement ForStatement() : {}
{
    <FOR> <LPAREN> ForInitializationNode() <SEMICOL> ForTerminationNode() <SEMICOL> ForIncrementNode() <RPAREN> { branchScope.loopCount += 1; } (LOOKAHEAD(1) Block() | Statement()) { branchScope.loopCount -= 1; }
    { return jjtThis; }
}

void ForInitializationNode() : {}
{
    (Expression() | Var())?
}

void ForTerminationNode() : {}
{
    (ConditionalExpression())?
}

void ForIncrementNode() : {}
{
    (Expression())?
}

ASTForeachStatement ForeachStatement() : {}
{
    <FOR> <LPAREN> ForeachVar() <COLON> Expression() <RPAREN> { branchScope.foreachLoopCount += 1; } (LOOKAHEAD(1) Block() | Statement()) { branchScope.foreachLoopCount -= 1; }
    { return jjtThis; }
}

void ForeachVar() : {}
{
    DeclareVar() (<COMMA> DeclareExtVar(false))?
    |
    Identifier(true) (<COMMA> Identifier(true))?
}

void MultipleVar() #void : {}
{
    (MultipleDeclareVar() <assign> Expression()) #MultipleInitialization()
}

void MultipleDeclareVar() #MultipleIdentifier :
{
    boolean isFinal = false;
}
{
    ( <FINAL> { isFinal = true; jjtThis.setFinal(); } )?
    <VAR> <LPAREN> DeclareExtVar(isFinal) (<COMMA> DeclareExtVar(isFinal))* <RPAREN>
}

void Var() #void : {}
{
    LOOKAHEAD(<FINAL> | <BYTE> | <SHORT> | <INT> | <LONG> | <CHAR> | <BOOLEAN> | <FLOAT> | <DOUBLE> | (<VAR> <and>))
    DeclareLocalVar() <assign> Expression() #Initialization(2)
    |
    DeclareLocalVar() (<assign> Expression() #Initialization(2))?
}

void DeclareVar() #Var :
{
    Token t;
}
{
    <VAR> t=<IDENTIFIER> { declareVariable(jjtThis, t); }
}

void DeclareLocalVar() #Var :
{
    Token t;
}
{
    ( <FINAL> { jjtThis.setFinal(); } )?
    ( <VAR> ( <and> { jjtThis.setRequired(); } )?
    | <INT> { jjtThis.setType(Integer.TYPE); }
    | <LONG> { jjtThis.setType(Long.TYPE); }
    | <SHORT> { jjtThis.setType(Short.TYPE); }
    | <BYTE> { jjtThis.setType(Byte.TYPE); }
    | <CHAR> { jjtThis.setType(Character.TYPE); }
    | <BOOLEAN> { jjtThis.setType(Boolean.TYPE); }
    | <FLOAT> { jjtThis.setType(Float.TYPE); }
    | <DOUBLE> { jjtThis.setType(Double.TYPE); }
    )
    t=<IDENTIFIER> { declareVariable(jjtThis, t); }
}

void DeclareExtVar(boolean isFinal) #ExtVar :
{
    Token t;
}
{
    { if (isFinal) jjtThis.setFinal(); }
    ( <and> { jjtThis.setRequired(); } )?
    t=<IDENTIFIER> { declareVariable(jjtThis, t); }
}

void Pragma() #void :
{
    Token t;
    Object value;
}
{
    <PRAGMA> t=<QUALIFIED_IDENTIFIER> value=PragmaValue() { declarePragma(t.image, value); }
}

Object PragmaValue() #void :
{
    Token v;
}
{
      LOOKAHEAD(1) v=<INTEGER_LITERAL> { return NumberParser.parseInteger(v.image); }
    | LOOKAHEAD(1) v=<FLOAT_LITERAL> { return NumberParser.parseDouble(v.image); }
    | LOOKAHEAD(1) v=<STRING_LITERAL> { return Parser.buildString(v.image, true); }
    | LOOKAHEAD(1) v=<QUALIFIED_IDENTIFIER> { return v.image; }
    | LOOKAHEAD(1) <TRUE> { return true; }
    | LOOKAHEAD(1) <FALSE> { return false; }
    | LOOKAHEAD(1) <NULL> { return null; }
    | LOOKAHEAD(1) <NAN_LITERAL> { return Double.NaN; }
}


/***************************************
 *      Expression syntax
 ***************************************/

void Expression() #void : {}
{
  AssignmentExpression()
}

void AssignmentExpression() #void : {}
{
  ConditionalExpression()
  ( LOOKAHEAD(2) (
    <plus_assign> Expression() #SetAddNode(2)
    |
    <mult_assign> Expression() #SetMultNode(2)
    |
    <div_assign> Expression() #SetDivNode(2)
    |
    <mod_assign> Expression() #SetModNode(2)
    |
    <and_assign> Expression() #SetAndNode(2)
    |
    <or_assign> Expression() #SetOrNode(2)
    |
    <xor_assign> Expression() #SetXorNode(2)
    |
    <minus_assign> Expression() #SetSubNode(2)
    |
    <shl_assign> Expression() #SetShlNode(2)
    |
    <sar_assign> Expression() #SetSarNode(2)
    |
    <shr_assign> Expression() #SetShrNode(2)
    |
    <null_assign> Expression() #NullAssignment(2)
    |
    <assign> Expression() #Assignment(2)
  ) )*
}

/***************************************
 *      Conditional & relational
 ***************************************/

void ConditionalExpression() #void : {}
{
  ConditionalOrExpression()
  ( LOOKAHEAD(2) (
    <QMARK> TernaryExpression()
    |
    <ELVIS> Expression() #ElvisNode(2)
    |
    <NULLP> Expression() #NullpNode(2)
  ) )?
}

void TernaryExpression() #void : {}
{
  LOOKAHEAD(Expression() <COLON>) Expression() <COLON> Expression() #TernaryNode(3)
  |
  Expression() #TernaryNode(2)
}

void ConditionalOrExpression() #void : {}
{
  ConditionalAndExpression()
<<<<<<< HEAD
  ( LOOKAHEAD(2) (
     <OR> ConditionalAndExpression() #OrNode(2)
  ) )*
=======
  ( (<OR>|<_OR>) ConditionalAndExpression() #OrNode(2) )*
>>>>>>> a0ac2f42
}

void ConditionalAndExpression() #void : {}
{
  InclusiveOrExpression()
<<<<<<< HEAD
  ( LOOKAHEAD(2) (
     <AND> InclusiveOrExpression() #AndNode(2)
  ) )*
=======
  ( (<AND>|<_AND>) InclusiveOrExpression() #AndNode(2) )*
>>>>>>> a0ac2f42
}

void InclusiveOrExpression() #void : {}
{
  ExclusiveOrExpression()
  ( LOOKAHEAD(2) (
     <or> ExclusiveOrExpression() #BitwiseOrNode(2)
  ) )*
}

void ExclusiveOrExpression() #void : {}
{
  AndExpression()
  ( LOOKAHEAD(2) (
     <xor> AndExpression() #BitwiseXorNode(2)
  ) )*
}

void AndExpression() #void : {}
{
  EqualityExpression()
  ( LOOKAHEAD(2) (
     <and> EqualityExpression() #BitwiseAndNode(2)
  ) )*
}

void EqualityExpression() #void : {}
{
  RelationalExpression()
<<<<<<< HEAD
  ( LOOKAHEAD(2) (
     <eq> RelationalExpression() #EQNode(2)
=======
  (
     (<eq> | <EQ>) RelationalExpression() #EQNode(2)
>>>>>>> a0ac2f42
   |
     (<ne> | <NE>) RelationalExpression() #NENode(2)
   |
     <req> RelationalExpression() #ERNode(2) // equals regexp
   |
     <rne> RelationalExpression() #NRNode(2) // not equals regexp
   |
     <is> RelationalExpression() #ISNode(2) // identical
   |
     <ni> RelationalExpression() #NINode(2) // not identical

  ) )?
}

void RelationalExpression() #void : {}
{
<<<<<<< HEAD
  RangeExpression()
  ( LOOKAHEAD(2) (
    <lt> RangeExpression() #LTNode(2)
   |
    <gt> RangeExpression() #GTNode(2)
   |
    <le> RangeExpression() #LENode(2)
   |
    <ge> RangeExpression() #GENode(2)
=======
  AdditiveExpression()
  (
    (<lt> |<LT>)  AdditiveExpression() #LTNode(2)
   |
    (<gt> | <GT>) AdditiveExpression() #GTNode(2)
   |
    (<le> | <LE>) AdditiveExpression() #LENode(2)
   |
    (<ge> | <GE>) AdditiveExpression() #GENode(2)
>>>>>>> a0ac2f42
   |
    <seq> RangeExpression() #SWNode(2) // starts with
   |
    <sne> RangeExpression() #NSWNode(2) // not starts with
   |
    <eeq> RangeExpression() #EWNode(2) // ends with
   |
    <ene> RangeExpression() #NEWNode(2) // not ends with
   |
    <iof> TypeReference() #IOFNode(2) // instanceof
   |
    <niof> TypeReference() #NIOFNode(2) // not instanceof

  ) )?
}

void RangeExpression() #void : {}
{
  ShiftExpression()
  ( LOOKAHEAD(2) (
     <range> ShiftExpression() #RangeNode(2) // range
  ) )?
}

/***************************************
 *      Arithmetic
 ***************************************/

void ShiftExpression() #void : {}
{
  AdditiveExpression()
  ( LOOKAHEAD(2) (
    <shl> AdditiveExpression() #ShiftLeftNode(2)
  |
    <shr> AdditiveExpression() #ShiftRightUnsignedNode(2)
  |
    <sar> AdditiveExpression() #ShiftRightNode(2)
  ) )*
}

void AdditiveExpression() #void : {}
{
  MultiplicativeExpression()
  ( LOOKAHEAD(2) (
    <plus> MultiplicativeExpression() #AddNode(2)
  |
    <minus> MultiplicativeExpression() #SubNode(2)
  ) )*
}

void MultiplicativeExpression() #void : {}
{
  UnaryExpression()
  ( LOOKAHEAD(2) (
    <mult> UnaryExpression() #MulNode(2)
  |
    (<div>|<DIV>) UnaryExpression() #DivNode(2)
  |
<<<<<<< HEAD
    <mod> UnaryExpression() #ModNode(2)
  ) )*
=======
    (<mod>|<MOD>) UnaryExpression() #ModNode(2)
  )*
>>>>>>> a0ac2f42
}

void UnaryExpression() #void : {}
{
  <minus> UnaryExpression() #UnaryMinusNode(1)
  |
  <unary_minus> UnaryExpression() #UnaryMinusNode(1)
  |
  <plus> UnaryExpression() #UnaryPlusNode(1)
  |
<<<<<<< HEAD
  <increment> UnaryExpression() #IncrementNode(1)
=======
    (<not>|<NOT>) UnaryExpression() #NotNode(1)
>>>>>>> a0ac2f42
  |
  <decrement> UnaryExpression() #DecrementNode(1)
  |
  <mult> UnaryExpression() #IndirectNode(1)
  |
  <tilda> UnaryExpression() #BitwiseComplNode(1)
  |
  <not> UnaryExpression() #NotNode(1)
  |
  LOOKAHEAD(<LPAREN> PrimitiveType() <RPAREN>) (<LPAREN> PrimitiveType() <RPAREN> UnaryExpression() #CastNode(2))
  |
  <EMPTY> UnaryExpression() #EmptyFunction(1)
  |
  <SIZE> UnaryExpression() #SizeFunction(1)
  |
  <ELLIPSIS> EnumerationExpression()
  |
  PostfixExpression()
}

void PostfixExpression() #void : {}
{
  PointerExpression()
  ( LOOKAHEAD(1) (
    <increment> #IncrementPostfixNode(1)
  |
    <decrement> #DecrementPostfixNode(1)
  ) )*
}

void PointerExpression() #void : {}
{
  <and> ValueExpression() #PointerNode(1)
  |
  ValueExpression()
}

void EnumerationExpression() #void : {}
{
    ((IteratorExpression() (LOOKAHEAD(2) EnumerationAccess() )*) #EnumerationReference(>1) (LOOKAHEAD(<DOTS>) Reduction())?) #Reference(>1)
}

void EnumerationAccess() #void : {}
{
    LOOKAHEAD(<DOTB>) ArrayProjection()
    |
    LOOKAHEAD(<DOTC>) MapProjection()
    |
    LOOKAHEAD(<DOTP>) Selection()
}

void Reduction() #ReductionNode : {}
{
    <DOTS> <LPAREN> [LOOKAHEAD(Expression() <COLON>) Expression() <COLON>] Lambda() <RPAREN>
}

void Selection() #SelectionNode : {}
{
    <DOTP> (
      StopCountSelection()
      |
      StartCountSelection()
      |
      Lambda()
    ) <RPAREN>
}

void StopCountSelection() #StopCountNode : {}
{
    <lt> Expression()
}

void StartCountSelection() #StartCountNode : {}
{
    <gt> Expression()
}

void ArrayProjection() #ProjectionNode : {}
{
    <DOTB> ProjectionExpression() ( LOOKAHEAD(2) <COMMA> ProjectionExpression() )* <RBRACKET>
}

void MapProjection() #MapProjectionNode : {}
{
    <DOTC> ProjectionExpression() <COLON> ProjectionExpression() <RCURLY>
}

void ProjectionExpression() #void : {}
{
    LOOKAHEAD( LambdaLookahead() ) Lambda()
    |
    (Identifier() ( LOOKAHEAD(2) ProjectionMemberExpression() )*) #Reference(>1)
}

void ProjectionMemberExpression() #void : {}
{
    LOOKAHEAD(ProjectionMethodCall()) ProjectionMethodCall()
    |
    ProjectionMemberAccess()
}

void ProjectionMemberAccess() #void : {}
{
    LOOKAHEAD(<LBRACKET>) ArrayAccess()
    |
    LOOKAHEAD(<QLBRACKET>) ArrayAccessSafe()
    |
    LOOKAHEAD(<DOT>) IdentifierAccess()
    |
    LOOKAHEAD(<QDOT>) IdentifierAccess()
}

void ProjectionMethodCall() #void : {}
{
    (ProjectionMemberAccess() (LOOKAHEAD(<LPAREN>) Arguments())+) #MethodNode(>1)
}

void IteratorExpression() #void : {}
{
  LOOKAHEAD(<LPAREN> Expression() <COLON>) <LPAREN> Expression() <COLON> Lambda() <RPAREN> #EnumerationNode(2)
  |
  ValueExpression() #EnumerationNode(1)
}

void SwitchExpression() : {}
{
    <SWITCH> <LPAREN> Expression() <RPAREN> <LCURLY> SwitchExpressionBlock() <RCURLY>
}

void SwitchExpressionBlock() #void : {}
{
    SwitchExpressionCase() (LOOKAHEAD(SwitchExpressionBlock()) SwitchExpressionBlock())*
    |
    SwitchExpressionDefault() (LOOKAHEAD(SwitchExpressionCase()) SwitchExpressionCase())*
}

void SwitchExpressionCase() : {}
{
    <CASE> SwitchExpressionCaseLabel() <LAMBDA> ((LOOKAHEAD(1) Block() | Statement()) )+
}

void SwitchExpressionCaseLabel() : {}
{
    (Literal() | Identifier()) (<COMMA> (Literal() | Identifier()))*
}

void SwitchExpressionDefault() : {}
{
    <DCASE> <LAMBDA> ((LOOKAHEAD(1) Block() | Statement()) )+
}

/***************************************
 *      Identifier & Literals
 ***************************************/

void Identifier(boolean top) :
{
    Token t;
}
{
    t=<IDENTIFIER> { jjtThis.setSymbol(top? checkVariable(jjtThis, t.image) : t.image); if (top && isFinalVariable(t.image)) jjtThis.setFinal(); }
|
    t=<REGISTER> { jjtThis.setSymbol(t.image); }
}

void NamespaceIdentifier()  #NamespaceIdentifier :
{
    Token ns;
    Token id;
}
{
    ns=<IDENTIFIER> <COLON> id=<IDENTIFIER> { jjtThis.setNamespace(ns.image, id.image); }
}

void StringIdentifier() #Identifier :
{
    Token t;
}
{
    t=<STRING_LITERAL> { jjtThis.setSymbol(Parser.buildString(t.image, true));  }
}

void RemoveIdentifier() #Identifier :
{
    Token t;
}
{
    t=<REMOVE> { jjtThis.setSymbol(t.image); }
}

void MethodReferenceIdentifier() #Identifier :
{
    Token t;
}
{
    t=<SIZE> { jjtThis.setSymbol(t.image); }
    |
    t=<EMPTY> { jjtThis.setSymbol(t.image); }
    |
    t=<REMOVE> { jjtThis.setSymbol(t.image); }
    |
    t=<NEW> { jjtThis.setSymbol(t.image); }
    |
    t=<FUNCTION> { jjtThis.setSymbol(t.image); }
    |
    t=<VAR> { jjtThis.setSymbol(t.image); }
    |
    t=<IDENTIFIER> { jjtThis.setSymbol(t.image); }
}

void This() #void : {}
{
    <THIS> #ThisNode
}

void Literal() #void :
{
   Token t;
}
{
  IntegerLiteral()
|
  FloatLiteral()
|
  BooleanLiteral()
|
  JxltLiteral()
|
  StringLiteral()
|
  RegexLiteral()
|
  NaNLiteral()
}

void NaNLiteral() #NumberLiteral : {}
{
    <NAN_LITERAL> { jjtThis.setReal("NaN"); }
}

void NullLiteral() : {}
{
    <NULL>
}

void BooleanLiteral() #void : {}
{
  <TRUE> #TrueNode
|
  <FALSE> #FalseNode
}

void IntegerLiteral() #NumberLiteral :
{
  Token t;
}
{
  t=<INTEGER_LITERAL>
  { jjtThis.setNatural(t.image); }
}

void FloatLiteral() #NumberLiteral:
{
  Token t;
}
{
  t=<FLOAT_LITERAL>
  { jjtThis.setReal(t.image); }
}

void StringLiteral() :
{
   Token t;
}
{
  t=<STRING_LITERAL>
  { jjtThis.setLiteral(Parser.buildString(t.image, true)); }
}

void JxltLiteral() #JxltLiteral :
{
   Token t;
}
{
   t=<JXLT_LITERAL>
   { jjtThis.setLiteral(Parser.buildString(t.image, true)); }
}

void RegexLiteral() :
{
   Token t;
}
{
  t=<REGEX_LITERAL>
  { jjtThis.setLiteral(Parser.buildRegex(t.image)); }
}

void TypeReference() #ClassLiteral() :
{
   Token t;
   Class value;
}
{
  (LOOKAHEAD(<LBRACKET>) <LBRACKET> <RBRACKET> { jjtThis.setArray(); })+
  |
  (
      t=<QUALIFIED_IDENTIFIER> { value = Parser.resolveType(t.image); if (value == null) throwParsingException(jjtThis); jjtThis.setLiteral(value); }
    | t=<INT> { jjtThis.setLiteral(Integer.TYPE); }
    | t=<LONG> { jjtThis.setLiteral(Long.TYPE); }
    | t=<SHORT> { jjtThis.setLiteral(Short.TYPE); }
    | t=<BYTE> { jjtThis.setLiteral(Byte.TYPE); }
    | t=<CHAR> { jjtThis.setLiteral(Character.TYPE); }
    | t=<BOOLEAN> { jjtThis.setLiteral(Boolean.TYPE); }
    | t=<FLOAT> { jjtThis.setLiteral(Float.TYPE); }
    | t=<DOUBLE> { jjtThis.setLiteral(Double.TYPE); }
  )
  (LOOKAHEAD(<LBRACKET>) <LBRACKET> <RBRACKET> { jjtThis.setArray(); })*
}

void NewTypeReference() #ClassLiteral() :
{
   Token t;
   Class value;
}
{
  t=<QUALIFIED_IDENTIFIER>
  { value = Parser.resolveInstantiableType(t.image); if (value == null) throwParsingException(jjtThis); jjtThis.setLiteral(value); }
}

void ArrayTypeReference() #void : {}
{
    PrimitiveType()
    |
    ObjectType()
}

void ObjectType() #ClassLiteral() :
{
   Token t;
   Class value;
}
{
  t=<QUALIFIED_IDENTIFIER>
  { value = Parser.resolveType(t.image); if (value == null) throwParsingException(jjtThis); jjtThis.setLiteral(value); }
}

void InnerType() #Identifier() :
{
   Token t;
}
{
  t=<QUALIFIED_IDENTIFIER> { jjtThis.setSymbol(t.image); }
}

void PrimitiveType() #ClassLiteral() :
{
   Token t;
}
{
      LOOKAHEAD(1) t=<INT> { jjtThis.setLiteral(Integer.TYPE); }
    | LOOKAHEAD(1) t=<LONG> { jjtThis.setLiteral(Long.TYPE); }
    | LOOKAHEAD(1) t=<SHORT> { jjtThis.setLiteral(Short.TYPE); }
    | LOOKAHEAD(1) t=<BYTE> { jjtThis.setLiteral(Byte.TYPE); }
    | LOOKAHEAD(1) t=<CHAR> { jjtThis.setLiteral(Character.TYPE); }
    | LOOKAHEAD(1) t=<BOOLEAN> { jjtThis.setLiteral(Boolean.TYPE); }
    | LOOKAHEAD(1) t=<FLOAT> { jjtThis.setLiteral(Float.TYPE); }
    | LOOKAHEAD(1) t=<DOUBLE> { jjtThis.setLiteral(Double.TYPE); }
}

void EmptyListLiteral() #ArrayLiteral() : {}
{
   <LBRACKET> <ELLIPSIS> { jjtThis.setExtended(true); } <RBRACKET>
}

void ArrayLiteral() : {}
{
   <LBRACKET>
      (Expression() (LOOKAHEAD(<COMMA> Expression()) <COMMA> Expression() )*)? (LOOKAHEAD(2) <COMMA> <ELLIPSIS> { jjtThis.setExtended(true); })?
   <RBRACKET>
}

void ImmutableArrayLiteral() #ArrayLiteral() : {}
{
   <HBRACKET> (Expression() (LOOKAHEAD(<COMMA> Expression()) <COMMA> Expression() )*)? <RBRACKET> { jjtThis.setImmutable(true); }
}

void MapLiteral() : {}
{
    <LCURLY>
    (
        <COLON>
        |
        MapElement() ( <COMMA> MapElement() )*
    ) <RCURLY>
}

void MapElement() #void : {}
{
    LOOKAHEAD(<mult> <COLON> <ELLIPSIS>) <mult> <COLON> <ELLIPSIS> ValueExpression() #MapEnumerationNode(1)
    |
    MapEntry()
}

void MapEntry() : {}
{
    Expression() <COLON> Expression()
}

void MapEntryLiteral() : {}
{
    <LBRACKET> Expression() <COLON> Expression() <RBRACKET>
}

void ImmutableMapLiteral() #MapLiteral() : {}
{
    <HCURLY>
    (
        MapElement() ( <COMMA> MapElement() )*
    |
        <COLON>
    ) <RCURLY> { jjtThis.setImmutable(true); }
}

void SetLiteral() : {}
{
    <LCURLY> (Expression() ( <COMMA> Expression() )*)? <RCURLY>
}

void ImmutableSetLiteral() #SetLiteral : {}
{
    <HCURLY> (Expression() ( <COMMA> Expression() )*)? <RCURLY> { jjtThis.setImmutable(true); }
}

/***************************************
 *      Functions & Methods
 ***************************************/

void Arguments() #Arguments : {}
{
     <LPAREN> (Expression() (<COMMA> Expression())* )? <RPAREN>
}

void FunctionCallLookahead() #void : {}
{
    LOOKAHEAD(2) <IDENTIFIER> <COLON> <IDENTIFIER> <LPAREN>
    |
    LOOKAHEAD(2) <IDENTIFIER> <LPAREN>
    |
    LOOKAHEAD(2) <REGISTER> <LPAREN>
    |
    LOOKAHEAD(2) <REMOVE> <LPAREN>
}

void FunctionCall() #void : {}
{
    LOOKAHEAD(2) NamespaceIdentifier() Arguments() #FunctionNode(2)
    |
    LOOKAHEAD(2) Identifier(true) Arguments() #FunctionNode(2)
    |
    LOOKAHEAD(2) RemoveIdentifier() Arguments() #FunctionNode(2)
}

void Constructor() #void : {}
{
    <NEW>
    (
       LOOKAHEAD(<LPAREN>) ForNameConstructor()
       |
       LOOKAHEAD(<QUALIFIED_IDENTIFIER> <LPAREN>) QualifiedConstructor()
       |
       LOOKAHEAD(ArrayTypeReference() <LBRACKET> <RBRACKET>) InitializedArrayConstructor()
       |
       LOOKAHEAD(ArrayTypeReference() <LBRACKET>) ArrayConstructor()
    )
}

void ForNameConstructor() #ConstructorNode() : {}
{
    <LPAREN> [ Expression() ( <COMMA> Expression() )* ] <RPAREN>
}

void QualifiedConstructor() #QualifiedConstructorNode() : {}
{
    NewTypeReference() Arguments()
}

void ArrayConstructor() #ArrayConstructorNode() : {}
{
    ArrayTypeReference() (LOOKAHEAD(2) ArrayQualifiedDimension())+ (LOOKAHEAD(2) ArrayOpenDimension())*
}

void ArrayQualifiedDimension() #void : {}
{
    <LBRACKET> Expression() <RBRACKET>
}

void ArrayOpenDimension() : {}
{
    <LBRACKET> <RBRACKET>
}

void InitializedArrayConstructor() #InitializedArrayConstructorNode() : {}
{
    ArrayTypeReference() <LBRACKET> <RBRACKET> InitializedArrayLiteral()
}

void InitializedArrayLiteral() #void() : {}
{
    <LCURLY> [ Expression() ( <COMMA> Expression() )* ] <RCURLY>
}

void Parameter() #void :
{
    Token t;
}
{
    t=<IDENTIFIER> { declareParameter(t); }
}

void VarParameter() #void :
{
    Token t;
    Class type = null;
    boolean isFinal = false;
    boolean isRequired = false;
}
{
    ( <FINAL> { isFinal = true; } )?
    ( <VAR> ( <and> { isRequired = true; } )?
      | <INT> { type = Integer.TYPE; }
      | <LONG> { type = Long.TYPE; }
      | <SHORT> { type = Short.TYPE; }
      | <BYTE> { type = Byte.TYPE; }
      | <CHAR> { type = Character.TYPE; }
      | <BOOLEAN> { type = Boolean.TYPE; }
      | <FLOAT> { type = Float.TYPE; }
      | <DOUBLE> { type = Double.TYPE; }
    )
    t=<IDENTIFIER> { declareParameter(t, type, isFinal, isRequired); }
}

void Parameters() #void : {}
{
    <LPAREN> [
      (LOOKAHEAD(<FINAL> | <VAR> | <BYTE> | <SHORT> | <INT> | <LONG> | <FLOAT> | <DOUBLE> | <BOOLEAN> | <CHAR> ) VarParameter() (<COMMA> VarParameter())*
       |
       Parameter() (<COMMA> Parameter())*)
      (<ELLIPSIS> { declareVarArgSupport(); })?
    ] <RPAREN>
}

void LambdaLookahead() #void() : {}
{
  LOOKAHEAD(2) <FUNCTION> Parameters()
  |
  LOOKAHEAD(2) <FUNCTION> <LCURLY>
  |
  Parameters() ( <LAMBDA> | <LAMBDAE> )
  |
  Parameter() ( <LAMBDA> | <LAMBDAE> )
}

void Lambda() #JexlLambda() :
{
   pushFrame();
}
{
  LOOKAHEAD(2) <FUNCTION> Parameters() Block()
  |
  LOOKAHEAD(2) <FUNCTION> Block()
  |
  Parameters() ( <LAMBDA> Block() | <LAMBDAE> Expression() )
  |
  Parameter() ( <LAMBDA> Block() | <LAMBDAE> Expression() )
}



/***************************************
 *     References
 ***************************************/

Token dotName() #void :
{
    Token t ;
}
{
   ( t = <DOT_IDENTIFIER> | t=<IF> | t=<ELSE> | t=<FOR> | t=<WHILE> | t=<DO> | t=<NEW>| t=<EMPTY> | t=<SIZE> | t=<TRUE> | t=<FALSE> | t=<NULL>
   | t=<_OR> | t=<_AND>| t=<NOT> | t=<NE> | t=<EQ> | t=<GT> | t=<GE> | t=<LT> | t=<LE> 
   | t=<VAR> | t=<FUNCTION> ) { return t ;}
}

void IdentifierAccess() #void :
{
    Token t;
}
{
    <DOT> (
<<<<<<< HEAD
        t=<DOT_IDENTIFIER> { jjtThis.setIdentifier(t.image); } #IdentifierAccess
=======
        t=dotName() { jjtThis.setIdentifier(t.image); } #IdentifierAccess
>>>>>>> a0ac2f42
    |
        t=<STRING_LITERAL> { jjtThis.setIdentifier(Parser.buildString(t.image, true)); } #IdentifierAccess
    |
        t=<JXLT_LITERAL> { jjtThis.setIdentifier(Parser.buildString(t.image, true)); } #IdentifierAccessJxlt
    |
        t=<REMOVE> { jjtThis.setIdentifier(t.image); } #IdentifierAccess
    |
        t=<FUNCTION> { jjtThis.setIdentifier(t.image); } #IdentifierAccess
    |
        t=<VAR> { jjtThis.setIdentifier(t.image); } #IdentifierAccess
    |
        t=<EMPTY> { jjtThis.setIdentifier(t.image); } #IdentifierAccess
    |
        t=<SIZE> { jjtThis.setIdentifier(t.image); } #IdentifierAccess
    )
    |
    <QDOT> (
<<<<<<< HEAD
        t=<DOT_IDENTIFIER> { jjtThis.setIdentifier(t.image); } #IdentifierAccessSafe
=======
        t=dotName() { jjtThis.setIdentifier(t.image); } #IdentifierAccessSafe
>>>>>>> a0ac2f42
    |
        t=<STRING_LITERAL> { jjtThis.setIdentifier(Parser.buildString(t.image, true)); } #IdentifierAccessSafe
    |
        t=<JXLT_LITERAL> { jjtThis.setIdentifier(Parser.buildString(t.image, true)); } #IdentifierAccessSafeJxlt
    |
        t=<REMOVE> { jjtThis.setIdentifier(t.image); } #IdentifierAccessSafe
    |
        t=<FUNCTION> { jjtThis.setIdentifier(t.image); } #IdentifierAccessSafe
    |
        t=<VAR> { jjtThis.setIdentifier(t.image); } #IdentifierAccessSafe
    |
        t=<EMPTY> { jjtThis.setIdentifier(t.image); } #IdentifierAccessSafe
    |
        t=<SIZE> { jjtThis.setIdentifier(t.image); } #IdentifierAccessSafe
    )
}

void ArrayAccess() : {}
{
    <LBRACKET> Expression() ( <COMMA> Expression() )* <RBRACKET>
}

void ArrayAccessSafe() : {}
{
    <QLBRACKET> Expression() ( <COMMA> Expression() )* <RBRACKET>
}

void ReferenceExpression() #MethodNode(>1) : {}
{
    ( <LPAREN> (
      LOOKAHEAD(Expression()) Expression() | Block()
    ) <RPAREN> #ReferenceExpression(1) ) ( LOOKAHEAD(<LPAREN>) Arguments() )*
}

void PrimaryExpression() #void : {}
{
    LOOKAHEAD( LambdaLookahead() ) Lambda()
    |
    LOOKAHEAD( <LCURLY> MapElement() ) MapLiteral()
    |
    LOOKAHEAD( <LCURLY> <COLON>) MapLiteral()
    |
    LOOKAHEAD( <HCURLY> MapElement() ) ImmutableMapLiteral()
    |
    LOOKAHEAD( <HCURLY> <COLON>) ImmutableMapLiteral()
    |
<<<<<<< HEAD
    LOOKAHEAD( <LCURLY> Expression() (<COMMA> | <RCURLY>)) SetLiteral()
=======
       LOOKAHEAD( <LCURLY> Expression() (<COMMA> | <RCURLY>)) SetLiteral()
>>>>>>> a0ac2f42
    |
    LOOKAHEAD( <LCURLY> <RCURLY> ) SetLiteral()
    |
    LOOKAHEAD( <HCURLY> Expression() (<COMMA> | <RCURLY>)) ImmutableSetLiteral()
    |
    LOOKAHEAD( <HCURLY> <RCURLY> ) ImmutableSetLiteral()
    |
    LOOKAHEAD( EmptyListLiteral() ) EmptyListLiteral()
    |
    LOOKAHEAD( <LBRACKET> Expression() <COLON> ) MapEntryLiteral()
    |
    LOOKAHEAD( <LBRACKET> ) ArrayLiteral()
    |
    LOOKAHEAD( <HBRACKET> ) ImmutableArrayLiteral()
    |
    LOOKAHEAD( <NEW> ) Constructor()
    |
    LOOKAHEAD( <SWITCH> ) SwitchExpression()
    |
    LOOKAHEAD( FunctionCallLookahead() ) FunctionCall()
    |
    LOOKAHEAD( <LPAREN> ) ReferenceExpression()
    |
    Identifier(true)
    |
    This()
    |
    Literal()
}

void MemberAccess() #void : {}
{
    LOOKAHEAD(<LBRACKET>) ArrayAccess()
    |
    LOOKAHEAD(<QLBRACKET>) ArrayAccessSafe()
    |
    LOOKAHEAD(<DOT> | <QDOT>) IdentifierAccess()
    |
    LOOKAHEAD(<LCURLY>) InlinePropertyAssignment()
}

void MethodCall() #void : {}
{
    LOOKAHEAD(<DOT> <NEW>) (<DOT> <NEW> InnerType() Arguments()) #InnerConstructorNode()
    |
    (MemberAccess() (LOOKAHEAD(<LPAREN>) Arguments())+) #MethodNode(>1)
}

void MemberExpression() #void : {}
{
    LOOKAHEAD(MethodCall()) MethodCall()
    |
    MemberAccess()
}

void MethodReference() : {}
{
    <DCOLON> MethodReferenceIdentifier()
}

void InlinePropertyAssignment() : {}
{
    <LCURLY> (InlinePropertyBlock() ( <COMMA> InlinePropertyBlock() )* ) <RCURLY>
}

void InlineMemberAccess() #void : {}
{
    LOOKAHEAD(<LBRACKET>) ArrayAccess()
    |
    LOOKAHEAD(<DOT>) IdentifierAccess()
}

void InlinePropertyBlock() #void : {}
{
    LOOKAHEAD(InlinePropertyName() <COLON>) InlinePropertyEntry()
    |
    LOOKAHEAD(InlinePropertyName() <ELVIS>) InlinePropertyNullEntry()
    |
    LOOKAHEAD(<LBRACKET> Expression() <RBRACKET> <COLON>) InlinePropertyArrayEntry()
    |
    LOOKAHEAD(<LBRACKET> Expression() <RBRACKET> <ELVIS>) InlinePropertyArrayNullEntry()
    |
    ((LOOKAHEAD(<LBRACKET>) ArrayAccess() | Identifier()) (LOOKAHEAD(2) InlineMemberAccess() )* InlinePropertyAssignment()) #Reference()
}

void InlinePropertyName() #void : {}
{
    Identifier()
    |
    StringLiteral()
    |
    JxltLiteral()
}

void InlinePropertyEntry() : {}
{
    InlinePropertyName() <COLON> Expression()
}

void InlinePropertyNullEntry() : {}
{
    InlinePropertyName() <ELVIS> Expression()
}

void InlinePropertyArrayEntry() : {}
{
    <LBRACKET> Expression() <RBRACKET> <COLON> Expression()
}

void InlinePropertyArrayNullEntry() : {}
{
    <LBRACKET> Expression() <RBRACKET> <ELVIS> Expression()
}

void ValueExpression() #void : {}
{
    NullLiteral()
    |
    ( PrimaryExpression() ( LOOKAHEAD(2) MemberExpression() )* [LOOKAHEAD(2) MethodReference()] ) #Reference(>1)
}<|MERGE_RESOLUTION|>--- conflicted
+++ resolved
@@ -127,36 +127,35 @@
 
 <*> TOKEN : /* KEYWORDS */
 {
-<<<<<<< HEAD
-      < IF : "if" >
-    | < ELSE : "else" >
-    | < FOR : "for" >
-    | < WHILE : "while" >
-    | < DO : "do" >
-    | < SWITCH : "switch" >
-    | < CASE : "case" >
-    | < DCASE : "default" >
-    | < TRY : "try" >
-    | < CATCH : "catch" >
-    | < FINALLY : "finally" >
-    | < THROW : "throw" >
-    | < ASSERT : "assert" >
-    | < SYNCHRONIZED : "synchronized" >
+      < IF : "if" > { popDot(); }
+    | < ELSE : "else" > { popDot(); }
+    | < FOR : "for" > { popDot(); }
+    | < WHILE : "while" > { popDot(); }
+    | < DO : "do" > { popDot(); }
+    | < SWITCH : "switch" > { popDot(); }
+    | < CASE : "case" > { popDot(); }
+    | < DCASE : "default" > { popDot(); }
+    | < TRY : "try" > { popDot(); }
+    | < CATCH : "catch" > { popDot(); }
+    | < FINALLY : "finally" > { popDot(); }
+    | < THROW : "throw" > { popDot(); }
+    | < ASSERT : "assert" > { popDot(); }
+    | < SYNCHRONIZED : "synchronized" > { popDot(); }
     | < NEW : "new" > { popDot(); pushQ(); } /* Lexical state is now QUALIFIED */
     | < VAR : "var" > { popDot(); } /* Revert state to default if was DOT_ID. */
-    | < FINAL : "final" >
+    | < FINAL : "final" > { popDot(); }
     | < EMPTY : "empty" > { popDot(); } /* Revert state to default if was DOT_ID. */
     | < SIZE : "size" > { popDot(); } /* Revert state to default if was DOT_ID. */
-    | < THIS : "this" >
-    | < NULL : "null" | "\u2205" >
-    | < TRUE : "true" >
-    | < FALSE : "false" >
-    | < RETURN : "return" >
+    | < THIS : "this" > { popDot(); }
+    | < NULL : "null" | "\u2205" > { popDot(); }
+    | < TRUE : "true" > { popDot(); }
+    | < FALSE : "false" > { popDot(); }
+    | < RETURN : "return" > { popDot(); }
     | < FUNCTION : "function" > { popDot(); } /* Revert state to default if was DOT_ID. */
     | < LAMBDA : "->" | "\u2192" >
     | < LAMBDAE : "=>" | "\u21D2" >
-    | < BREAK : "break" >
-    | < CONTINUE : "continue" >
+    | < BREAK : "break" > { popDot(); }
+    | < CONTINUE : "continue" > { popDot(); }
     | < REMOVE : "remove" > { popDot(); } /* Revert state to default if was DOT_ID. */
     | < PRAGMA : "#pragma" > { pushQ(); } /* Lexical state is now QUALIFIED */
 }
@@ -164,31 +163,6 @@
 <*> TOKEN : { /* SEPARATORS */
       < LPAREN : "("> { popQ(); } /* Revert state to default. */
     | < RPAREN : ")"> { popQ(); } /* Revert state to default. */
-=======
-      < IF : "if" > { popDot(); } 
-    | < ELSE : "else" > { popDot(); } 
-    | < FOR : "for" > { popDot(); } 
-    | < WHILE : "while" > { popDot(); } 
-    | < DO : "do" > { popDot(); } 
-    | < NEW : "new" >  { popDot(); } 
-    | < VAR : "var" >  { popDot(); } 
-    | < EMPTY : "empty" > { popDot(); } /* Revert state to default if was DOT_ID. */
-    | < SIZE : "size" > { popDot(); } /* Revert state to default if was DOT_ID. */
-    | < NULL : "null" >  { popDot(); } 
-    | < TRUE : "true" > { popDot(); } 
-    | < FALSE : "false" >  { popDot(); } 
-    | < RETURN : "return" > { popDot(); } 
-    | < FUNCTION : "function" >  { popDot(); } 
-    | < LAMBDA : "->" >
-    | < BREAK : "break" > { popDot(); } 
-    | < CONTINUE : "continue" > { popDot(); } 
-    | < PRAGMA : "#pragma" > { popDot(); } 
-}
-
-<*> TOKEN : { /* SEPARATORS */
-      < LPAREN : "(">  
-    | < RPAREN : ")">
->>>>>>> a0ac2f42
     | < LCURLY : "{" >
     | < RCURLY : "}" >
     | < LBRACKET : "[" > { popQ(); } /* Revert state to default. */
@@ -227,55 +201,36 @@
       < QMARK : "?" >
     | < ELVIS : "?:" >
     | < NULLP : "??" >
-<<<<<<< HEAD
-    | < AND : "&&" | "and" | "\u2227" >
-    | < OR : "||" | "or" | "\u2228" >
+    | < AND : "&&" | "\u2227" >
+    | < _AND :  "and" >  { popDot(); }
+    | < OR : "||" | "\u2228" >
+    | < _OR: "or" > { popDot(); }
 }
 
 <*> TOKEN : { /* COMPARISONS */
-      < eq : "==" | "eq" | "\u2261">
-    | < ne : "!=" | "ne" | "\u2260" >
+      < eq : "==" | "\u2261">
+    | < EQ : "eq" > { popDot(); }
+    | < ne : "!=" | "\u2260" >
+    | < NE : "ne" > { popDot(); }
     | < req : "=~" | "in" | "\u2208" > // regexp equal
     | < rne : "!~" | "!in" | "\u2209" > // regexp not equal
     | < is : "===" > // identitical
     | < ni : "!==" > // not identitical
-=======
-    | < AND : "&&" >
-    | < _AND :  "and" >  { popDot(); }
-    | < OR : "||" >
-    | < _OR: "or" > { popDot(); }
-}
-
-<*> TOKEN : { /* COMPARISONS */
-      < eq : "==" >
-    | < EQ : "eq" > { popDot(); }
-    | < ne : "!=" >
-    | < NE : "ne" > { popDot(); }
-    | < gt : ">" >
-    | < GT : "gt" > { popDot(); }
-    | < ge : ">=" >
-    | < GE : "ge" > { popDot(); }
-    | < lt : "<" >
-    | < LT : "lt" > { popDot(); }
-    | < le : "<=" >
-    | < LE : "le"  > { popDot(); }
-    | < req : "=~" > // regexp equal
-    | < rne : "!~" > // regexp not equal
->>>>>>> a0ac2f42
     | < seq : "=^" > // starts equal
     | < eeq : "=$" > // ends equal
     | < sne : "!^" > // start not equal
     | < ene : "!$" > // ends not equal
-<<<<<<< HEAD
-    | < gt : ">" | "gt" >
-    | < ge : ">=" | "ge" | "\u2265" >
-    | < lt : "<" | "lt" >
-    | < le : "<=" | "le" | "\u2264" >
+    | < gt : ">" >
+    | < GT : "gt" > { popDot(); }
+    | < ge : ">=" | "\u2265" >
+    | < GE : "ge" > { popDot(); }
+    | < lt : "<" >
+    | < LT : "lt" > { popDot(); }
+    | < le : "<=" | "\u2264" >
+    | < LE : "le"  > { popDot(); }
     | < iof : "instanceof" > { pushQ(); }
     | < niof : "!instanceof" > { pushQ(); }
 
-=======
->>>>>>> a0ac2f42
 }
 
 <*> TOKEN : { /* OPERATORS */
@@ -297,21 +252,14 @@
     | < decrement : "--" >
     | < plus : "+" >
     | < minus : "-" >
-<<<<<<< HEAD
     | < unary_minus : "\u2212" >
     | < mult : "*" | "\u22C5" >
-    | < div : "/" | "div" >
-    | < mod : "%" | "mod" >
-    | < not : "!" | "not" | "\u00AC" >
-=======
-    | < mult : "*" >
     | < div : "/" >
     | < DIV : "div" > { popDot(); }
-    | < mod : "%"  >
+    | < mod : "%" >
     | < MOD : "mod" > { popDot(); }
-    | < not : "!" >
+    | < not : "!" | "\u00AC" >
     | < NOT : "not" > { popDot(); }
->>>>>>> a0ac2f42
     | < and : "&" >
     | < or : "|" >
     | < xor : "^" >
@@ -448,34 +396,22 @@
 }
 
 void AnnotatedStatement() #AnnotatedStatement() : {}
-<<<<<<< HEAD
 {
     (LOOKAHEAD(<ANNOTATION>) Annotation())+ (LOOKAHEAD(1) Block() | Statement())
 }
-=======
- {
-    (LOOKAHEAD(<ANNOTATION>) Annotation())+ (LOOKAHEAD(1) Block() | Statement())
- }
->>>>>>> a0ac2f42
 
 void Statement() #void : {}
 {
     <SEMICOL>
     | LOOKAHEAD(<ANNOTATION>) AnnotatedStatement()
-<<<<<<< HEAD
     | LOOKAHEAD(LabelledStatementLookahead()) LabelledStatement()
     | LOOKAHEAD(Expression()) ExpressionStatement()
     | Block()
-=======
-    | LOOKAHEAD(Expression()) ExpressionStatement() 
-    | Block() 
->>>>>>> a0ac2f42
     | IfStatement()
     | LOOKAHEAD(<FOR> <LPAREN> ForeachVar() <COLON>) ForeachStatement()
     | ForStatement()
     | WhileStatement()
     | DoWhileStatement()
-<<<<<<< HEAD
     | LOOKAHEAD(<TRY> <LPAREN>) TryWithResourceStatement()
     | TryStatement()
     | ThrowStatement()
@@ -483,8 +419,6 @@
     | SynchronizedStatement()
     | LOOKAHEAD(SwitchStatementLookahead()) SwitchStatement()
     | LOOKAHEAD(MultipleIdentifier() <assign>) MultipleAssignmentStatement()
-=======
->>>>>>> a0ac2f42
     | ReturnStatement()
     | Continue()
     | Remove()
@@ -856,25 +790,17 @@
 void ConditionalOrExpression() #void : {}
 {
   ConditionalAndExpression()
-<<<<<<< HEAD
   ( LOOKAHEAD(2) (
-     <OR> ConditionalAndExpression() #OrNode(2)
+     (<OR>|<_OR>) ConditionalAndExpression() #OrNode(2)
   ) )*
-=======
-  ( (<OR>|<_OR>) ConditionalAndExpression() #OrNode(2) )*
->>>>>>> a0ac2f42
 }
 
 void ConditionalAndExpression() #void : {}
 {
   InclusiveOrExpression()
-<<<<<<< HEAD
   ( LOOKAHEAD(2) (
-     <AND> InclusiveOrExpression() #AndNode(2)
+     (<AND>|<_AND>) InclusiveOrExpression() #AndNode(2)
   ) )*
-=======
-  ( (<AND>|<_AND>) InclusiveOrExpression() #AndNode(2) )*
->>>>>>> a0ac2f42
 }
 
 void InclusiveOrExpression() #void : {}
@@ -904,13 +830,8 @@
 void EqualityExpression() #void : {}
 {
   RelationalExpression()
-<<<<<<< HEAD
   ( LOOKAHEAD(2) (
-     <eq> RelationalExpression() #EQNode(2)
-=======
-  (
      (<eq> | <EQ>) RelationalExpression() #EQNode(2)
->>>>>>> a0ac2f42
    |
      (<ne> | <NE>) RelationalExpression() #NENode(2)
    |
@@ -927,27 +848,15 @@
 
 void RelationalExpression() #void : {}
 {
-<<<<<<< HEAD
   RangeExpression()
   ( LOOKAHEAD(2) (
-    <lt> RangeExpression() #LTNode(2)
+    (<lt> |<LT>) RangeExpression() #LTNode(2)
    |
-    <gt> RangeExpression() #GTNode(2)
+    (<gt> | <GT>) RangeExpression() #GTNode(2)
    |
-    <le> RangeExpression() #LENode(2)
+    (<le> | <LE>) RangeExpression() #LENode(2)
    |
-    <ge> RangeExpression() #GENode(2)
-=======
-  AdditiveExpression()
-  (
-    (<lt> |<LT>)  AdditiveExpression() #LTNode(2)
-   |
-    (<gt> | <GT>) AdditiveExpression() #GTNode(2)
-   |
-    (<le> | <LE>) AdditiveExpression() #LENode(2)
-   |
-    (<ge> | <GE>) AdditiveExpression() #GENode(2)
->>>>>>> a0ac2f42
+    (<ge> | <GE>) RangeExpression() #GENode(2)
    |
     <seq> RangeExpression() #SWNode(2) // starts with
    |
@@ -1006,13 +915,8 @@
   |
     (<div>|<DIV>) UnaryExpression() #DivNode(2)
   |
-<<<<<<< HEAD
-    <mod> UnaryExpression() #ModNode(2)
+    (<mod>|<MOD>) UnaryExpression() #ModNode(2)
   ) )*
-=======
-    (<mod>|<MOD>) UnaryExpression() #ModNode(2)
-  )*
->>>>>>> a0ac2f42
 }
 
 void UnaryExpression() #void : {}
@@ -1023,11 +927,7 @@
   |
   <plus> UnaryExpression() #UnaryPlusNode(1)
   |
-<<<<<<< HEAD
   <increment> UnaryExpression() #IncrementNode(1)
-=======
-    (<not>|<NOT>) UnaryExpression() #NotNode(1)
->>>>>>> a0ac2f42
   |
   <decrement> UnaryExpression() #DecrementNode(1)
   |
@@ -1035,7 +935,7 @@
   |
   <tilda> UnaryExpression() #BitwiseComplNode(1)
   |
-  <not> UnaryExpression() #NotNode(1)
+  (<not>|<NOT>) UnaryExpression() #NotNode(1)
   |
   LOOKAHEAD(<LPAREN> PrimitiveType() <RPAREN>) (<LPAREN> PrimitiveType() <RPAREN> UnaryExpression() #CastNode(2))
   |
@@ -1615,8 +1515,11 @@
     Token t ;
 }
 {
-   ( t = <DOT_IDENTIFIER> | t=<IF> | t=<ELSE> | t=<FOR> | t=<WHILE> | t=<DO> | t=<NEW>| t=<EMPTY> | t=<SIZE> | t=<TRUE> | t=<FALSE> | t=<NULL>
-   | t=<_OR> | t=<_AND>| t=<NOT> | t=<NE> | t=<EQ> | t=<GT> | t=<GE> | t=<LT> | t=<LE> 
+   ( t = <DOT_IDENTIFIER> | t=<IF> | t=<ELSE> | t=<FOR> | t=<WHILE> | t=<DO>
+   | t=<TRY> | t=<CATCH> | t=<THROW> | t=<ASSERT> | t=<SYNCHRONIZED> | t=<REMOVE> | t=<THIS>
+   | t=<SWITCH> | t=<CASE> | t=<DCASE> | t=<FINAL>
+   | t=<NEW>| t=<EMPTY> | t=<SIZE> | t=<TRUE> | t=<FALSE> | t=<NULL>
+   | t=<_OR> | t=<_AND>| t=<NOT> | t=<NE> | t=<EQ> | t=<GT> | t=<GE> | t=<LT> | t=<LE>
    | t=<VAR> | t=<FUNCTION> ) { return t ;}
 }
 
@@ -1626,47 +1529,19 @@
 }
 {
     <DOT> (
-<<<<<<< HEAD
-        t=<DOT_IDENTIFIER> { jjtThis.setIdentifier(t.image); } #IdentifierAccess
-=======
         t=dotName() { jjtThis.setIdentifier(t.image); } #IdentifierAccess
->>>>>>> a0ac2f42
     |
         t=<STRING_LITERAL> { jjtThis.setIdentifier(Parser.buildString(t.image, true)); } #IdentifierAccess
     |
         t=<JXLT_LITERAL> { jjtThis.setIdentifier(Parser.buildString(t.image, true)); } #IdentifierAccessJxlt
-    |
-        t=<REMOVE> { jjtThis.setIdentifier(t.image); } #IdentifierAccess
-    |
-        t=<FUNCTION> { jjtThis.setIdentifier(t.image); } #IdentifierAccess
-    |
-        t=<VAR> { jjtThis.setIdentifier(t.image); } #IdentifierAccess
-    |
-        t=<EMPTY> { jjtThis.setIdentifier(t.image); } #IdentifierAccess
-    |
-        t=<SIZE> { jjtThis.setIdentifier(t.image); } #IdentifierAccess
     )
     |
     <QDOT> (
-<<<<<<< HEAD
-        t=<DOT_IDENTIFIER> { jjtThis.setIdentifier(t.image); } #IdentifierAccessSafe
-=======
         t=dotName() { jjtThis.setIdentifier(t.image); } #IdentifierAccessSafe
->>>>>>> a0ac2f42
     |
         t=<STRING_LITERAL> { jjtThis.setIdentifier(Parser.buildString(t.image, true)); } #IdentifierAccessSafe
     |
         t=<JXLT_LITERAL> { jjtThis.setIdentifier(Parser.buildString(t.image, true)); } #IdentifierAccessSafeJxlt
-    |
-        t=<REMOVE> { jjtThis.setIdentifier(t.image); } #IdentifierAccessSafe
-    |
-        t=<FUNCTION> { jjtThis.setIdentifier(t.image); } #IdentifierAccessSafe
-    |
-        t=<VAR> { jjtThis.setIdentifier(t.image); } #IdentifierAccessSafe
-    |
-        t=<EMPTY> { jjtThis.setIdentifier(t.image); } #IdentifierAccessSafe
-    |
-        t=<SIZE> { jjtThis.setIdentifier(t.image); } #IdentifierAccessSafe
     )
 }
 
@@ -1699,11 +1574,7 @@
     |
     LOOKAHEAD( <HCURLY> <COLON>) ImmutableMapLiteral()
     |
-<<<<<<< HEAD
     LOOKAHEAD( <LCURLY> Expression() (<COMMA> | <RCURLY>)) SetLiteral()
-=======
-       LOOKAHEAD( <LCURLY> Expression() (<COMMA> | <RCURLY>)) SetLiteral()
->>>>>>> a0ac2f42
     |
     LOOKAHEAD( <LCURLY> <RCURLY> ) SetLiteral()
     |
