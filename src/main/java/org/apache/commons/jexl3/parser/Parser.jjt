/*
 * Licensed to the Apache Software Foundation (ASF) under one or more
 * contributor license agreements.  See the NOTICE file distributed with
 * this work for additional information regarding copyright ownership.
 * The ASF licenses this file to You under the Apache License, Version 2.0
 * (the "License"); you may not use this file except in compliance with
 * the License.  You may obtain a copy of the License at
 *
 *      http://www.apache.org/licenses/LICENSE-2.0
 *
 * Unless required by applicable law or agreed to in writing, software
 * distributed under the License is distributed on an "AS IS" BASIS,
 * WITHOUT WARRANTIES OR CONDITIONS OF ANY KIND, either express or implied.
 * See the License for the specific language governing permissions and
 * limitations under the License.
 */


options
{
   MULTI=true;
   STATIC=false;
   VISITOR=true;
   NODE_SCOPE_HOOK=true;
   NODE_CLASS="JexlNode";
   UNICODE_INPUT=true;
   KEEP_LINE_COLUMN=true;
   TRACK_TOKENS=true;
   //DEBUG_PARSER=true;
   //DEBUG_TOKEN_MANAGER=true;
}

PARSER_BEGIN(Parser)

package org.apache.commons.jexl3.parser;

import java.util.Collections;
import java.util.LinkedList;

import org.apache.commons.jexl3.JexlInfo;
import org.apache.commons.jexl3.JexlFeatures;
import org.apache.commons.jexl3.JexlException;
import org.apache.commons.jexl3.internal.Scope;

public final class Parser extends JexlParser
{
    public ASTJexlScript parse(JexlInfo jexlInfo, JexlFeatures jexlFeatures, String jexlSrc, Scope scope) {
        JexlFeatures previous = getFeatures();
        try {
            setFeatures(jexlFeatures);
            // If registers are allowed, the default parser state has to be REGISTERS.
            if (jexlFeatures.supportsRegister()) {
                token_source.defaultLexState = REGISTERS;
            }
            // lets do the 'Unique Init' in here to be safe - it's a pain to remember
            info = jexlInfo != null? jexlInfo : new JexlInfo();
            source = jexlSrc;
            pragmas = null;
            frame = scope;
            branchScope = new BranchScope();
            ReInit(new java.io.StringReader(jexlSrc));
            ASTJexlScript script = jexlFeatures.supportsScript()? JexlScript(scope) : JexlExpression(scope);
            script.jjtSetValue(info);
            script.setPragmas(pragmas != null
                             ? Collections.<String,Object>unmodifiableMap(pragmas)
                             : Collections.<String,Object>emptyMap());
            return script;
        } catch (TokenMgrError xtme) {
            throw new JexlException.Tokenization(info, xtme).clean();
        } catch (ParseException xparse) {
            throw new JexlException.Parsing(info, xparse).clean();
        } finally {
            token_source.defaultLexState = DEFAULT;
            cleanup(previous);
        }
    }
}

PARSER_END(Parser)

TOKEN_MGR_DECLS : {
    /**
     *   A stack of 1 for keeping state to deal with dotted identifiers
     */
    int dotLexState = DEFAULT;

    public void pushDot() {
        dotLexState = curLexState;
        curLexState = DOT_ID;
    }

    public void popDot() {
        if (curLexState == DOT_ID) {
            curLexState = dotLexState;
            dotLexState = defaultLexState;
        }
    }

    public void pushQ() {
        dotLexState = curLexState;
        curLexState = QUALIFIED;
    }

    public void popQ() {
        if (curLexState == QUALIFIED) {
            curLexState = dotLexState;
            dotLexState = defaultLexState;
        }
    }

}
/***************************************
 *     Skip & Number literal tokens
 ***************************************/

<*> SKIP : /* WHITE SPACE */
{
      <"##" (~["\n","\r"])* ("\n" | "\r" | "\r\n")? >
    | <"/*" (~["*"])* "*" ("*" | ~["*","/"] (~["*"])* "*")* "/">
    | <"//" (~["\n","\r"])* ("\n" | "\r" | "\r\n")? >
    | " "
    | "\t"
    | "\n"
    | "\r"
    | "\f"
}

<*> TOKEN : /* KEYWORDS */
{
      < IF : "if" > { popDot(); }
    | < ELSE : "else" > { popDot(); }
    | < FOR : "for" > { popDot(); }
    | < WHILE : "while" > { popDot(); }
    | < DO : "do" > { popDot(); }
<<<<<<< HEAD
    | < SWITCH : "switch" > { popDot(); }
    | < CASE : "case" > { popDot(); }
    | < DCASE : "default" > { popDot(); }
    | < TRY : "try" > { popDot(); }
    | < CATCH : "catch" > { popDot(); }
    | < FINALLY : "finally" > { popDot(); }
    | < THROW : "throw" > { popDot(); }
    | < ASSERT : "assert" > { popDot(); }
    | < SYNCHRONIZED : "synchronized" > { popDot(); }
    | < NEW : "new" > { popDot(); pushQ(); } /* Lexical state is now QUALIFIED */
    | < VAR : "var" > { popDot(); } /* Revert state to default if was DOT_ID. */
    | < FINAL : "final" > { popDot(); }
    | < EMPTY : "empty" > { popDot(); } /* Revert state to default if was DOT_ID. */
    | < SIZE : "size" > { popDot(); } /* Revert state to default if was DOT_ID. */
    | < THIS : "this" > { popDot(); }
    | < NULL : "null" | "\u2205" > { popDot(); }
    | < TRUE : "true" > { popDot(); }
    | < FALSE : "false" > { popDot(); }
    | < RETURN : "return" > { popDot(); }
    | < FUNCTION : "function" > { popDot(); } /* Revert state to default if was DOT_ID. */
    | < LAMBDA : "->" | "\u2192" >
    | < LAMBDAE : "=>" | "\u21D2" >
    | < BREAK : "break" > { popDot(); }
    | < CONTINUE : "continue" > { popDot(); }
    | < REMOVE : "remove" > { popDot(); } /* Revert state to default if was DOT_ID. */
    | < PRAGMA : "#pragma" > { pushQ(); } /* Lexical state is now QUALIFIED */
}

<*> TOKEN : { /* SEPARATORS */
      < LPAREN : "("> { popQ(); } /* Revert state to default. */
    | < RPAREN : ")"> { popQ(); } /* Revert state to default. */
=======
    | < NEW : "new" >  { popDot(); }
    | < VAR : "var" >  { popDot(); }
    | < EMPTY : "empty" > { popDot(); } /* Revert state to default if was DOT_ID. */
    | < SIZE : "size" > { popDot(); } /* Revert state to default if was DOT_ID. */
    | < NULL : "null" >  { popDot(); }
    | < TRUE : "true" > { popDot(); }
    | < FALSE : "false" >  { popDot(); }
    | < RETURN : "return" > { popDot(); }
    | < FUNCTION : "function" >  { popDot(); }
    | < LAMBDA : "->" >
    | < BREAK : "break" > { popDot(); }
    | < CONTINUE : "continue" > { popDot(); }
    | < PRAGMA : "#pragma" > { popDot(); }
}

<*> TOKEN : { /* SEPARATORS */
      < LPAREN : "(">
    | < RPAREN : ")">
>>>>>>> 30678660
    | < LCURLY : "{" >
    | < RCURLY : "}" >
    | < LBRACKET : "[" > { popQ(); } /* Revert state to default. */
    | < RBRACKET : "]" >
<<<<<<< HEAD
    | < SEMICOL : ";" > { popQ(); } /* Revert state to default. */
    | < COLON : ":" >
    | < DCOLON : "::" >
    | < COMMA : "," > { popQ(); } /* Revert state to default. */
=======
    | < SEMICOL : ";" >
    | < COLON : ":" >
    | < COMMA : "," >
>>>>>>> 30678660
    | < DOT : "." > { pushDot(); } /* Lexical state is now DOT_ID */
    | < QDOT : "?." > { pushDot(); } /* Lexical state is now DOT_ID */
    | < QLBRACKET : "?[" > { popDot(); } /* Revert state to default */
    | < ELLIPSIS : "..." | "\u2026">
    | < HBRACKET : "#[" >
    | < HCURLY : "#{" >
}

<*> TOKEN : { /* PRIMITIVE TYPES */
      < CHAR :    "char" > { popDot(); }
    | < BYTE :    "byte" > { popDot(); }
    | < SHORT :   "short" > { popDot(); }
    | < INT :     "int" > { popDot(); }
    | < LONG :    "long" > { popDot(); }
    | < FLOAT :   "float" > { popDot(); }
    | < DOUBLE :  "double" > { popDot(); }
    | < BOOLEAN : "boolean" > { popDot(); }
}

<*> TOKEN : { /* STREAMS */
      < DOTP : ".(" >
    | < DOTB : ".[" >
    | < DOTC : ".{" >
    | < DOTS : ".@" >
}

<*> TOKEN : { /* CONDITIONALS */
      < QMARK : "?" >
    | < ELVIS : "?:" >
    | < NULLP : "??" >
    | < AND : "&&" | "\u2227" >
    | < _AND :  "and" >  { popDot(); }
    | < OR : "||" | "\u2228" >
    | < _OR: "or" > { popDot(); }
}

<*> TOKEN : { /* COMPARISONS */
      < eq : "==" | "\u2261">
    | < EQ : "eq" > { popDot(); }
    | < ne : "!=" | "\u2260" >
    | < NE : "ne" > { popDot(); }
    | < req : "=~" | "\u2208" > // regexp equal
    | < IN : "in" > { popDot(); }
    | < rne : "!~" | "!in" | "\u2209" > // regexp not equal
    | < is : "===" > // identitical
    | < ni : "!==" > // not identitical
    | < seq : "=^" > // starts equal
    | < eeq : "=$" > // ends equal
    | < sne : "!^" > // start not equal
    | < ene : "!$" > // ends not equal
    | < gt : ">" >
    | < GT : "gt" > { popDot(); }
    | < ge : ">=" | "\u2265" >
    | < GE : "ge" > { popDot(); }
    | < lt : "<" >
    | < LT : "lt" > { popDot(); }
    | < le : "<=" | "\u2264" >
    | < LE : "le"  > { popDot(); }
    | < iof : "instanceof" > { popDot(); pushQ(); }
    | < niof : "!instanceof" > { pushQ(); }

}

<*> TOKEN : { /* OPERATORS */
      < plus_assign : "+=" >
    | < minus_assign : "-=" >
    | < mult_assign : "*=" >
    | < div_assign : "/=" >
    | < mod_assign : "%=" >
    | < and_assign : "&=" >
    | < or_assign : "|=" >
    | < xor_assign : "^=" >
    | < shl_assign : "<<=" >
    | < sar_assign : ">>=" >
    | < shr_assign : ">>>=" >

    | < null_assign : "?=" >
    | < assign : "=" >
    | < increment : "++" >
    | < decrement : "--" >
    | < plus : "+" >
    | < minus : "-" >
    | < unary_minus : "\u2212" >
    | < mult : "*" | "\u22C5" >
    | < div : "/" >
    | < DIV : "div" > { popDot(); }
    | < mod : "%" >
    | < MOD : "mod" > { popDot(); }
    | < not : "!" | "\u00AC" >
    | < NOT : "not" > { popDot(); }
    | < and : "&" >
    | < or : "|" >
    | < xor : "^" >
    | < shl : "<<" >
    | < shr : ">>>" >
    | < sar : ">>" >

    | < tilda : "~" >
    | < range : ".." | "\u2025" >
}

/***************************************
 *     Identifier & String tokens
 ***************************************/
<*> TOKEN :  /* NaN */
{
    < NAN_LITERAL : "NaN" >
}

<*> TOKEN : /* ANNOTATION */
{
  < ANNOTATION: "@" ( [ "0"-"9", "a"-"z", "A"-"Z", "_", "$" ])+ >
}

<DOT_ID> TOKEN : /* IDENTIFIERS */
{
  < DOT_IDENTIFIER: ( [ "0"-"9", "a"-"z", "A"-"Z", "_", "$", "@" ])+ > { popDot(); } /* Revert state to default. */
}

<DEFAULT, REGISTERS> TOKEN : /* IDENTIFIERS */
{
  < IDENTIFIER: <LETTER> (<LETTER>|<DIGIT>|<ESCAPE>)* > { matchedToken.image = StringParser.unescapeIdentifier(matchedToken.image); }
|
  < #LETTER: [ "a"-"z", "A"-"Z", "_", "$", "@" ] >
|
  < #DIGIT: [ "0"-"9"] >
|
  < #ESCAPE: "\\" [" ", "'", "\"", "\\"] >
}

<QUALIFIED> TOKEN : /* IDENTIFIERS */
{
  < QUALIFIED_IDENTIFIER: <QNAME> ("." <QNAME>)* > { popQ(); } /* Revert state to default. */
|
  < #QNAME: [ "a"-"z", "A"-"Z", "_", "$", "@" ] ([ "a"-"z", "A"-"Z", "_", "$", "@", "0"-"9" ])* >
}

<REGISTERS> TOKEN : /* REGISTERS: parser.ALLOW_REGISTER must be set to true before calling parse */
{
  < REGISTER: "#" (["0"-"9"])+ >
}

<DEFAULT, REGISTERS> TOKEN : /* LITERALS */
{
 <INTEGER_LITERAL:
      <DECIMAL_LITERAL> (<INT_SFX>)?
    | <HEX_LITERAL> (<INT_SFX>)?
    | <OCTAL_LITERAL> (<INT_SFX>)?
    | <BINARY_LITERAL> (<INT_SFX>)?
 >
    | <#DECIMAL_LITERAL: ["1"-"9"] ((["0"-"9","_"])* <DIGIT> | (<DIGIT>)*) >
    | <#HEX_LITERAL: "0" ["x","X"] (["0"-"9","a"-"f","A"-"F"] (["0"-"9","a"-"f","A"-"F","_"])* ["0"-"9","a"-"f","A"-"F"] | (["0"-"9","a"-"f","A"-"F"])+) >
    | <#BINARY_LITERAL: "0" ["b","B"] (["0"-"1"] (["0"-"1","_"])* ["0"-"1"] | (["0"-"1"])+) >
    | <#OCTAL_LITERAL: "0" ((["0"-"7","_"])* ["0"-"7"] | (["0"-"7"])*) >
    | <#INT_SFX : ["l","L","h","H"]>
|
<FLOAT_LITERAL:
      <FLT_NUM> "." <FLT_NUM> (<FLT_SFX>)?
    | <FLT_NUM> (".")? (<FLT_SFX>)
    | "." <FLT_NUM> (<FLT_SFX>)
    | "#NaN"
>
    |  <#FLT_NUM: (<DIGIT> (["0"-"9","_"])* <DIGIT> | (<DIGIT>)+) >
    |  <#EXPONENT: ["e","E"] (["+","-"])? <FLT_NUM> >
    |  <#FLT_CLS : ["f","F","d","D","b","B"]>
    |  <#FLT_SFX : <EXPONENT> (<FLT_CLS>)? | <FLT_CLS> >
}

<*> TOKEN :
{
  < STRING_LITERAL:
    "\"" (~["\"","\\","\n","\r","\u2028","\u2029"] | "\\" ~["\n","\r","\u2028","\u2029"])* "\""
  |
    "'" (~["'","\\","\n","\r","\u2028","\u2029"] | "\\" ~["\n","\r","\u2028","\u2029"])* "'"
  > { popDot(); } /* Revert state to default if was DOT_ID. */
}

<*> TOKEN :
{
  < JXLT_LITERAL:
    "`" (~["`","\\"] | "\\" ~["\u0000"])* "`"
  > { popDot(); } /* Revert state to default if was DOT_ID. */
}

<*> TOKEN :
{
  < REGEX_LITERAL:
    "~" "/" (~["/","\n","\r","\u2028","\u2029"] | "\\" "/" )* "/"
  > { popDot(); } /* Revert state to default if was DOT_ID. */
}

/***************************************
 *      Statements
 ***************************************/

ASTJexlScript JexlScript(Scope frame) : {
    jjtThis.setScope(frame);
}
{
   (LOOKAHEAD(<PRAGMA>) Pragma())*
   (
      LOOKAHEAD( LambdaLookahead() ) Lambda() (LOOKAHEAD(1) <SEMICOL>)? <EOF> { return jjtThis.script(); }
      |
      ( ( Statement() )*) <EOF> { return jjtThis.script(); }
   )
}

ASTJexlScript JexlExpression(Scope frame) #JexlScript : {
    jjtThis.setScope(frame);
}
{
   ( Expression() )? <EOF>
   {
        return jjtThis.script();
   }
}

void Annotation() #Annotation :
{
    Token t;
}
{
    t=<ANNOTATION> (LOOKAHEAD(<LPAREN>) Arguments() )? { jjtThis.setName(t.image); }
}

void AnnotatedStatement() #AnnotatedStatement() : {}
{
    (LOOKAHEAD(<ANNOTATION>) Annotation())+ (LOOKAHEAD(1) Block() | Statement())
}

void Statement() #void : {}
{
    <SEMICOL>
    | LOOKAHEAD(<ANNOTATION>) AnnotatedStatement()
<<<<<<< HEAD
    | LOOKAHEAD(LabelledStatementLookahead()) LabelledStatement()
=======
>>>>>>> 30678660
    | LOOKAHEAD(Expression()) ExpressionStatement()
    | Block()
    | IfStatement()
    | LOOKAHEAD(<FOR> <LPAREN> ForeachVar() <COLON>) ForeachStatement()
    | ForStatement()
    | WhileStatement()
    | DoWhileStatement()
    | LOOKAHEAD(<TRY> <LPAREN>) TryWithResourceStatement()
    | TryStatement()
    | ThrowStatement()
    | AssertStatement()
    | SynchronizedStatement()
    | LOOKAHEAD(SwitchStatementLookahead()) SwitchStatement()
    | LOOKAHEAD(MultipleIdentifier() <assign>) MultipleAssignmentStatement()
    | ReturnStatement()
    | Continue()
    | Remove()
    | Break()
    | LOOKAHEAD(<VAR> <LPAREN> | <FINAL> <VAR> <LPAREN>) MultipleVar()
    | Var()
}

void LabelledStatementLookahead() #void() : {}
{
  <IDENTIFIER> <COLON> ( <LCURLY> | <FOR> | <WHILE> | <DO> | <SWITCH> )
}

void LabelledStatement() #void :
{
    Token t = null;
    String label = null;
    ASTLabelledStatement s;
}
{
    t=<IDENTIFIER> { label = t.image; if (branchScope.breakSupported(label)) throwParsingException(null, t); } <COLON>
    (
        LOOKAHEAD(<LCURLY>) { branchScope.pushBlockLabel(label); } s = Block() { s.setLabel(label); branchScope.popBlockLabel(); }
        |
        LOOKAHEAD(<FOR> <LPAREN> ForeachVar() <COLON>) { branchScope.pushForeachLabel(label); } s = ForeachStatement() { s.setLabel(label); branchScope.popForeachLabel(); }
        |
        { branchScope.pushLoopLabel(label); } s = ForStatement() { s.setLabel(label); branchScope.popLoopLabel(); }
        |
        { branchScope.pushLoopLabel(label); } s = WhileStatement() { s.setLabel(label); branchScope.popLoopLabel(); }
        |
        { branchScope.pushLoopLabel(label); } s = DoWhileStatement() { s.setLabel(label); branchScope.popLoopLabel(); }
        |
        { branchScope.pushBlockLabel(label); } s = SwitchStatement() { s.setLabel(label); branchScope.popBlockLabel(); }
        |
        { branchScope.pushBlockLabel(label); } s = IfStatement() { s.setLabel(label); branchScope.popBlockLabel(); }
        |
        { branchScope.pushBlockLabel(label); } s = SynchronizedStatement() { s.setLabel(label); branchScope.popBlockLabel(); }
        |
        LOOKAHEAD(<TRY> <LPAREN>) { branchScope.pushBlockLabel(label); } s = TryWithResourceStatement() { s.setLabel(label); branchScope.popBlockLabel(); }
        |
        { branchScope.pushBlockLabel(label); } s = TryStatement() { s.setLabel(label); branchScope.popBlockLabel(); }
    )
}

ASTBlock Block() #Block : {}
{
    <LCURLY> ( Statement() )* <RCURLY>
    { return jjtThis; }
}

void ExpressionStatement() : {}
{
    Expression() (LOOKAHEAD(2) Expression() #Ambiguous(1))* (LOOKAHEAD(1) <SEMICOL>)?
}

void MultipleAssignmentStatement() #MultipleAssignment : {}
{
    MultipleIdentifier() <assign> Expression()
}

void MultipleIdentifier() #MultipleIdentifier : {}
{
    <LPAREN> Identifier(true) (<COMMA> Identifier(true))* <RPAREN>
}

ASTIfStatement IfStatement() : {}
{
    <IF> <LPAREN> Expression() <RPAREN>  (LOOKAHEAD(1) Block() | Statement())
    ( LOOKAHEAD(1) <ELSE>  (LOOKAHEAD(1) Block() | Statement()) )?
    { return jjtThis; }
}

ASTWhileStatement WhileStatement() : {}
{
    <WHILE> <LPAREN> Expression() <RPAREN>  { branchScope.loopCount += 1; }  (LOOKAHEAD(1) Block() | Statement()) { branchScope.loopCount -= 1; }
    { return jjtThis; }
}

ASTDoWhileStatement DoWhileStatement() : {}
{
    <DO> { branchScope.loopCount += 1; } (LOOKAHEAD(1) Block() | Statement()) <WHILE> <LPAREN> Expression() <RPAREN> { branchScope.loopCount -= 1; }
    { return jjtThis; }
}

ASTTryStatement TryStatement() : {}
{
    <TRY> Block() ( (<CATCH> <LPAREN> TryVar() <RPAREN> Block() (<FINALLY> Block())?) | <FINALLY> Block() )
    { return jjtThis; }
}

ASTTryWithResourceStatement TryWithResourceStatement() : {}
{
    <TRY> <LPAREN> TryResource() <RPAREN> Block() ( (<CATCH> <LPAREN> TryVar() <RPAREN> Block() (<FINALLY> Block())?) | <FINALLY> Block() )?
    { return jjtThis; }
}

void TryResource() : {}
{
     LOOKAHEAD(TryVar() <assign>) TryVar() <assign> Expression()
     |
     Expression()
}

void TryVar() : {}
{
    DeclareVar()
    |
    Identifier(true)
}

void ThrowStatement() : {}
{
    <THROW> Expression()
}

void AssertStatement() : {}
{
    <ASSERT> Expression() [ <COLON> Expression() ]
}

ASTSynchronizedStatement SynchronizedStatement() : {}
{
    <SYNCHRONIZED> <LPAREN> Expression() <RPAREN> (LOOKAHEAD(1) Block() | Statement())
    { return jjtThis; }
}

void SwitchStatementLookahead() : {}
{
    <SWITCH> <LPAREN> Expression() <RPAREN> <LCURLY> (<CASE> (Literal() | Identifier()) <COLON> | <DCASE> <COLON>)
}

ASTSwitchStatement SwitchStatement() : {}
{
    <SWITCH> <LPAREN> Expression() <RPAREN> { branchScope.switchCount += 1; } <LCURLY> SwitchStatementBlock() <RCURLY> { branchScope.switchCount -= 1; }
    { return jjtThis; }
}

void SwitchStatementBlock() #void : {}
{
    SwitchStatementCase() (LOOKAHEAD(SwitchStatementBlock()) SwitchStatementBlock())*
    |
    SwitchStatementDefault() (LOOKAHEAD(SwitchStatementCase()) SwitchStatementCase())*
}

void SwitchStatementCase() : {}
{
    <CASE> (Literal() | Identifier()) <COLON> ((LOOKAHEAD(1) Block() | Statement()) )*
}

void SwitchStatementDefault() : {}
{
    <DCASE> <COLON> ((LOOKAHEAD(1) Block() | Statement()) )*
}

void ReturnStatement() : {}
{
    <RETURN> [ LOOKAHEAD(2) ExpressionStatement() ]
}

void Continue() #Continue :
{
    Token t = null;
}
{
    <CONTINUE> (LOOKAHEAD(<IDENTIFIER>) t = <IDENTIFIER> { if (!branchScope.continueSupported(t.image)) throwParsingException(jjtThis); jjtThis.setLabel(t.image); } )?
    { if (t == null && !branchScope.continueSupported()) { throwParsingException(jjtThis); } }
}

void Remove() #Remove :
{
    Token t = null;
}
{
    <REMOVE> (LOOKAHEAD(<IDENTIFIER>) t = <IDENTIFIER> { if (!branchScope.removeSupported(t.image)) throwParsingException(jjtThis); jjtThis.setLabel(t.image); } )?
    { if (t == null && !branchScope.removeSupported()) { throwParsingException(jjtThis); } }
}

void Break() #Break :
{
    Token t = null;
}
{
    <BREAK> (LOOKAHEAD(<IDENTIFIER>) t = <IDENTIFIER> { if (!branchScope.breakSupported(t.image)) throwParsingException(jjtThis); jjtThis.setLabel(t.image); } )?
    { if (t == null && !branchScope.breakSupported()) { throwParsingException(jjtThis); } }
}

ASTForStatement ForStatement() : {}
{
    <FOR> <LPAREN> ForInitializationNode() <SEMICOL> ForTerminationNode() <SEMICOL> ForIncrementNode() <RPAREN> { branchScope.loopCount += 1; } (LOOKAHEAD(1) Block() | Statement()) { branchScope.loopCount -= 1; }
    { return jjtThis; }
}

void ForInitializationNode() : {}
{
    (Expression() | Var())?
}

void ForTerminationNode() : {}
{
    (ConditionalExpression())?
}

void ForIncrementNode() : {}
{
    (Expression())?
}

ASTForeachStatement ForeachStatement() : {}
{
    <FOR> <LPAREN> ForeachVar() <COLON> Expression() <RPAREN> { branchScope.foreachLoopCount += 1; } (LOOKAHEAD(1) Block() | Statement()) { branchScope.foreachLoopCount -= 1; }
    { return jjtThis; }
}

void ForeachVar() : {}
{
    DeclareVar() (<COMMA> DeclareExtVar(false))?
    |
    Identifier(true) (<COMMA> Identifier(true))?
}

void MultipleVar() #void : {}
{
    (MultipleDeclareVar() <assign> Expression()) #MultipleInitialization()
}

void MultipleDeclareVar() #MultipleIdentifier :
{
    boolean isFinal = false;
}
{
    ( <FINAL> { isFinal = true; jjtThis.setFinal(); } )?
    <VAR> <LPAREN> DeclareExtVar(isFinal) (<COMMA> DeclareExtVar(isFinal))* <RPAREN>
}

void Var() #void : {}
{
    LOOKAHEAD(<FINAL> | <BYTE> | <SHORT> | <INT> | <LONG> | <CHAR> | <BOOLEAN> | <FLOAT> | <DOUBLE> | (<VAR> <and>))
    DeclareLocalVar() <assign> Expression() #Initialization(2)
    |
    DeclareLocalVar() (<assign> Expression() #Initialization(2))?
}

void DeclareVar() #Var :
{
    Token t;
}
{
    <VAR> t=<IDENTIFIER> { declareVariable(jjtThis, t); }
}

void DeclareLocalVar() #Var :
{
    Token t;
}
{
    ( <FINAL> { jjtThis.setFinal(); } )?
    ( <VAR> ( <and> { jjtThis.setRequired(); } )?
    | <INT> { jjtThis.setType(Integer.TYPE); }
    | <LONG> { jjtThis.setType(Long.TYPE); }
    | <SHORT> { jjtThis.setType(Short.TYPE); }
    | <BYTE> { jjtThis.setType(Byte.TYPE); }
    | <CHAR> { jjtThis.setType(Character.TYPE); }
    | <BOOLEAN> { jjtThis.setType(Boolean.TYPE); }
    | <FLOAT> { jjtThis.setType(Float.TYPE); }
    | <DOUBLE> { jjtThis.setType(Double.TYPE); }
    )
    t=<IDENTIFIER> { declareVariable(jjtThis, t); }
}

void DeclareExtVar(boolean isFinal) #ExtVar :
{
    Token t;
}
{
    { if (isFinal) jjtThis.setFinal(); }
    ( <and> { jjtThis.setRequired(); } )?
    t=<IDENTIFIER> { declareVariable(jjtThis, t); }
}

void Pragma() #void :
{
    Token t;
    Object value;
}
{
    <PRAGMA> t=<QUALIFIED_IDENTIFIER> value=PragmaValue() { declarePragma(t.image, value); }
}

Object PragmaValue() #void :
{
    Token v;
}
{
      LOOKAHEAD(1) v=<INTEGER_LITERAL> { return NumberParser.parseInteger(v.image); }
    | LOOKAHEAD(1) v=<FLOAT_LITERAL> { return NumberParser.parseDouble(v.image); }
    | LOOKAHEAD(1) v=<STRING_LITERAL> { return Parser.buildString(v.image, true); }
    | LOOKAHEAD(1) v=<QUALIFIED_IDENTIFIER> { return v.image; }
    | LOOKAHEAD(1) <TRUE> { return true; }
    | LOOKAHEAD(1) <FALSE> { return false; }
    | LOOKAHEAD(1) <NULL> { return null; }
    | LOOKAHEAD(1) <NAN_LITERAL> { return Double.NaN; }
}


/***************************************
 *      Expression syntax
 ***************************************/

void Expression() #void : {}
{
  AssignmentExpression()
}

void AssignmentExpression() #void : {}
{
  ConditionalExpression()
  ( LOOKAHEAD(2) (
    <plus_assign> Expression() #SetAddNode(2)
    |
    <mult_assign> Expression() #SetMultNode(2)
    |
    <div_assign> Expression() #SetDivNode(2)
    |
    <mod_assign> Expression() #SetModNode(2)
    |
    <and_assign> Expression() #SetAndNode(2)
    |
    <or_assign> Expression() #SetOrNode(2)
    |
    <xor_assign> Expression() #SetXorNode(2)
    |
    <minus_assign> Expression() #SetSubNode(2)
    |
    <shl_assign> Expression() #SetShlNode(2)
    |
    <sar_assign> Expression() #SetSarNode(2)
    |
    <shr_assign> Expression() #SetShrNode(2)
    |
    <null_assign> Expression() #NullAssignment(2)
    |
    <assign> Expression() #Assignment(2)
  ) )*
}

/***************************************
 *      Conditional & relational
 ***************************************/

void ConditionalExpression() #void : {}
{
  ConditionalOrExpression()
  ( LOOKAHEAD(2) (
    <QMARK> TernaryExpression()
    |
    <ELVIS> Expression() #ElvisNode(2)
    |
    <NULLP> Expression() #NullpNode(2)
  ) )?
}

void TernaryExpression() #void : {}
{
  LOOKAHEAD(Expression() <COLON>) Expression() <COLON> Expression() #TernaryNode(3)
  |
  Expression() #TernaryNode(2)
}

void ConditionalOrExpression() #void : {}
{
  ConditionalAndExpression()
  ( LOOKAHEAD(2) (
     (<OR>|<_OR>) ConditionalAndExpression() #OrNode(2)
  ) )*
}

void ConditionalAndExpression() #void : {}
{
  InclusiveOrExpression()
  ( LOOKAHEAD(2) (
     (<AND>|<_AND>) InclusiveOrExpression() #AndNode(2)
  ) )*
}

void InclusiveOrExpression() #void : {}
{
  ExclusiveOrExpression()
  ( LOOKAHEAD(2) (
     <or> ExclusiveOrExpression() #BitwiseOrNode(2)
  ) )*
}

void ExclusiveOrExpression() #void : {}
{
  AndExpression()
  ( LOOKAHEAD(2) (
     <xor> AndExpression() #BitwiseXorNode(2)
  ) )*
}

void AndExpression() #void : {}
{
  EqualityExpression()
  ( LOOKAHEAD(2) (
     <and> EqualityExpression() #BitwiseAndNode(2)
  ) )*
}

void EqualityExpression() #void : {}
{
  RelationalExpression()
  ( LOOKAHEAD(2) (
     (<eq> | <EQ>) RelationalExpression() #EQNode(2)
   |
     (<ne> | <NE>) RelationalExpression() #NENode(2)
   |
     (<req> | <IN>) RelationalExpression() #ERNode(2) // equals regexp
   |
     <rne> RelationalExpression() #NRNode(2) // not equals regexp
   |
     <is> RelationalExpression() #ISNode(2) // identical
   |
     <ni> RelationalExpression() #NINode(2) // not identical

  ) )?
}

void RelationalExpression() #void : {}
{
  RangeExpression()
  ( LOOKAHEAD(2) (
    (<lt> |<LT>) RangeExpression() #LTNode(2)
   |
    (<gt> | <GT>) RangeExpression() #GTNode(2)
   |
    (<le> | <LE>) RangeExpression() #LENode(2)
   |
    (<ge> | <GE>) RangeExpression() #GENode(2)
   |
    <seq> RangeExpression() #SWNode(2) // starts with
   |
    <sne> RangeExpression() #NSWNode(2) // not starts with
   |
    <eeq> RangeExpression() #EWNode(2) // ends with
   |
    <ene> RangeExpression() #NEWNode(2) // not ends with
   |
    <iof> TypeReference() #IOFNode(2) // instanceof
   |
    <niof> TypeReference() #NIOFNode(2) // not instanceof

  ) )?
}

void RangeExpression() #void : {}
{
  ShiftExpression()
  ( LOOKAHEAD(2) (
     <range> ShiftExpression() #RangeNode(2) // range
  ) )?
}

/***************************************
 *      Arithmetic
 ***************************************/

void ShiftExpression() #void : {}
{
  AdditiveExpression()
  ( LOOKAHEAD(2) (
    <shl> AdditiveExpression() #ShiftLeftNode(2)
  |
    <shr> AdditiveExpression() #ShiftRightUnsignedNode(2)
  |
    <sar> AdditiveExpression() #ShiftRightNode(2)
  ) )*
}

void AdditiveExpression() #void : {}
{
  MultiplicativeExpression()
  ( LOOKAHEAD(2) (
    <plus> MultiplicativeExpression() #AddNode(2)
  |
    <minus> MultiplicativeExpression() #SubNode(2)
  ) )*
}

void MultiplicativeExpression() #void : {}
{
  UnaryExpression()
  ( LOOKAHEAD(2) (
    <mult> UnaryExpression() #MulNode(2)
  |
    (<div>|<DIV>) UnaryExpression() #DivNode(2)
  |
    (<mod>|<MOD>) UnaryExpression() #ModNode(2)
  ) )*
}

void UnaryExpression() #void : {}
{
  <minus> UnaryExpression() #UnaryMinusNode(1)
  |
  <unary_minus> UnaryExpression() #UnaryMinusNode(1)
  |
  <plus> UnaryExpression() #UnaryPlusNode(1)
  |
  <increment> UnaryExpression() #IncrementNode(1)
  |
  <decrement> UnaryExpression() #DecrementNode(1)
  |
  <mult> UnaryExpression() #IndirectNode(1)
  |
  <tilda> UnaryExpression() #BitwiseComplNode(1)
  |
  (<not>|<NOT>) UnaryExpression() #NotNode(1)
  |
  LOOKAHEAD(<LPAREN> PrimitiveType() <RPAREN>) (<LPAREN> PrimitiveType() <RPAREN> UnaryExpression() #CastNode(2))
  |
  <EMPTY> UnaryExpression() #EmptyFunction(1)
  |
  <SIZE> UnaryExpression() #SizeFunction(1)
  |
  <ELLIPSIS> EnumerationExpression()
  |
  PostfixExpression()
}

void PostfixExpression() #void : {}
{
  PointerExpression()
  ( LOOKAHEAD(1) (
    <increment> #IncrementPostfixNode(1)
  |
    <decrement> #DecrementPostfixNode(1)
  ) )*
}

void PointerExpression() #void : {}
{
  <and> ValueExpression() #PointerNode(1)
  |
  ValueExpression()
}

void EnumerationExpression() #void : {}
{
    ((IteratorExpression() (LOOKAHEAD(2) EnumerationAccess() )*) #EnumerationReference(>1) (LOOKAHEAD(<DOTS>) Reduction())?) #Reference(>1)
}

void EnumerationAccess() #void : {}
{
    LOOKAHEAD(<DOTB>) ArrayProjection()
    |
    LOOKAHEAD(<DOTC>) MapProjection()
    |
    LOOKAHEAD(<DOTP>) Selection()
}

void Reduction() #ReductionNode : {}
{
    <DOTS> <LPAREN> [LOOKAHEAD(Expression() <COLON>) Expression() <COLON>] Lambda() <RPAREN>
}

void Selection() #SelectionNode : {}
{
    <DOTP> (
      StopCountSelection()
      |
      StartCountSelection()
      |
      Lambda()
    ) <RPAREN>
}

void StopCountSelection() #StopCountNode : {}
{
    (<lt> | <LT>) Expression()
}

void StartCountSelection() #StartCountNode : {}
{
    (<gt> | <GT>) Expression()
}

void ArrayProjection() #ProjectionNode : {}
{
    <DOTB> ProjectionExpression() ( LOOKAHEAD(2) <COMMA> ProjectionExpression() )* <RBRACKET>
}

void MapProjection() #MapProjectionNode : {}
{
    <DOTC> ProjectionExpression() <COLON> ProjectionExpression() <RCURLY>
}

void ProjectionExpression() #void : {}
{
    LOOKAHEAD( LambdaLookahead() ) Lambda()
    |
    (Identifier() ( LOOKAHEAD(2) ProjectionMemberExpression() )*) #Reference(>1)
}

void ProjectionMemberExpression() #void : {}
{
    LOOKAHEAD(ProjectionMethodCall()) ProjectionMethodCall()
    |
    ProjectionMemberAccess()
}

void ProjectionMemberAccess() #void : {}
{
    LOOKAHEAD(<LBRACKET>) ArrayAccess()
    |
    LOOKAHEAD(<QLBRACKET>) ArrayAccessSafe()
    |
    LOOKAHEAD(<DOT>) IdentifierAccess()
    |
    LOOKAHEAD(<QDOT>) IdentifierAccess()
}

void ProjectionMethodCall() #void : {}
{
    (ProjectionMemberAccess() (LOOKAHEAD(<LPAREN>) Arguments())+) #MethodNode(>1)
}

void IteratorExpression() #void : {}
{
  LOOKAHEAD(<LPAREN> Expression() <COLON>) <LPAREN> Expression() <COLON> Lambda() <RPAREN> #EnumerationNode(2)
  |
  ValueExpression() #EnumerationNode(1)
}

void SwitchExpression() : {}
{
    <SWITCH> <LPAREN> Expression() <RPAREN> <LCURLY> SwitchExpressionBlock() <RCURLY>
}

void SwitchExpressionBlock() #void : {}
{
    SwitchExpressionCase() (LOOKAHEAD(SwitchExpressionBlock()) SwitchExpressionBlock())*
    |
    SwitchExpressionDefault() (LOOKAHEAD(SwitchExpressionCase()) SwitchExpressionCase())*
}

void SwitchExpressionCase() : {}
{
    <CASE> SwitchExpressionCaseLabel() <LAMBDA> ((LOOKAHEAD(1) Block() | Statement()) )+
}

void SwitchExpressionCaseLabel() : {}
{
    (Literal() | Identifier()) (<COMMA> (Literal() | Identifier()))*
}

void SwitchExpressionDefault() : {}
{
    <DCASE> <LAMBDA> ((LOOKAHEAD(1) Block() | Statement()) )+
}

/***************************************
 *      Identifier & Literals
 ***************************************/

void Identifier(boolean top) :
{
    Token t;
}
{
    t=<IDENTIFIER> { jjtThis.setSymbol(top? checkVariable(jjtThis, t.image) : t.image); if (top && isFinalVariable(t.image)) jjtThis.setFinal(); }
|
    t=<REGISTER> { jjtThis.setSymbol(t.image); }
}

void NamespaceIdentifier()  #NamespaceIdentifier :
{
    Token ns;
    Token id;
}
{
    ns=<IDENTIFIER> <COLON> id=<IDENTIFIER> { jjtThis.setNamespace(ns.image, id.image); }
}

void StringIdentifier() #Identifier :
{
    Token t;
}
{
    t=<STRING_LITERAL> { jjtThis.setSymbol(Parser.buildString(t.image, true));  }
}

void RemoveIdentifier() #Identifier :
{
    Token t;
}
{
    t=<REMOVE> { jjtThis.setSymbol(t.image); }
}

void MethodReferenceIdentifier() #Identifier :
{
    Token t;
}
{
    t=<SIZE> { jjtThis.setSymbol(t.image); }
    |
    t=<EMPTY> { jjtThis.setSymbol(t.image); }
    |
    t=<REMOVE> { jjtThis.setSymbol(t.image); }
    |
    t=<NEW> { jjtThis.setSymbol(t.image); }
    |
    t=<FUNCTION> { jjtThis.setSymbol(t.image); }
    |
    t=<VAR> { jjtThis.setSymbol(t.image); }
    |
    t=<IDENTIFIER> { jjtThis.setSymbol(t.image); }
}

void This() #void : {}
{
    <THIS> #ThisNode
}

void Literal() #void :
{
   Token t;
}
{
  IntegerLiteral()
|
  FloatLiteral()
|
  BooleanLiteral()
|
  JxltLiteral()
|
  StringLiteral()
|
  RegexLiteral()
|
  NaNLiteral()
}

void NaNLiteral() #NumberLiteral : {}
{
    <NAN_LITERAL> { jjtThis.setReal("NaN"); }
}

void NullLiteral() : {}
{
    <NULL>
}

void BooleanLiteral() #void : {}
{
  <TRUE> #TrueNode
|
  <FALSE> #FalseNode
}

void IntegerLiteral() #NumberLiteral :
{
  Token t;
}
{
  t=<INTEGER_LITERAL>
  { jjtThis.setNatural(t.image); }
}

void FloatLiteral() #NumberLiteral:
{
  Token t;
}
{
  t=<FLOAT_LITERAL>
  { jjtThis.setReal(t.image); }
}

void StringLiteral() :
{
   Token t;
}
{
  t=<STRING_LITERAL>
  { jjtThis.setLiteral(Parser.buildString(t.image, true)); }
}

void JxltLiteral() #JxltLiteral :
{
   Token t;
}
{
   t=<JXLT_LITERAL>
   { jjtThis.setLiteral(Parser.buildString(t.image, true)); }
}

void RegexLiteral() :
{
   Token t;
}
{
  t=<REGEX_LITERAL>
  { jjtThis.setLiteral(Parser.buildRegex(t.image)); }
}

void TypeReference() #ClassLiteral() :
{
   Token t;
   Class value;
}
{
  (LOOKAHEAD(<LBRACKET>) <LBRACKET> <RBRACKET> { jjtThis.setArray(); })+
  |
  (
      t=<QUALIFIED_IDENTIFIER> { value = Parser.resolveType(t.image); if (value == null) throwParsingException(jjtThis); jjtThis.setLiteral(value); }
    | t=<INT> { jjtThis.setLiteral(Integer.TYPE); }
    | t=<LONG> { jjtThis.setLiteral(Long.TYPE); }
    | t=<SHORT> { jjtThis.setLiteral(Short.TYPE); }
    | t=<BYTE> { jjtThis.setLiteral(Byte.TYPE); }
    | t=<CHAR> { jjtThis.setLiteral(Character.TYPE); }
    | t=<BOOLEAN> { jjtThis.setLiteral(Boolean.TYPE); }
    | t=<FLOAT> { jjtThis.setLiteral(Float.TYPE); }
    | t=<DOUBLE> { jjtThis.setLiteral(Double.TYPE); }
  )
  (LOOKAHEAD(<LBRACKET>) <LBRACKET> <RBRACKET> { jjtThis.setArray(); })*
}

void NewTypeReference() #ClassLiteral() :
{
   Token t;
   Class value;
}
{
  t=<QUALIFIED_IDENTIFIER>
  { value = Parser.resolveInstantiableType(t.image); if (value == null) throwParsingException(jjtThis); jjtThis.setLiteral(value); }
}

void ArrayTypeReference() #void : {}
{
    PrimitiveType()
    |
    ObjectType()
}

void ObjectType() #ClassLiteral() :
{
   Token t;
   Class value;
}
{
  t=<QUALIFIED_IDENTIFIER>
  { value = Parser.resolveType(t.image); if (value == null) throwParsingException(jjtThis); jjtThis.setLiteral(value); }
}

void InnerType() #Identifier() :
{
   Token t;
}
{
  t=<QUALIFIED_IDENTIFIER> { jjtThis.setSymbol(t.image); }
}

void PrimitiveType() #ClassLiteral() :
{
   Token t;
}
{
      LOOKAHEAD(1) t=<INT> { jjtThis.setLiteral(Integer.TYPE); }
    | LOOKAHEAD(1) t=<LONG> { jjtThis.setLiteral(Long.TYPE); }
    | LOOKAHEAD(1) t=<SHORT> { jjtThis.setLiteral(Short.TYPE); }
    | LOOKAHEAD(1) t=<BYTE> { jjtThis.setLiteral(Byte.TYPE); }
    | LOOKAHEAD(1) t=<CHAR> { jjtThis.setLiteral(Character.TYPE); }
    | LOOKAHEAD(1) t=<BOOLEAN> { jjtThis.setLiteral(Boolean.TYPE); }
    | LOOKAHEAD(1) t=<FLOAT> { jjtThis.setLiteral(Float.TYPE); }
    | LOOKAHEAD(1) t=<DOUBLE> { jjtThis.setLiteral(Double.TYPE); }
}

void EmptyListLiteral() #ArrayLiteral() : {}
{
   <LBRACKET> <ELLIPSIS> { jjtThis.setExtended(true); } <RBRACKET>
}

void ArrayLiteral() : {}
{
   <LBRACKET>
      (Expression() (LOOKAHEAD(<COMMA> Expression()) <COMMA> Expression() )*)? (LOOKAHEAD(2) <COMMA> <ELLIPSIS> { jjtThis.setExtended(true); })?
   <RBRACKET>
}

void ImmutableArrayLiteral() #ArrayLiteral() : {}
{
   <HBRACKET> (Expression() (LOOKAHEAD(<COMMA> Expression()) <COMMA> Expression() )*)? <RBRACKET> { jjtThis.setImmutable(true); }
}

void MapLiteral() : {}
{
    <LCURLY>
    (
        <COLON>
        |
        MapElement() ( <COMMA> MapElement() )*
    ) <RCURLY>
}

void MapElement() #void : {}
{
    LOOKAHEAD(<mult> <COLON> <ELLIPSIS>) <mult> <COLON> <ELLIPSIS> ValueExpression() #MapEnumerationNode(1)
    |
    MapEntry()
}

void MapEntry() : {}
{
    Expression() <COLON> Expression()
}

void MapEntryLiteral() : {}
{
    <LBRACKET> Expression() <COLON> Expression() <RBRACKET>
}

<<<<<<< HEAD
void ImmutableMapLiteral() #MapLiteral() : {}
{
    <HCURLY>
    (
        <COLON>
        |
        MapElement() ( <COMMA> MapElement() )*
    ) <RCURLY> { jjtThis.setImmutable(true); }
}

void SetLiteral() : {}
{
    <LCURLY> (Expression() ( <COMMA> Expression() )*)? <RCURLY>
}

void ImmutableSetLiteral() #SetLiteral : {}
{
    <HCURLY> (Expression() ( <COMMA> Expression() )*)? <RCURLY> { jjtThis.setImmutable(true); }
}

/***************************************
 *      Functions & Methods
 ***************************************/

=======

/***************************************
 *      Functions & Methods
 ***************************************/

>>>>>>> 30678660
void Arguments() #Arguments : {}
{
     <LPAREN> (Expression() (<COMMA> Expression())* )? <RPAREN>
}

void FunctionCallLookahead() #void : {}
{
    LOOKAHEAD(2) <IDENTIFIER> <COLON> <IDENTIFIER> <LPAREN>
    |
    LOOKAHEAD(2) <IDENTIFIER> <LPAREN>
    |
    LOOKAHEAD(2) <REGISTER> <LPAREN>
    |
    LOOKAHEAD(2) <REMOVE> <LPAREN>
}

void FunctionCall() #void : {}
{
    LOOKAHEAD(2) NamespaceIdentifier() Arguments() #FunctionNode(2)
    |
    LOOKAHEAD(2) Identifier(true) Arguments() #FunctionNode(2)
    |
    LOOKAHEAD(2) RemoveIdentifier() Arguments() #FunctionNode(2)
}

void Constructor() #void : {}
{
    <NEW>
    (
       LOOKAHEAD(<LPAREN>) ForNameConstructor()
       |
       LOOKAHEAD(<QUALIFIED_IDENTIFIER> <LPAREN>) QualifiedConstructor()
       |
       LOOKAHEAD(ArrayTypeReference() <LBRACKET> <RBRACKET>) InitializedArrayConstructor()
       |
       LOOKAHEAD(ArrayTypeReference() <LBRACKET>) ArrayConstructor()
    )
}

void ForNameConstructor() #ConstructorNode() : {}
{
    <LPAREN> [ Expression() ( <COMMA> Expression() )* ] <RPAREN>
}

void QualifiedConstructor() #QualifiedConstructorNode() : {}
{
    NewTypeReference() Arguments()
}

void ArrayConstructor() #ArrayConstructorNode() : {}
{
    ArrayTypeReference() (LOOKAHEAD(2) ArrayQualifiedDimension())+ (LOOKAHEAD(2) ArrayOpenDimension())*
}

void ArrayQualifiedDimension() #void : {}
{
    <LBRACKET> Expression() <RBRACKET>
}

void ArrayOpenDimension() : {}
{
    <LBRACKET> <RBRACKET>
}

void InitializedArrayConstructor() #InitializedArrayConstructorNode() : {}
{
    ArrayTypeReference() <LBRACKET> <RBRACKET> InitializedArrayLiteral()
}

void InitializedArrayLiteral() #void() : {}
{
    <LCURLY> [ Expression() ( <COMMA> Expression() )* ] <RCURLY>
}

void Parameter() #void :
{
    Token t;
}
{
    t=<IDENTIFIER> { declareParameter(t); }
}

void VarParameter() #void :
{
    Token t;
    Class type = null;
    boolean isFinal = false;
    boolean isRequired = false;
}
{
    ( <FINAL> { isFinal = true; } )?
    ( <VAR> ( <and> { isRequired = true; } )?
      | <INT> { type = Integer.TYPE; }
      | <LONG> { type = Long.TYPE; }
      | <SHORT> { type = Short.TYPE; }
      | <BYTE> { type = Byte.TYPE; }
      | <CHAR> { type = Character.TYPE; }
      | <BOOLEAN> { type = Boolean.TYPE; }
      | <FLOAT> { type = Float.TYPE; }
      | <DOUBLE> { type = Double.TYPE; }
    )
    t=<IDENTIFIER> { declareParameter(t, type, isFinal, isRequired); }
}

void Parameters() #void : {}
{
    <LPAREN> [
      (LOOKAHEAD(<FINAL> | <VAR> | <BYTE> | <SHORT> | <INT> | <LONG> | <FLOAT> | <DOUBLE> | <BOOLEAN> | <CHAR> ) VarParameter() (<COMMA> VarParameter())*
       |
       Parameter() (<COMMA> Parameter())*)
      (<ELLIPSIS> { declareVarArgSupport(); })?
    ] <RPAREN>
}

void LambdaLookahead() #void() : {}
{
  LOOKAHEAD(2) <FUNCTION> Parameters()
  |
  LOOKAHEAD(2) <FUNCTION> <LCURLY>
  |
  Parameters() ( <LAMBDA> | <LAMBDAE> )
  |
  Parameter() ( <LAMBDA> | <LAMBDAE> )
}

void Lambda() #JexlLambda() :
{
   pushFrame();
}
{
  LOOKAHEAD(2) <FUNCTION> Parameters() Block()
  |
  LOOKAHEAD(2) <FUNCTION> Block()
  |
  Parameters() ( <LAMBDA> Block() | <LAMBDAE> Expression() )
  |
  Parameter() ( <LAMBDA> Block() | <LAMBDAE> Expression() )
}



/***************************************
 *     References
 ***************************************/

Token dotName() #void :
{
    Token t ;
}
{
<<<<<<< HEAD
   ( t = <DOT_IDENTIFIER> | t=<IF> | t=<ELSE> | t=<FOR> | t=<WHILE> | t=<DO>
   | t=<TRY> | t=<CATCH> | t=<THROW> | t=<ASSERT> | t=<SYNCHRONIZED> | t=<REMOVE> | t=<THIS>
   | t=<CHAR> | t=<BOOLEAN> | t=<BYTE> | t=<SHORT> | t=<INT> | t=<LONG> | t=<FLOAT> | t=<DOUBLE>
   | t=<SWITCH> | t=<CASE> | t=<DCASE> | t=<FINAL> | t=<IN> | t=<iof> 
   | t=<NEW>| t=<EMPTY> | t=<SIZE> | t=<TRUE> | t=<FALSE> | t=<NULL>
=======
   ( t = <DOT_IDENTIFIER> | t=<IF> | t=<ELSE> | t=<FOR> | t=<WHILE> | t=<DO> | t=<NEW>| t=<EMPTY> | t=<SIZE> | t=<TRUE> | t=<FALSE> | t=<NULL>
>>>>>>> 30678660
   | t=<_OR> | t=<_AND>| t=<NOT> | t=<NE> | t=<EQ> | t=<GT> | t=<GE> | t=<LT> | t=<LE>
   | t=<VAR> | t=<FUNCTION> ) { return t ;}
}

void IdentifierAccess() #void :
{
    Token t;
}
{
    <DOT> (
        t=dotName() { jjtThis.setIdentifier(t.image); } #IdentifierAccess
    |
        t=<STRING_LITERAL> { jjtThis.setIdentifier(Parser.buildString(t.image, true)); } #IdentifierAccess
    |
        t=<JXLT_LITERAL> { jjtThis.setIdentifier(Parser.buildString(t.image, true)); } #IdentifierAccessJxlt
    )
    |
    <QDOT> (
        t=dotName() { jjtThis.setIdentifier(t.image); } #IdentifierAccessSafe
    |
        t=<STRING_LITERAL> { jjtThis.setIdentifier(Parser.buildString(t.image, true)); } #IdentifierAccessSafe
    |
        t=<JXLT_LITERAL> { jjtThis.setIdentifier(Parser.buildString(t.image, true)); } #IdentifierAccessSafeJxlt
    )
}

void ArrayAccess() : {}
{
    <LBRACKET> Expression() ( <COMMA> Expression() )* <RBRACKET>
}

void ArrayAccessSafe() : {}
{
    <QLBRACKET> Expression() ( <COMMA> Expression() )* <RBRACKET>
}

void ReferenceExpression() #MethodNode(>1) : {}
{
    ( <LPAREN> (
      LOOKAHEAD(Expression()) Expression() | Block()
    ) <RPAREN> #ReferenceExpression(1) ) ( LOOKAHEAD(<LPAREN>) Arguments() )*
}

void PrimaryExpression() #void : {}
{
    LOOKAHEAD( LambdaLookahead() ) Lambda()
    |
    LOOKAHEAD( <LCURLY> MapElement() ) MapLiteral()
    |
    LOOKAHEAD( <LCURLY> <COLON>) MapLiteral()
    |
    LOOKAHEAD( <HCURLY> MapElement() ) ImmutableMapLiteral()
    |
    LOOKAHEAD( <HCURLY> <COLON>) ImmutableMapLiteral()
    |
    LOOKAHEAD( <LCURLY> Expression() (<COMMA> | <RCURLY>)) SetLiteral()
    |
    LOOKAHEAD( <LCURLY> <RCURLY> ) SetLiteral()
    |
    LOOKAHEAD( <HCURLY> Expression() (<COMMA> | <RCURLY>)) ImmutableSetLiteral()
    |
    LOOKAHEAD( <HCURLY> <RCURLY> ) ImmutableSetLiteral()
    |
    LOOKAHEAD( EmptyListLiteral() ) EmptyListLiteral()
    |
    LOOKAHEAD( <LBRACKET> Expression() <COLON> ) MapEntryLiteral()
    |
    LOOKAHEAD( <LBRACKET> ) ArrayLiteral()
    |
    LOOKAHEAD( <HBRACKET> ) ImmutableArrayLiteral()
    |
    LOOKAHEAD( <NEW> ) Constructor()
    |
    LOOKAHEAD( <SWITCH> ) SwitchExpression()
    |
    LOOKAHEAD( FunctionCallLookahead() ) FunctionCall()
    |
    LOOKAHEAD( <LPAREN> ) ReferenceExpression()
    |
    Identifier(true)
    |
    This()
    |
    Literal()
}

void MemberAccess() #void : {}
{
<<<<<<< HEAD
    LOOKAHEAD(<LBRACKET>) ArrayAccess()
    |
    LOOKAHEAD(<QLBRACKET>) ArrayAccessSafe()
    |
    LOOKAHEAD(<DOT> | <QDOT>) IdentifierAccess()
    |
    LOOKAHEAD(<LCURLY>) InlinePropertyAssignment()
=======
    (MemberAccess() (LOOKAHEAD(<LPAREN>) Arguments())+) #MethodNode(>1)
>>>>>>> 30678660
}

void MethodCall() #void : {}
{
    LOOKAHEAD(<DOT> <NEW>) (<DOT> <NEW> InnerType() Arguments()) #InnerConstructorNode()
    |
    (MemberAccess() (LOOKAHEAD(<LPAREN>) Arguments())+) #MethodNode(>1)
}

void MemberExpression() #void : {}
{
    LOOKAHEAD(MethodCall()) MethodCall()
    |
    MemberAccess()
}

void MethodReference() : {}
{
    <DCOLON> MethodReferenceIdentifier()
}

void InlinePropertyAssignment() : {}
{
    <LCURLY> (InlinePropertyBlock() ( <COMMA> InlinePropertyBlock() )* ) <RCURLY>
}

void InlineMemberAccess() #void : {}
{
    LOOKAHEAD(<LBRACKET>) ArrayAccess()
    |
    LOOKAHEAD(<DOT>) IdentifierAccess()
}

void InlinePropertyBlock() #void : {}
{
    LOOKAHEAD(InlinePropertyName() <COLON>) InlinePropertyEntry()
    |
    LOOKAHEAD(InlinePropertyName() <ELVIS>) InlinePropertyNullEntry()
    |
    LOOKAHEAD(<LBRACKET> Expression() <RBRACKET> <COLON>) InlinePropertyArrayEntry()
    |
    LOOKAHEAD(<LBRACKET> Expression() <RBRACKET> <ELVIS>) InlinePropertyArrayNullEntry()
    |
    ((LOOKAHEAD(<LBRACKET>) ArrayAccess() | Identifier()) (LOOKAHEAD(2) InlineMemberAccess() )* InlinePropertyAssignment()) #Reference()
}

void InlinePropertyName() #void : {}
{
    Identifier()
    |
    StringLiteral()
    |
    JxltLiteral()
}

void InlinePropertyEntry() : {}
{
    InlinePropertyName() <COLON> Expression()
}

void InlinePropertyNullEntry() : {}
{
    InlinePropertyName() <ELVIS> Expression()
}

void InlinePropertyArrayEntry() : {}
{
    <LBRACKET> Expression() <RBRACKET> <COLON> Expression()
}

void InlinePropertyArrayNullEntry() : {}
{
    <LBRACKET> Expression() <RBRACKET> <ELVIS> Expression()
}

void ValueExpression() #void : {}
{
    NullLiteral()
    |
    ( PrimaryExpression() ( LOOKAHEAD(2) MemberExpression() )* [LOOKAHEAD(2) MethodReference()] ) #Reference(>1)
}<|MERGE_RESOLUTION|>--- conflicted
+++ resolved
@@ -132,7 +132,6 @@
     | < FOR : "for" > { popDot(); }
     | < WHILE : "while" > { popDot(); }
     | < DO : "do" > { popDot(); }
-<<<<<<< HEAD
     | < SWITCH : "switch" > { popDot(); }
     | < CASE : "case" > { popDot(); }
     | < DCASE : "default" > { popDot(); }
@@ -164,40 +163,14 @@
 <*> TOKEN : { /* SEPARATORS */
       < LPAREN : "("> { popQ(); } /* Revert state to default. */
     | < RPAREN : ")"> { popQ(); } /* Revert state to default. */
-=======
-    | < NEW : "new" >  { popDot(); }
-    | < VAR : "var" >  { popDot(); }
-    | < EMPTY : "empty" > { popDot(); } /* Revert state to default if was DOT_ID. */
-    | < SIZE : "size" > { popDot(); } /* Revert state to default if was DOT_ID. */
-    | < NULL : "null" >  { popDot(); }
-    | < TRUE : "true" > { popDot(); }
-    | < FALSE : "false" >  { popDot(); }
-    | < RETURN : "return" > { popDot(); }
-    | < FUNCTION : "function" >  { popDot(); }
-    | < LAMBDA : "->" >
-    | < BREAK : "break" > { popDot(); }
-    | < CONTINUE : "continue" > { popDot(); }
-    | < PRAGMA : "#pragma" > { popDot(); }
-}
-
-<*> TOKEN : { /* SEPARATORS */
-      < LPAREN : "(">
-    | < RPAREN : ")">
->>>>>>> 30678660
     | < LCURLY : "{" >
     | < RCURLY : "}" >
     | < LBRACKET : "[" > { popQ(); } /* Revert state to default. */
     | < RBRACKET : "]" >
-<<<<<<< HEAD
     | < SEMICOL : ";" > { popQ(); } /* Revert state to default. */
     | < COLON : ":" >
     | < DCOLON : "::" >
     | < COMMA : "," > { popQ(); } /* Revert state to default. */
-=======
-    | < SEMICOL : ";" >
-    | < COLON : ":" >
-    | < COMMA : "," >
->>>>>>> 30678660
     | < DOT : "." > { pushDot(); } /* Lexical state is now DOT_ID */
     | < QDOT : "?." > { pushDot(); } /* Lexical state is now DOT_ID */
     | < QLBRACKET : "?[" > { popDot(); } /* Revert state to default */
@@ -432,10 +405,7 @@
 {
     <SEMICOL>
     | LOOKAHEAD(<ANNOTATION>) AnnotatedStatement()
-<<<<<<< HEAD
     | LOOKAHEAD(LabelledStatementLookahead()) LabelledStatement()
-=======
->>>>>>> 30678660
     | LOOKAHEAD(Expression()) ExpressionStatement()
     | Block()
     | IfStatement()
@@ -1372,7 +1342,6 @@
     <LBRACKET> Expression() <COLON> Expression() <RBRACKET>
 }
 
-<<<<<<< HEAD
 void ImmutableMapLiteral() #MapLiteral() : {}
 {
     <HCURLY>
@@ -1397,13 +1366,6 @@
  *      Functions & Methods
  ***************************************/
 
-=======
-
-/***************************************
- *      Functions & Methods
- ***************************************/
-
->>>>>>> 30678660
 void Arguments() #Arguments : {}
 {
      <LPAREN> (Expression() (<COMMA> Expression())* )? <RPAREN>
@@ -1554,15 +1516,10 @@
     Token t ;
 }
 {
-<<<<<<< HEAD
-   ( t = <DOT_IDENTIFIER> | t=<IF> | t=<ELSE> | t=<FOR> | t=<WHILE> | t=<DO>
+   ( t = <DOT_IDENTIFIER> | t=<IF> | t=<ELSE> | t=<FOR> | t=<WHILE> | t=<DO> | t=<NEW>| t=<EMPTY> | t=<SIZE> | t=<TRUE> | t=<FALSE> | t=<NULL>
    | t=<TRY> | t=<CATCH> | t=<THROW> | t=<ASSERT> | t=<SYNCHRONIZED> | t=<REMOVE> | t=<THIS>
    | t=<CHAR> | t=<BOOLEAN> | t=<BYTE> | t=<SHORT> | t=<INT> | t=<LONG> | t=<FLOAT> | t=<DOUBLE>
-   | t=<SWITCH> | t=<CASE> | t=<DCASE> | t=<FINAL> | t=<IN> | t=<iof> 
-   | t=<NEW>| t=<EMPTY> | t=<SIZE> | t=<TRUE> | t=<FALSE> | t=<NULL>
-=======
-   ( t = <DOT_IDENTIFIER> | t=<IF> | t=<ELSE> | t=<FOR> | t=<WHILE> | t=<DO> | t=<NEW>| t=<EMPTY> | t=<SIZE> | t=<TRUE> | t=<FALSE> | t=<NULL>
->>>>>>> 30678660
+   | t=<SWITCH> | t=<CASE> | t=<DCASE> | t=<FINAL> | t=<IN> | t=<iof>
    | t=<_OR> | t=<_AND>| t=<NOT> | t=<NE> | t=<EQ> | t=<GT> | t=<GE> | t=<LT> | t=<LE>
    | t=<VAR> | t=<FUNCTION> ) { return t ;}
 }
@@ -1651,7 +1608,6 @@
 
 void MemberAccess() #void : {}
 {
-<<<<<<< HEAD
     LOOKAHEAD(<LBRACKET>) ArrayAccess()
     |
     LOOKAHEAD(<QLBRACKET>) ArrayAccessSafe()
@@ -1659,9 +1615,6 @@
     LOOKAHEAD(<DOT> | <QDOT>) IdentifierAccess()
     |
     LOOKAHEAD(<LCURLY>) InlinePropertyAssignment()
-=======
-    (MemberAccess() (LOOKAHEAD(<LPAREN>) Arguments())+) #MethodNode(>1)
->>>>>>> 30678660
 }
 
 void MethodCall() #void : {}
