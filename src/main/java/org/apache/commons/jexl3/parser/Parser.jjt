/*
 * Licensed to the Apache Software Foundation (ASF) under one or more
 * contributor license agreements.  See the NOTICE file distributed with
 * this work for additional information regarding copyright ownership.
 * The ASF licenses this file to You under the Apache License, Version 2.0
 * (the "License"); you may not use this file except in compliance with
 * the License.  You may obtain a copy of the License at
 *
 *      http://www.apache.org/licenses/LICENSE-2.0
 *
 * Unless required by applicable law or agreed to in writing, software
 * distributed under the License is distributed on an "AS IS" BASIS,
 * WITHOUT WARRANTIES OR CONDITIONS OF ANY KIND, either express or implied.
 * See the License for the specific language governing permissions and
 * limitations under the License.
 */


options
{
   MULTI=true;
   STATIC=false;
   VISITOR=true;
   NODE_SCOPE_HOOK=true;
   NODE_CLASS="JexlNode";
   UNICODE_INPUT=true;
   KEEP_LINE_COLUMN=true;
   TRACK_TOKENS=true;
   CACHE_TOKENS=true;
   ERROR_REPORTING=false;
   //DEBUG_PARSER=true;
   //DEBUG_TOKEN_MANAGER=true;
}

PARSER_BEGIN(Parser)

package org.apache.commons.jexl3.parser;

import java.util.Collections;
import java.util.LinkedList;

import org.apache.commons.jexl3.JexlInfo;
import org.apache.commons.jexl3.JexlFeatures;
import org.apache.commons.jexl3.JexlException;
import org.apache.commons.jexl3.internal.Scope;

public final class Parser extends JexlParser
{
    public ASTJexlScript parse(JexlInfo jexlInfo, JexlFeatures jexlFeatures, String jexlSrc, Scope scope) {
        JexlFeatures previous = getFeatures();
        try {
            setFeatures(jexlFeatures);
            // If registers are allowed, the default parser state has to be REGISTERS.
            if (jexlFeatures.supportsRegister()) {
                token_source.defaultLexState = REGISTERS;
            }
            // lets do the 'Unique Init' in here to be safe - it's a pain to remember
            info = jexlInfo != null? jexlInfo : new JexlInfo();
            source = jexlSrc;
            pragmas = null;
            frame = scope;
            branchScope = new BranchScope();
            ReInit(new java.io.StringReader(jexlSrc));
            ASTJexlScript script = jexlFeatures.supportsScript()? JexlScript(scope) : JexlExpression(scope);
            script.jjtSetValue(info);
            script.setPragmas(pragmas != null
                             ? Collections.<String,Object>unmodifiableMap(pragmas)
                             : Collections.<String,Object>emptyMap());
            return script;
        } catch (TokenMgrError xtme) {
            throw new JexlException.Tokenization(info, xtme).clean();
        } catch (ParseException xparse) {
            Token errortok = token.next;
            throw new JexlException.Parsing(info.at(errortok.beginLine, errortok.beginColumn), token.image).clean();
        } finally {
            token_source.defaultLexState = DEFAULT;
            cleanup(previous);
        }
    }
}

PARSER_END(Parser)

TOKEN_MGR_DECLS : {
    /**
     *   A stack of 1 for keeping state to deal with dotted identifiers
     */
    int dotLexState = DEFAULT;

    public void pushDot() {
        dotLexState = curLexState;
        curLexState = DOT_ID;
    }

    public void popDot() {
        if (curLexState == DOT_ID) {
            curLexState = dotLexState;
            dotLexState = defaultLexState;
        }
    }

    public void pushQ() {
        dotLexState = curLexState;
        curLexState = QUALIFIED;
    }

    public void popQ() {
        if (curLexState == QUALIFIED) {
            curLexState = dotLexState;
            dotLexState = defaultLexState;
        }
    }

}
/***************************************
 *     Skip & Number literal tokens
 ***************************************/

<*> SKIP : /* WHITE SPACE */
{
      <"##" (~["\n","\r"])* ("\n" | "\r" | "\r\n")? >
    | <"/*" (~["*"])* "*" ("*" | ~["*","/"] (~["*"])* "*")* "/">
    | <"//" (~["\n","\r"])* ("\n" | "\r" | "\r\n")? >
    | " "
    | "\t"
    | "\n"
    | "\r"
    | "\f"
    | "\u00A0"
}

<*> TOKEN : /* KEYWORDS */
{
      < IF : "if" > { popDot(); }
    | < ELSE : "else" > { popDot(); }
    | < FOR : "for" > { popDot(); }
    | < WHILE : "while" > { popDot(); }
    | < DO : "do" > { popDot(); }
    | < SWITCH : "switch" > { popDot(); }
    | < CASE : "case" > { popDot(); }
    | < DCASE : "default" > { popDot(); }
    | < TRY : "try" > { popDot(); }
    | < CATCH : "catch" > { popDot(); }
    | < FINALLY : "finally" > { popDot(); }
    | < THROW : "throw" > { popDot(); }
    | < ASSERT : "assert" > { popDot(); }
    | < SYNCHRONIZED : "synchronized" > { popDot(); }
    | < NEW : "new" > { popDot(); pushQ(); } /* Lexical state is now QUALIFIED */
    | < VAR : "var" > { popDot(); } /* Revert state to default if was DOT_ID. */
    | < FINAL : "final" > { popDot(); }
    | < EMPTY : "empty" > { popDot(); } /* Revert state to default if was DOT_ID. */
    | < SIZE : "size" > { popDot(); } /* Revert state to default if was DOT_ID. */
    | < THIS : "this" > { popDot(); }
    | < NULL : "null" | "\u2205" > { popDot(); }
    | < TRUE : "true" > { popDot(); }
    | < FALSE : "false" > { popDot(); }
    | < RETURN : "return" > { popDot(); }
    | < YIELD : "yield" > { popDot(); }
    | < FUNCTION : "function" > { popDot(); } /* Revert state to default if was DOT_ID. */
    | < LAMBDA : "->" | "\u2192" >
    | < LAMBDAE : "=>" | "\u21D2" >
    | < BREAK : "break" > { popDot(); }
    | < CONTINUE : "continue" > { popDot(); }
    | < REMOVE : "remove" > { popDot(); } /* Revert state to default if was DOT_ID. */
    | < PRAGMA : "#pragma" > { pushQ(); } /* Lexical state is now QUALIFIED */
    | < UNDERSCORE : "_" > { popDot(); }
}

<*> TOKEN : { /* SEPARATORS */
      < LPAREN : "("> { popQ(); } /* Revert state to default. */
    | < RPAREN : ")"> { popQ(); } /* Revert state to default. */
    | < LCURLY : "{" >
    | < RCURLY : "}" >
    | < LBRACKET : "[" > { popQ(); } /* Revert state to default. */
    | < RBRACKET : "]" >
    | < SEMICOL : ";" > { popQ(); } /* Revert state to default. */
    | < COLON : ":" >
    | < DCOLON : "::" >
    | < COMMA : "," > { popQ(); } /* Revert state to default. */
    | < DOT : "." > { pushDot(); } /* Lexical state is now DOT_ID */
    | < QDOT : "?." > { pushDot(); } /* Lexical state is now DOT_ID */
    | < QLBRACKET : "?[" > { popDot(); } /* Revert state to default */
    | < ELLIPSIS : "..." | "\u2026">
    | < HBRACKET : "#[" >
    | < HCURLY : "#{" >
}

<*> TOKEN : { /* PRIMITIVE TYPES */
      < CHAR :    "char" > { popDot(); }
    | < BYTE :    "byte" > { popDot(); }
    | < SHORT :   "short" > { popDot(); }
    | < INT :     "int" > { popDot(); }
    | < LONG :    "long" > { popDot(); }
    | < FLOAT :   "float" > { popDot(); }
    | < DOUBLE :  "double" > { popDot(); }
    | < BOOLEAN : "boolean" > { popDot(); }
}

<*> TOKEN : { /* STREAMS */
      < DOTP : ".(" >
    | < DOTB : ".[" >
    | < DOTC : ".{" >
    | < DOTS : ".@" >
}

<*> TOKEN : { /* CONDITIONALS */
      < QMARK : "?" >
    | < ELVIS : "?:" >
    | < EN_ASSIGN : "=:" >
    | < NULLP : "??" >
    | < AND : "&&" | "\u2227" >
    | < _AND :  "and" >  { popDot(); }
    | < OR : "||" | "\u2228" >
    | < _OR: "or" > { popDot(); }
}

<*> TOKEN : { /* COMPARISONS */
      < eq : "==" | "\u2261">
    | < EQ : "eq" > { popDot(); }
    | < ne : "!=" | "\u2260" >
    | < NE : "ne" > { popDot(); }
    | < req : "=~" | "\u2208" > // regexp equal
    | < IN : "in" > { popDot(); }
    | < rne : "!~" | "!in" | "\u2209" > // regexp not equal
    | < is : "===" > // identitical
    | < ni : "!==" > // not identitical
    | < seq : "=^" > // starts equal
    | < eeq : "=$" > // ends equal
    | < sne : "!^" > // start not equal
    | < ene : "!$" > // ends not equal
    | < gt : ">" >
    | < GT : "gt" > { popDot(); }
    | < ge : ">=" | "\u2265" >
    | < GE : "ge" > { popDot(); }
    | < lt : "<" >
    | < LT : "lt" > { popDot(); }
    | < le : "<=" | "\u2264" >
    | < LE : "le"  > { popDot(); }
    | < iof : "instanceof" > { popDot(); pushQ(); }
    | < niof : "!instanceof" > { pushQ(); }

}

<*> TOKEN : { /* OPERATORS */
      < plus_assign : "+=" >
    | < minus_assign : "-=" >
    | < mult_assign : "*=" >
    | < div_assign : "/=" >
    | < mod_assign : "%=" >
    | < and_assign : "&=" >
    | < or_assign : "|=" >
    | < xor_assign : "^=" >
    | < shl_assign : "<<=" >
    | < sar_assign : ">>=" >
    | < shr_assign : ">>>=" >

    | < null_assign : "?=" >
    | < ne_assign : ":=" >
    | < assign : "=" >
    | < increment : "++" >
    | < decrement : "--" >
    | < plus : "+" >
    | < minus : "-" >
    | < unary_minus : "\u2212" >
    | < mult : "*" | "\u22C5" >
    | < div : "/" >
    | < DIV : "div" > { popDot(); }
    | < mod : "%" >
    | < MOD : "mod" > { popDot(); }
    | < not : "!" | "\u00AC" >
    | < NOT : "not" > { popDot(); }
    | < and : "&" >
    | < or : "|" >
    | < xor : "^" >
    | < shl : "<<" >
    | < shr : ">>>" >
    | < sar : ">>" >

    | < tilda : "~" >
    | < range : ".." | "\u2025" >
}

/***************************************
 *     Identifier & String tokens
 ***************************************/
<*> TOKEN :  /* NaN */
{
    < NAN_LITERAL : "NaN" >
}

<*> TOKEN : /* ANNOTATION */
{
  < ANNOTATION: "@" ( [ "0"-"9", "a"-"z", "A"-"Z", "_", "$" ])+ >
}

<DOT_ID> TOKEN : /* IDENTIFIERS */
{
  < DOT_IDENTIFIER: ( [ "0"-"9", "a"-"z", "A"-"Z", "_", "$", "@" ])+ > { popDot(); } /* Revert state to default. */
}

<DEFAULT, REGISTERS> TOKEN : /* IDENTIFIERS */
{
  < IDENTIFIER: <LETTER> (<LETTER>|<DIGIT>|<ESCAPE>)* > { matchedToken.image = StringParser.unescapeIdentifier(matchedToken.image); }
|
  < #LETTER: [ "a"-"z", "A"-"Z", "_", "$", "@" ] >
|
  < #DIGIT: [ "0"-"9"] >
|
  < #ESCAPE: "\\" [" ", "'", "\"", "\\"] >
}

<QUALIFIED> TOKEN : /* IDENTIFIERS */
{
  < QUALIFIED_IDENTIFIER: <QNAME> ("." <QNAME>)* > { popQ(); } /* Revert state to default. */
|
  < #QNAME: [ "a"-"z", "A"-"Z", "_", "$", "@" ] ([ "a"-"z", "A"-"Z", "_", "$", "@", "0"-"9" ])* >
}

<REGISTERS> TOKEN : /* REGISTERS: parser.ALLOW_REGISTER must be set to true before calling parse */
{
  < REGISTER: "#" (["0"-"9"])+ >
}

<DEFAULT, REGISTERS> TOKEN : /* LITERALS */
{
 <INTEGER_LITERAL:
      <DECIMAL_LITERAL> (<INT_SFX>)?
    | <HEX_LITERAL> (<INT_SFX>)?
    | <OCTAL_LITERAL> (<INT_SFX>)?
    | <BINARY_LITERAL> (<INT_SFX>)?
 >
    | <#DECIMAL_LITERAL: ["1"-"9"] ((["0"-"9","_"])* <DIGIT> | (<DIGIT>)*) >
    | <#HEX_LITERAL: "0" ["x","X"] (["0"-"9","a"-"f","A"-"F"] (["0"-"9","a"-"f","A"-"F","_"])* ["0"-"9","a"-"f","A"-"F"] | (["0"-"9","a"-"f","A"-"F"])+) >
    | <#BINARY_LITERAL: "0" ["b","B"] (["0"-"1"] (["0"-"1","_"])* ["0"-"1"] | (["0"-"1"])+) >
    | <#OCTAL_LITERAL: "0" ((["0"-"7","_"])* ["0"-"7"] | (["0"-"7"])*) >
    | <#INT_SFX : ["l","L","h","H"]>
|
<FLOAT_LITERAL:
      <FLT_NUM> "." <FLT_NUM> (<FLT_SFX>)?
    | <FLT_NUM> (".")? (<FLT_SFX>)
    | "." <FLT_NUM> (<FLT_SFX>)
    | "#NaN"
>
    |  <#FLT_NUM: (<DIGIT> (["0"-"9","_"])* <DIGIT> | (<DIGIT>)+) >
    |  <#EXPONENT: ["e","E"] (["+","-"])? <FLT_NUM> >
    |  <#FLT_CLS : ["f","F","d","D","b","B"]>
    |  <#FLT_SFX : <EXPONENT> (<FLT_CLS>)? | <FLT_CLS> >
}

<*> TOKEN :
{
  < STRING_LITERAL:
    "\"" (~["\"","\\","\n","\r","\u2028","\u2029"] | "\\" ~["\n","\r","\u2028","\u2029"])* "\""
  |
    "\u201C" (~["\u201C","\u201D","\\","\n","\r","\u2028","\u2029"] | "\\" ~["\n","\r","\u2028","\u2029"])* "\u201D"
  |
    "\u2018" (~["\u2018","\u2019","\\","\n","\r","\u2028","\u2029"] | "\\" ~["\n","\r","\u2028","\u2029"])* "\u2019"
  |
    "'" (~["'","\\","\n","\r","\u2028","\u2029"] | "\\" ~["\n","\r","\u2028","\u2029"])* "'"
  > { popDot(); } /* Revert state to default if was DOT_ID. */
}

<*> TOKEN :
{
  < JXLT_LITERAL:
    "`" (~["`","\\"] | "\\" ~["\u0000"])* "`"
  > { popDot(); } /* Revert state to default if was DOT_ID. */
}

<*> TOKEN :
{
  < REGEX_LITERAL:
    "~" "/" (~["/","\n","\r","\u2028","\u2029"] | "\\" "/" )* "/"
  > { popDot(); } /* Revert state to default if was DOT_ID. */
}

/***************************************
 *      Statements
 ***************************************/

ASTJexlScript JexlScript(Scope frame) :
{
    jjtThis.setScope(frame);
    pushUnit(jjtThis);
}
{
   (LOOKAHEAD(<PRAGMA>) Pragma())*
   (
      LOOKAHEAD( LambdaLookahead() ) Lambda() (<SEMICOL>)?
      |
      (GenericStatement())*
   ) <EOF>
   {
        popUnit(jjtThis);
        return jjtThis.script();
   }
}

ASTJexlScript JexlExpression(Scope frame) #JexlScript :
{
    jjtThis.setScope(frame);
    pushUnit(jjtThis);
}
{
   ( Expression() )? <EOF>
   {
        popUnit(jjtThis);
        return jjtThis.script();
   }
}

void Annotation() #Annotation :
{
    Token t;
}
{
    t=<ANNOTATION> (LOOKAHEAD(<LPAREN>) Arguments() )? { jjtThis.setName(t.image); }
}

void AnnotatedStatement() #AnnotatedStatement() : {}
{
    (LOOKAHEAD(<ANNOTATION>) Annotation())+ (LOOKAHEAD({!getFeatures().isLexical()}) GenericStatement() | Statement())
}

void GenericStatement() #void : {}
{
    <SEMICOL>
    | AnnotatedStatement()
    | LOOKAHEAD(LabelledStatementLookahead()) LabelledStatement()
    | LOOKAHEAD(DeclareLocalVar()) Var()
    | LOOKAHEAD(Expression()) ExpressionStatement()
    | Block()
    | IfStatement()
    | LOOKAHEAD(<FOR> <LPAREN> ForeachVar() <COLON>) ForeachStatement()
    | ForStatement()
    | WhileStatement()
    | DoWhileStatement()
    | LOOKAHEAD(<TRY> <LPAREN>) TryWithResourceStatement()
    | TryStatement()
    | ThrowStatement()
    | AssertStatement()
    | SynchronizedStatement()
    | LOOKAHEAD(SwitchStatementLookahead()) SwitchStatement()
    | LOOKAHEAD(MultipleIdentifier() <assign>) MultipleAssignmentStatement()
    | ReturnStatement()
    | YieldStatement()
    | Continue()
    | Remove()
    | Break()
    | LOOKAHEAD(<VAR> <LPAREN> | <FINAL> <VAR> <LPAREN>) MultipleVar()
}

void Statement() #void : {}
{
    <SEMICOL>
    | AnnotatedStatement()
    | LOOKAHEAD(LabelledStatementLookahead()) LabelledStatement()
    | LOOKAHEAD(Expression()) ExpressionStatement()
    | Block()
    | IfStatement()
    | LOOKAHEAD(<FOR> <LPAREN> ForeachVar() <COLON>) ForeachStatement()
    | ForStatement()
    | WhileStatement()
    | DoWhileStatement()
    | LOOKAHEAD(<TRY> <LPAREN>) TryWithResourceStatement()
    | TryStatement()
    | ThrowStatement()
    | AssertStatement()
    | SynchronizedStatement()
    | LOOKAHEAD(SwitchStatementLookahead()) SwitchStatement()
    | LOOKAHEAD(MultipleIdentifier() <assign>) MultipleAssignmentStatement()
    | ReturnStatement()
    | YieldStatement()
    | Continue()
    | Remove()
    | Break()
<<<<<<< HEAD
=======
    | Var()
    | Pragma() 
>>>>>>> 38ec7c78
}

void StatementBranch() #void : {}
{
    LOOKAHEAD(1) Block() | LOOKAHEAD({!getFeatures().isLexical()}) GenericStatement() | Statement()
}

void LabelledStatementLookahead() #void() : {}
{
  <IDENTIFIER> <COLON> ( <LCURLY> | <IF> | <FOR> | <WHILE> | <DO> | <SWITCH> | <SYNCHRONIZED> | <TRY>)
}

void LabelledStatement() #void :
{
    Token t = null;
    String label = null;
    ASTLabelledStatement s;
}
{
    t=<IDENTIFIER> { label = t.image; if (branchScope.breakSupported(label)) throwParsingException(null, t); } <COLON>
    (
        LOOKAHEAD(<LCURLY>) { branchScope.pushBlockLabel(label); } s = Block() { s.setLabel(label); branchScope.popBlockLabel(); }
        |
        LOOKAHEAD(<FOR> <LPAREN> ForeachVar() <COLON>) { branchScope.pushForeachLabel(label); } s = ForeachStatement() { s.setLabel(label); branchScope.popForeachLabel(); }
        |
        { branchScope.pushLoopLabel(label); } s = ForStatement() { s.setLabel(label); branchScope.popLoopLabel(); }
        |
        { branchScope.pushLoopLabel(label); } s = WhileStatement() { s.setLabel(label); branchScope.popLoopLabel(); }
        |
        { branchScope.pushLoopLabel(label); } s = DoWhileStatement() { s.setLabel(label); branchScope.popLoopLabel(); }
        |
        { branchScope.pushBlockLabel(label); } s = SwitchStatement() { s.setLabel(label); branchScope.popBlockLabel(); }
        |
        { branchScope.pushBlockLabel(label); } s = IfStatement() { s.setLabel(label); branchScope.popBlockLabel(); }
        |
        { branchScope.pushBlockLabel(label); } s = SynchronizedStatement() { s.setLabel(label); branchScope.popBlockLabel(); }
        |
        LOOKAHEAD(<TRY> <LPAREN>) { branchScope.pushBlockLabel(label); } s = TryWithResourceStatement() { s.setLabel(label); branchScope.popBlockLabel(); }
        |
        { branchScope.pushBlockLabel(label); } s = TryStatement() { s.setLabel(label); branchScope.popBlockLabel(); }
    )
}

ASTBlock Block() #Block :
{
   pushUnit(jjtThis);
}
{
    <LCURLY> (GenericStatement())* <RCURLY>
    {
       popUnit(jjtThis);
       return jjtThis;
    }
}

void ExpressionStatement() : {}
{
    Expression() (LOOKAHEAD(2) Expression() #Ambiguous(1))* (LOOKAHEAD(1) <SEMICOL>)?
}

void MultipleAssignmentStatement() #MultipleAssignment : {}
{
    MultipleIdentifier() <assign> Expression()
}

void MultipleIdentifier() #MultipleIdentifier : {}
{
    <LPAREN> AssignmentIdentifier() (<COMMA> AssignmentIdentifier())* <RPAREN>
}

void AssignmentIdentifier() #void : {}
{
    UnderscoreLiteral()
    |
    Identifier(true)
}

ASTIfStatement IfStatement() : {}
{
    <IF> <LPAREN> Expression() <RPAREN> StatementBranch()
    [ LOOKAHEAD(1) <ELSE> StatementBranch() ]
    { return jjtThis; }
}

ASTWhileStatement WhileStatement() : {}
{
    <WHILE> <LPAREN> Expression() <RPAREN>  { branchScope.loopCount += 1; } StatementBranch() { branchScope.loopCount -= 1; }
    { return jjtThis; }
}

ASTDoWhileStatement DoWhileStatement() : {}
{
    <DO> { branchScope.loopCount += 1; } StatementBranch() <WHILE> <LPAREN> Expression() <RPAREN> { branchScope.loopCount -= 1; }
    { return jjtThis; }
}

ASTTryStatement TryStatement() : {}
{
    <TRY> Block()
    (
      <CATCH> { pushUnit(jjtThis); } <LPAREN> TryVar() <RPAREN> Block() { popUnit(jjtThis); } [ <FINALLY> Block() ]
      |
      <FINALLY> Block()
    )
    { return jjtThis; }
}

ASTTryWithResourceStatement TryWithResourceStatement() :
{
   pushUnit(jjtThis);
}
{
    <TRY> <LPAREN> TryResource() <RPAREN> Block()
    {
      popUnit(jjtThis);
    }
    [
      <CATCH> { jjtThis.clearUnit(); pushUnit(jjtThis); } <LPAREN> TryVar() <RPAREN> Block() { popUnit(jjtThis); } [ <FINALLY> Block() ]
      |
      <FINALLY> Block()
    ]
    { return jjtThis; }
}

void TryResource() : {}
{
     LOOKAHEAD(TryVar() <assign>) TryVar() <assign> Expression()
     |
     Expression()
}

void TryVar() : {}
{
    DeclareVar()
    |
    Identifier(true)
}

void ThrowStatement() : {}
{
    <THROW> Expression()
}

void AssertStatement() : {}
{
    <ASSERT> Expression() [ <COLON> Expression() ]
}

ASTSynchronizedStatement SynchronizedStatement() : {}
{
    <SYNCHRONIZED> <LPAREN> Expression() <RPAREN> Block()
    { return jjtThis; }
}

void SwitchStatementLookahead() : {}
{
    <SWITCH> <LPAREN> Expression() <RPAREN> <LCURLY> (<CASE> (Literal() | Identifier()) <COLON> | <DCASE> <COLON>)
}

ASTSwitchStatement SwitchStatement() : {}
{
    <SWITCH> <LPAREN> Expression() <RPAREN> { branchScope.switchCount += 1; } <LCURLY> SwitchStatementBlock() <RCURLY> { branchScope.switchCount -= 1; }
    { return jjtThis; }
}

void SwitchStatementBlock() #void : {}
{
    SwitchStatementCase() (LOOKAHEAD(SwitchStatementBlock()) SwitchStatementBlock())*
    |
    SwitchStatementDefault() (LOOKAHEAD(SwitchStatementCase()) SwitchStatementCase())*
}

void SwitchStatementCase() : {}
{
    <CASE> SwitchCaseLabel() <COLON> (Statement())*
}

void SwitchStatementDefault() : {}
{
    <DCASE> <COLON> (Statement())*
}

void ReturnStatement() : {}
{
    <RETURN> [ LOOKAHEAD(2) ExpressionStatement() ]
}

void YieldStatement() : {}
{
    <YIELD> Expression() { if (!branchScope.yieldSupported()) { throwParsingException(jjtThis); } }
}

void Continue() #Continue :
{
    Token t = null;
}
{
    <CONTINUE> (LOOKAHEAD(<IDENTIFIER>) t = <IDENTIFIER> { if (!branchScope.continueSupported(t.image)) throwParsingException(jjtThis); jjtThis.setLabel(t.image); } )?
    { if (t == null && !branchScope.continueSupported()) { throwParsingException(jjtThis); } }
}

void Remove() #Remove :
{
    Token t = null;
}
{
    <REMOVE> (LOOKAHEAD(<IDENTIFIER>) t = <IDENTIFIER> { if (!branchScope.removeSupported(t.image)) throwParsingException(jjtThis); jjtThis.setLabel(t.image); } )?
    { if (t == null && !branchScope.removeSupported()) { throwParsingException(jjtThis); } }
}

void Break() #Break :
{
    Token t = null;
}
{
    <BREAK> (LOOKAHEAD(<IDENTIFIER>) t = <IDENTIFIER> { if (!branchScope.breakSupported(t.image)) throwParsingException(jjtThis); jjtThis.setLabel(t.image); } )?
    { if (t == null && !branchScope.breakSupported()) { throwParsingException(jjtThis); } }
}

ASTForStatement ForStatement() :
{
    pushUnit(jjtThis);
}
{
    <FOR> <LPAREN> ForInitializationNode() <SEMICOL> ForTerminationNode() <SEMICOL> ForIncrementNode() <RPAREN> { branchScope.loopCount += 1; } StatementBranch() { branchScope.loopCount -= 1; }
    {
      popUnit(jjtThis);
      return jjtThis;
    }
}

void ForInitializationNode() : {}
{
    (LOOKAHEAD(DeclareLocalVar()) Var() | Expression())?
}

void ForTerminationNode() : {}
{
    (ConditionalExpression())?
}

void ForIncrementNode() : {}
{
    (Expression())?
}

ASTForeachStatement ForeachStatement() :
{
    pushUnit(jjtThis);
}
{
    <FOR> <LPAREN> ForeachVar() <COLON> Expression() <RPAREN> { branchScope.foreachLoopCount += 1; } StatementBranch() { branchScope.foreachLoopCount -= 1; }
    {
      popUnit(jjtThis);
      return jjtThis;
    }
}

void ForeachVar() : {}
{
    DeclareVar() [ <COMMA> DeclareExtVar(false) ]
    |
    Identifier(true) [ <COMMA> Identifier(true) ]
}

void MultipleVar() #void : {}
{
    (MultipleDeclareVar() <assign> Expression()) #MultipleInitialization()
}

void MultipleDeclareVar() #MultipleIdentifier :
{
    boolean isFinal = false;
}
{
    [ <FINAL> { isFinal = true; jjtThis.setFinal(); } ] <VAR> <LPAREN> DeclareExtVar(isFinal) (<COMMA> DeclareExtVar(isFinal))* <RPAREN>
}

void DeclareVar() #Var :
{
    Token t;
}
{
    <VAR> t=<IDENTIFIER> { declareVariable(jjtThis, t); }
}

void RequiredVarLookahead() #void() : {}
{
  <FINAL>
  |
  <VAR> <and>
  |
  (<BYTE> | <SHORT> | <INT> | <LONG> | <CHAR> | <BOOLEAN> | <FLOAT> | <DOUBLE>) ((<LBRACKET> <RBRACKET>)+ <and> <IDENTIFIER> | <IDENTIFIER>)
  |
  <IDENTIFIER> LOOKAHEAD( { Parser.resolveType(getToken(0).image) != null } ) (<LBRACKET> <RBRACKET>)+ <and> <IDENTIFIER>
}

void Var() #void : {}
{
    LOOKAHEAD(RequiredVarLookahead()) DeclareLocalVar() <assign> Expression() #Initialization(2)
    |
    DeclareLocalVar() [ <assign> Expression() #Initialization(2) ]
}

void DeclareLocalVar() #Var :
{
    Token t;
}
{
    [ <FINAL> { jjtThis.setFinal(); } ]
    ( <VAR>
      |
      ( <INT> { jjtThis.setType(Integer.TYPE); }
        |
        <LONG> { jjtThis.setType(Long.TYPE); }
        |
        <SHORT> { jjtThis.setType(Short.TYPE); }
        |
        <BYTE> { jjtThis.setType(Byte.TYPE); }
        |
        <CHAR> { jjtThis.setType(Character.TYPE); }
        |
        <BOOLEAN> { jjtThis.setType(Boolean.TYPE); }
        |
        <FLOAT> { jjtThis.setType(Float.TYPE); }
        |
        <DOUBLE> { jjtThis.setType(Double.TYPE); }
        |
        LOOKAHEAD( { getToken(1).kind == IDENTIFIER && Parser.resolveType(getToken(1).image) != null } ) t=<IDENTIFIER> { jjtThis.setType(Parser.resolveType(t.image)); }

      ) (<LBRACKET> <RBRACKET> { jjtThis.setArray(); } )*
    )
    [ <and> { jjtThis.setRequired(); } ] t=<IDENTIFIER> { declareVariable(jjtThis, t); }
}

void DeclareExtVar(boolean isFinal) #ExtVar :
{
    Token t;
}
{
    { if (isFinal) jjtThis.setFinal(); }
    [ <and> { jjtThis.setRequired(); } ]
    t=<IDENTIFIER> { declareVariable(jjtThis, t); }
}

void Pragma() #void :
{
    Token t;
    Object value;
}
{
    <PRAGMA> t=<QUALIFIED_IDENTIFIER> value=PragmaValue() { declarePragma(t.image, value); }
}

Object PragmaValue() #void :
{
    Token v;
}
{
      LOOKAHEAD(1) v=<INTEGER_LITERAL> { return NumberParser.parseInteger(v.image); }
    | LOOKAHEAD(1) v=<FLOAT_LITERAL> { return NumberParser.parseDouble(v.image); }
    | LOOKAHEAD(1) v=<STRING_LITERAL> { return Parser.buildString(v.image, true); }
    | LOOKAHEAD(1) v=<QUALIFIED_IDENTIFIER> { return v.image; }
    | LOOKAHEAD(1) <TRUE> { return true; }
    | LOOKAHEAD(1) <FALSE> { return false; }
    | LOOKAHEAD(1) <NULL> { return null; }
    | LOOKAHEAD(1) <NAN_LITERAL> { return Double.NaN; }
}


/***************************************
 *      Expression syntax
 ***************************************/

void Expression() #void : {}
{
  AssignmentExpression()
}

void AssignmentExpression() #void : {}
{
  ConditionalExpression()
  ( LOOKAHEAD(2) (
    <plus_assign> Expression() #SetAddNode(2)
    |
    <mult_assign> Expression() #SetMultNode(2)
    |
    <div_assign> Expression() #SetDivNode(2)
    |
    <mod_assign> Expression() #SetModNode(2)
    |
    <and_assign> Expression() #SetAndNode(2)
    |
    <or_assign> Expression() #SetOrNode(2)
    |
    <xor_assign> Expression() #SetXorNode(2)
    |
    <minus_assign> Expression() #SetSubNode(2)
    |
    <shl_assign> Expression() #SetShlNode(2)
    |
    <sar_assign> Expression() #SetSarNode(2)
    |
    <shr_assign> Expression() #SetShrNode(2)
    |
    <null_assign> Expression() #NullAssignment(2)
    |
    <ne_assign> Expression() #NEAssignment(2)
    |
    <assign> Expression() #Assignment(2)
  ) )*
}

/***************************************
 *      Conditional & relational
 ***************************************/

void ConditionalExpression() #void : {}
{
  ConditionalOrExpression()
  ( LOOKAHEAD(2) (
    <QMARK> TernaryExpression()
    |
    <ELVIS> Expression() #ElvisNode(2)
  ) )?
}

void TernaryExpression() #void : {}
{
  LOOKAHEAD(Expression() <COLON>) Expression() <COLON> Expression() #TernaryNode(3)
  |
  Expression() #TernaryNode(2)
}

void ConditionalOrExpression() #void : {}
{
  ConditionalAndExpression()
  ( LOOKAHEAD(2) (
     (<OR>|<_OR>) ConditionalAndExpression() #OrNode(2)
  ) )*
}

void ConditionalAndExpression() #void : {}
{
  InclusiveOrExpression()
  ( LOOKAHEAD(2) (
     (<AND>|<_AND>) InclusiveOrExpression() #AndNode(2)
  ) )*
}

void InclusiveOrExpression() #void : {}
{
  ExclusiveOrExpression()
  ( LOOKAHEAD(2) (
     <or> ExclusiveOrExpression() #BitwiseOrNode(2)
  ) )*
}

void ExclusiveOrExpression() #void : {}
{
  AndExpression()
  ( LOOKAHEAD(2) (
     <xor> AndExpression() #BitwiseXorNode(2)
  ) )*
}

void AndExpression() #void : {}
{
  EqualityExpression()
  ( LOOKAHEAD(2) (
     <and> EqualityExpression() #BitwiseAndNode(2)
  ) )*
}

void EqualityExpression() #void : {}
{
  RelationalExpression()
  ( LOOKAHEAD(2) (
     (<eq> | <EQ>) RelationalExpressionOperand() #EQNode(2)
   |
     (<ne> | <NE>) RelationalExpressionOperand() #NENode(2)
   |
     (<req> | <IN>) RelationalExpressionOperand() #ERNode(2) // equals regexp
   |
     <rne> RelationalExpressionOperand() #NRNode(2) // not equals regexp
   |
     <is> RangeExpression() #ISNode(2) // identical
   |
     <ni> RangeExpression() #NINode(2) // not identical

  ) )?
}

void SetOperand() : {}
{
    ( <QMARK> { jjtThis.setAny(); } | <NULLP> ) <LPAREN> RangeExpression() (<COMMA> RangeExpression())* <RPAREN>
}

void RelationalExpressionOperand() #void : {}
{
    SetOperand()
    |
    RangeExpression()
}

void RelationalExpression() #void : {}
{
  RangeExpression()
  ( LOOKAHEAD(2) (
    (<lt> |<LT>) RelationalExpressionOperand() #LTNode(2)
   |
    (<gt> | <GT>) RelationalExpressionOperand() #GTNode(2)
   |
    (<le> | <LE>) RelationalExpressionOperand() #LENode(2)
   |
    (<ge> | <GE>) RelationalExpressionOperand() #GENode(2)
   |
    <seq> RelationalExpressionOperand() #SWNode(2) // starts with
   |
    <sne> RelationalExpressionOperand() #NSWNode(2) // not starts with
   |
    <eeq> RelationalExpressionOperand() #EWNode(2) // ends with
   |
    <ene> RelationalExpressionOperand() #NEWNode(2) // not ends with
   |
    <iof> TypeReference() #IOFNode(2) // instanceof
   |
    <niof> TypeReference() #NIOFNode(2) // not instanceof

  ) )?
}

void RangeExpression() #void : {}
{
  ShiftExpression()
  ( LOOKAHEAD(2) (
     <range> ShiftExpression() #RangeNode(2) // range
  ) )?
}

/***************************************
 *      Arithmetic
 ***************************************/

void ShiftExpression() #void : {}
{
  AdditiveExpression()
  ( LOOKAHEAD(2) (
    <shl> AdditiveExpression() #ShiftLeftNode(2)
  |
    <shr> AdditiveExpression() #ShiftRightUnsignedNode(2)
  |
    <sar> AdditiveExpression() #ShiftRightNode(2)
  ) )*
}

void AdditiveExpression() #void : {}
{
  MultiplicativeExpression()
  ( LOOKAHEAD(2) (
    <plus> MultiplicativeExpression() #AddNode(2)
  |
    <minus> MultiplicativeExpression() #SubNode(2)
  ) )*
}

void MultiplicativeExpression() #void : {}
{
  UnaryExpression()
  ( LOOKAHEAD(2) (
    <mult> UnaryExpression() #MulNode(2)
  |
    (<div>|<DIV>) UnaryExpression() #DivNode(2)
  |
    (<mod>|<MOD>) UnaryExpression() #ModNode(2)
  ) )*
}

void UnaryExpression() #void : {}
{
  <minus> UnaryExpression() #UnaryMinusNode(1)
  |
  <unary_minus> UnaryExpression() #UnaryMinusNode(1)
  |
  <plus> UnaryExpression() #UnaryPlusNode(1)
  |
  <increment> UnaryExpression() #IncrementNode(1)
  |
  <decrement> UnaryExpression() #DecrementNode(1)
  |
  <mult> UnaryExpression() #IndirectNode(1)
  |
  <tilda> UnaryExpression() #BitwiseComplNode(1)
  |
  (<not>|<NOT>) UnaryExpression() #NotNode(1)
  |
  <EMPTY> UnaryExpression() #EmptyFunction(1)
  |
  <SIZE> UnaryExpression() #SizeFunction(1)
  |
  <ELLIPSIS> EnumerationExpression()
  |
  LOOKAHEAD(<LPAREN> TypeCastReference() <RPAREN> UnaryExpression()) (<LPAREN> TypeCastReference() <RPAREN> UnaryExpression() #CastNode(2))
  |
  PostfixExpression()
}

void PostfixExpression() #void : {}
{
  PointerExpression()
  ( LOOKAHEAD(1) (
    <increment> #IncrementPostfixNode(1)
  |
    <decrement> #DecrementPostfixNode(1)
  ) )*
}

void PointerExpression() #void : {}
{
  <and> ValueExpression() #PointerNode(1)
  |
  NullableExpression()
}

void EnumerationExpression() #void : {}
{
    ((IteratorExpression() (LOOKAHEAD(2) EnumerationAccess() )*) #EnumerationReference(>1) (LOOKAHEAD(<DOTS>) Reduction())?) #Reference(>1)
}

void EnumerationAccess() #void : {}
{
    LOOKAHEAD(<DOTB>) ArrayProjection()
    |
    LOOKAHEAD(<DOTC>) MapProjection()
    |
    LOOKAHEAD(<DOTP>) Selection()
}

void Reduction() #ReductionNode : {}
{
    <DOTS> <LPAREN> [LOOKAHEAD(Expression() <COLON>) Expression() <COLON>] Lambda() <RPAREN>
}

void Selection() #SelectionNode : {}
{
    <DOTP> (
      StopCountSelection()
      |
      StartCountSelection()
      |
      Lambda()
    ) <RPAREN>
}

void StopCountSelection() #StopCountNode : {}
{
    (<lt> | <LT>) Expression()
}

void StartCountSelection() #StartCountNode : {}
{
    (<gt> | <GT>) Expression()
}

void ArrayProjection() #ProjectionNode : {}
{
    <DOTB> ProjectionExpression() ( LOOKAHEAD(2) <COMMA> ProjectionExpression() )* <RBRACKET>
}

void MapProjection() #MapProjectionNode : {}
{
    <DOTC> ProjectionExpression() <COLON> ProjectionExpression() <RCURLY>
}

void ProjectionExpression() #void : {}
{
    LOOKAHEAD( LambdaLookahead() ) Lambda()
    |
    (Identifier() ( LOOKAHEAD(2) ProjectionMemberExpression() )*) #Reference(>1)
}

void ProjectionMemberExpression() #void : {}
{
    LOOKAHEAD(ProjectionMethodCall()) ProjectionMethodCall()
    |
    ProjectionMemberAccess()
}

void ProjectionMemberAccess() #void : {}
{
    LOOKAHEAD(<LBRACKET>) ArrayAccess()
    |
    LOOKAHEAD(<QLBRACKET>) ArrayAccessSafe()
    |
    LOOKAHEAD(<DOT>) IdentifierAccess()
    |
    LOOKAHEAD(<QDOT>) IdentifierAccess()
}

void ProjectionMethodCall() #void : {}
{
    (ProjectionMemberAccess() (LOOKAHEAD(<LPAREN>) Arguments())+) #MethodNode(>1)
}

void IteratorExpression() #void : {}
{
  LOOKAHEAD(<LPAREN> Expression() <COLON>) <LPAREN> Expression() <COLON> Lambda() <RPAREN> #EnumerationNode(2)
  |
  NullableExpression() #EnumerationNode(1)
}

void SwitchExpression() : {}
{
    <SWITCH> <LPAREN> Expression() <RPAREN> <LCURLY> { branchScope.yieldCount += 1; } SwitchExpressionBlock() { branchScope.yieldCount -= 1; } <RCURLY>
}

void SwitchExpressionBlock() #void : {}
{
    SwitchExpressionCase() (LOOKAHEAD(SwitchExpressionBlock()) SwitchExpressionBlock())*
    |
    SwitchExpressionDefault() (LOOKAHEAD(SwitchExpressionCase()) SwitchExpressionCase())*
}

void SwitchExpressionCase() : {}
{
    <CASE> SwitchCaseLabel() <LAMBDA> Statement()
}

void SwitchCaseLabel() : {}
{
    (Literal() | Identifier()) (<COMMA> (Literal() | Identifier()))*
}

void SwitchExpressionDefault() : {}
{
    <DCASE> <LAMBDA> Statement()
}

/***************************************
 *      Identifier & Literals
 ***************************************/

void Identifier(boolean top) :
{
    Token t;
}
{
    t=<IDENTIFIER> { jjtThis.setSymbol(top? checkVariable(jjtThis, t.image) : t.image); if (top && isFinalVariable(t.image)) jjtThis.setFinal(); }
|
    t=<REGISTER> { jjtThis.setSymbol(t.image); }
}

void NamespaceIdentifier()  #NamespaceIdentifier :
{
    Token ns;
    Token id;
}
{
    ns=<IDENTIFIER> <COLON> id=<IDENTIFIER> { jjtThis.setNamespace(ns.image, id.image); }
}

void StringIdentifier() #Identifier :
{
    Token t;
}
{
    t=<STRING_LITERAL> { jjtThis.setSymbol(Parser.buildString(t.image, true));  }
}

void RemoveIdentifier() #Identifier :
{
    Token t;
}
{
    t=<REMOVE> { jjtThis.setSymbol(t.image); }
}

void MethodReferenceIdentifier() #Identifier :
{
    Token t;
}
{
    t=<SIZE> { jjtThis.setSymbol(t.image); }
    |
    t=<EMPTY> { jjtThis.setSymbol(t.image); }
    |
    t=<REMOVE> { jjtThis.setSymbol(t.image); }
    |
    t=<NEW> { jjtThis.setSymbol(t.image); }
    |
    t=<FUNCTION> { jjtThis.setSymbol(t.image); }
    |
    t=<VAR> { jjtThis.setSymbol(t.image); }
    |
    t=<YIELD> { jjtThis.setSymbol(t.image); }
    |
    t=<IDENTIFIER> { jjtThis.setSymbol(t.image); }
}

void This() #void : {}
{
    <THIS> #ThisNode
}

void Literal() #void : {}
{
  IntegerLiteral()
  |
  FloatLiteral()
  |
  BooleanLiteral()
  |
  JxltLiteral()
  |
  StringLiteral()
  |
  RegexLiteral()
  |
  NaNLiteral()
}

void UnderscoreLiteral() : {}
{
    <UNDERSCORE>
}

void NaNLiteral() #NumberLiteral : {}
{
    <NAN_LITERAL> { jjtThis.setReal("NaN"); }
}

void NullLiteral() : {}
{
    <NULL>
}

void BooleanLiteral() #void : {}
{
  <TRUE> #TrueNode
|
  <FALSE> #FalseNode
}

void IntegerLiteral() #NumberLiteral :
{
  Token t;
}
{
  t=<INTEGER_LITERAL>
  { jjtThis.setNatural(t.image); }
}

void FloatLiteral() #NumberLiteral:
{
  Token t;
}
{
  t=<FLOAT_LITERAL>
  { jjtThis.setReal(t.image); }
}

void StringLiteral() :
{
   Token t;
}
{
  t=<STRING_LITERAL>
  { jjtThis.setLiteral(Parser.buildString(t.image, true)); }
}

void JxltLiteral() #JxltLiteral :
{
   Token t;
}
{
   t=<JXLT_LITERAL>
   { jjtThis.setLiteral(Parser.buildString(t.image, true)); }
}

void RegexLiteral() :
{
   Token t;
}
{
  t=<REGEX_LITERAL>
  { jjtThis.setLiteral(Parser.buildRegex(t.image)); }
}

void TypeCastReference() #ClassLiteral() :
{
   Token t;
}
{
  (
    t=<INT> { jjtThis.setLiteral(Integer.TYPE); }
    |
    t=<LONG> { jjtThis.setLiteral(Long.TYPE); }
    |
    t=<SHORT> { jjtThis.setLiteral(Short.TYPE); }
    |
    t=<BYTE> { jjtThis.setLiteral(Byte.TYPE); }
    |
    t=<CHAR> { jjtThis.setLiteral(Character.TYPE); }
    |
    t=<BOOLEAN> { jjtThis.setLiteral(Boolean.TYPE); }
    |
    t=<FLOAT> { jjtThis.setLiteral(Float.TYPE); }
    |
    t=<DOUBLE> { jjtThis.setLiteral(Double.TYPE); }
    |
    LOOKAHEAD( { getToken(1).kind == IDENTIFIER && Parser.resolveType(getToken(1).image) != null } ) t=<IDENTIFIER> { jjtThis.setLiteral(Parser.resolveType(t.image)); }
  )
  (LOOKAHEAD(<LBRACKET>) <LBRACKET> <RBRACKET> { jjtThis.setArray(); })*
}

void TypeReference() #ClassLiteral() :
{
   Token t;
   Class value;
}
{
  (LOOKAHEAD(<LBRACKET>) <LBRACKET> <RBRACKET> { jjtThis.setArray(); })+
  |
  (
      t=<QUALIFIED_IDENTIFIER> { value = Parser.resolveType(t.image); if (value == null) throwParsingException(jjtThis); jjtThis.setLiteral(value); }
    | t=<INT> { jjtThis.setLiteral(Integer.TYPE); }
    | t=<LONG> { jjtThis.setLiteral(Long.TYPE); }
    | t=<SHORT> { jjtThis.setLiteral(Short.TYPE); }
    | t=<BYTE> { jjtThis.setLiteral(Byte.TYPE); }
    | t=<CHAR> { jjtThis.setLiteral(Character.TYPE); }
    | t=<BOOLEAN> { jjtThis.setLiteral(Boolean.TYPE); }
    | t=<FLOAT> { jjtThis.setLiteral(Float.TYPE); }
    | t=<DOUBLE> { jjtThis.setLiteral(Double.TYPE); }
  )
  (LOOKAHEAD(<LBRACKET>) <LBRACKET> <RBRACKET> { jjtThis.setArray(); })*
}

void NewTypeReference() #ClassLiteral() :
{
   Token t;
   Class value;
}
{
  t=<QUALIFIED_IDENTIFIER>
  { value = Parser.resolveInstantiableType(t.image); if (value == null) throwParsingException(jjtThis); jjtThis.setLiteral(value); }
}

void ArrayTypeReference() #void : {}
{
    PrimitiveType()
    |
    ObjectType()
}

void ObjectType() #ClassLiteral() :
{
   Token t;
   Class value;
}
{
  t=<QUALIFIED_IDENTIFIER>
  { value = Parser.resolveType(t.image); if (value == null) throwParsingException(jjtThis); jjtThis.setLiteral(value); }
}

void InnerType() #Identifier() :
{
   Token t;
}
{
  t=<QUALIFIED_IDENTIFIER> { jjtThis.setSymbol(t.image); }
}

void PrimitiveType() #ClassLiteral() :
{
   Token t;
}
{
    t=<INT> { jjtThis.setLiteral(Integer.TYPE); }
    |
    t=<LONG> { jjtThis.setLiteral(Long.TYPE); }
    |
    t=<SHORT> { jjtThis.setLiteral(Short.TYPE); }
    |
    t=<BYTE> { jjtThis.setLiteral(Byte.TYPE); }
    |
    t=<CHAR> { jjtThis.setLiteral(Character.TYPE); }
    |
    t=<BOOLEAN> { jjtThis.setLiteral(Boolean.TYPE); }
    |
    t=<FLOAT> { jjtThis.setLiteral(Float.TYPE); }
    |
    t=<DOUBLE> { jjtThis.setLiteral(Double.TYPE); }
}

void EmptyListLiteral() #ArrayLiteral() : {}
{
   <LBRACKET> <ELLIPSIS> { jjtThis.setExtended(true); } <RBRACKET>
}

void ArrayLiteral() : {}
{
   <LBRACKET>
      (Expression() (LOOKAHEAD(<COMMA> Expression()) <COMMA> Expression() )*)? (LOOKAHEAD(2) <COMMA> <ELLIPSIS> { jjtThis.setExtended(true); })?
   <RBRACKET>
}

void ImmutableArrayLiteral() #ArrayLiteral() : {}
{
   <HBRACKET> (Expression() (LOOKAHEAD(<COMMA> Expression()) <COMMA> Expression() )*)? <RBRACKET> { jjtThis.setImmutable(true); }
}

void MapLiteral() : {}
{
    <LCURLY>
    (
        <COLON>
        |
        MapElement() ( <COMMA> MapElement() )*
    ) <RCURLY>
}

void MapElement() #void : {}
{
    LOOKAHEAD(<mult> <COLON> <ELLIPSIS>) <mult> <COLON> <ELLIPSIS> EnumerationExpression() #MapEnumerationNode(1)
    |
    MapEntry()
}

void MapEntry() : {}
{
    Expression() <COLON> Expression()
}

void MapEntryLiteral() : {}
{
    <LBRACKET> Expression() <COLON> Expression() <RBRACKET>
}

void ImmutableMapLiteral() #MapLiteral() : {}
{
    <HCURLY>
    (
        <COLON>
        |
        MapElement() ( <COMMA> MapElement() )*
    ) <RCURLY> { jjtThis.setImmutable(true); }
}

void SetLiteral() : {}
{
    <LCURLY> (Expression() ( <COMMA> Expression() )*)? <RCURLY>
}

void ImmutableSetLiteral() #SetLiteral : {}
{
    <HCURLY> (Expression() ( <COMMA> Expression() )*)? <RCURLY> { jjtThis.setImmutable(true); }
}

/***************************************
 *      Functions & Methods
 ***************************************/

void Arguments() #Arguments : {}
{
     <LPAREN> (Expression() (<COMMA> Expression())* )? <RPAREN>
}

void FunctionCallLookahead() #void : {}
{
    LOOKAHEAD(2) <IDENTIFIER> <COLON> <IDENTIFIER> <LPAREN>
    |
    LOOKAHEAD(2) <IDENTIFIER> <LPAREN>
    |
    LOOKAHEAD(2) <REGISTER> <LPAREN>
    |
    LOOKAHEAD(2) <REMOVE> <LPAREN>
}

void FunctionCall() #void : {}
{
    LOOKAHEAD(2) NamespaceIdentifier() Arguments() #FunctionNode(2)
    |
    LOOKAHEAD(2) Identifier(true) Arguments() #FunctionNode(2)
    |
    LOOKAHEAD(2) RemoveIdentifier() Arguments() #FunctionNode(2)
}

void Constructor() #void : {}
{
    <NEW>
    (
       LOOKAHEAD(<LPAREN>) ForNameConstructor()
       |
       LOOKAHEAD(<QUALIFIED_IDENTIFIER> <LPAREN>) QualifiedConstructor()
       |
       LOOKAHEAD(<QUALIFIED_IDENTIFIER> <LCURLY> MapElement()) InitializedMapConstructor()
       |
       LOOKAHEAD(<QUALIFIED_IDENTIFIER> <LCURLY>) InitializedCollectionConstructor()
       |
       LOOKAHEAD(ArrayTypeReference() <LBRACKET> <RBRACKET>) InitializedArrayConstructor()
       |
       LOOKAHEAD(ArrayTypeReference() <LBRACKET>) ArrayConstructor()
    )
}

void ForNameConstructor() #ConstructorNode() : {}
{
    <LPAREN> [ Expression() ( <COMMA> Expression() )* ] <RPAREN>
}

void QualifiedConstructor() #QualifiedConstructorNode() : {}
{
    NewTypeReference() Arguments()
}

void ArrayConstructor() #ArrayConstructorNode() : {}
{
    ArrayTypeReference() (LOOKAHEAD(2) ArrayQualifiedDimension())+ (LOOKAHEAD(2) ArrayOpenDimension())*
}

void ArrayQualifiedDimension() #void : {}
{
    <LBRACKET> Expression() <RBRACKET>
}

void ArrayOpenDimension() : {}
{
    <LBRACKET> <RBRACKET>
}

void InitializedArrayConstructor() #InitializedArrayConstructorNode() : {}
{
    ArrayTypeReference() <LBRACKET> <RBRACKET> InitializedCollectionLiteral()
}

void InitializedCollectionConstructor() #InitializedCollectionConstructorNode() : {}
{
    NewTypeReference() InitializedCollectionLiteral()
}

void InitializedMapConstructor() #InitializedMapConstructorNode() : {}
{
    NewTypeReference() InitializedMapLiteral()
}

void InitializedCollectionLiteral() #void() : {}
{
    <LCURLY> [ Expression() ( <COMMA> Expression() )* ] <RCURLY>
}

void InitializedMapLiteral() #void() : {}
{
    <LCURLY> [ MapElement() ( <COMMA> MapElement() )* ] <RCURLY>
}

void Parameter() #void :
{
    Token t;
}
{
    t=<IDENTIFIER> { declareParameter(t); }
}

void VarParameter() #void :
{
    Token t;
    Class type = null;
    boolean isFinal = false;
    boolean isRequired = false;
}
{
    [ <FINAL> { isFinal = true; } ]
    ( <VAR>
      |
      (
         <INT> { type = Integer.TYPE; }
         |
         <LONG> { type = Long.TYPE; }
         |
         <SHORT> { type = Short.TYPE; }
         |
         <BYTE> { type = Byte.TYPE; }
         |
         <CHAR> { type = Character.TYPE; }
         |
         <BOOLEAN> { type = Boolean.TYPE; }
         |
         <FLOAT> { type = Float.TYPE; }
         |
         <DOUBLE> { type = Double.TYPE; }
         |
         LOOKAHEAD( { getToken(1).kind == IDENTIFIER && Parser.resolveType(getToken(1).image) != null } ) t=<IDENTIFIER> { type = Parser.resolveType(t.image); }

      ) (LOOKAHEAD(<LBRACKET>) <LBRACKET> <RBRACKET> { type = Parser.arrayType(type); })*
    )
    [ <and> { isRequired = true; } ] t=<IDENTIFIER> { declareParameter(t, type, isFinal, isRequired); }
}

void Parameters() #void : {}
{
    <LPAREN> [
      (LOOKAHEAD(VarParameter()) VarParameter() (<COMMA> VarParameter())* | Parameter() (<COMMA> Parameter())*)
      [ <ELLIPSIS> { declareVarArgSupport(); } ]
    ] <RPAREN>
}

void LambdaLookahead() #void() : {}
{
  LOOKAHEAD(2) <FUNCTION> Parameters()
  |
  LOOKAHEAD(2) <FUNCTION> <LCURLY>
  |
  Parameters() ( <LAMBDA> | <LAMBDAE> )
  |
  Parameter() ( <LAMBDA> | <LAMBDAE> )
}

void Lambda() #JexlLambda() :
{
   pushFrame();
   pushUnit(jjtThis);
}
{
   LOOKAHEAD(2) <FUNCTION> Parameters() Block()
   |
   LOOKAHEAD(2) <FUNCTION> Block()
   |
   Parameters() ( <LAMBDA> Block() | <LAMBDAE> Expression() )
   |
   Parameter() ( <LAMBDA> Block() | <LAMBDAE> Expression() )
{
   popUnit(jjtThis);
}
}



/***************************************
 *     References
 ***************************************/

Token dotName() #void :
{
    Token t ;
}
{
   ( t = <DOT_IDENTIFIER> | t=<IF> | t=<ELSE> | t=<FOR> | t=<WHILE> | t=<DO> | t=<NEW> | t=<EMPTY> | t=<SIZE> | t=<TRUE> | t=<FALSE> | t=<NULL>
   | t=<TRY> | t=<CATCH> | t=<THROW> | t=<ASSERT> | t=<SYNCHRONIZED> | t=<REMOVE> | t=<THIS> | t=<YIELD>
   | t=<CHAR> | t=<BOOLEAN> | t=<BYTE> | t=<SHORT> | t=<INT> | t=<LONG> | t=<FLOAT> | t=<DOUBLE>
   | t=<SWITCH> | t=<CASE> | t=<DCASE> | t=<FINAL> | t=<IN> | t=<iof>
   | t=<_OR> | t=<_AND>| t=<NOT> | t=<NE> | t=<EQ> | t=<GT> | t=<GE> | t=<LT> | t=<LE>
   | t=<VAR> | t=<FUNCTION> ) { return t ;}
}

void IdentifierAccess() #void :
{
    Token t;
}
{
    <DOT> (
        t=dotName() { jjtThis.setIdentifier(t.image); } #IdentifierAccess
    |
        t=<STRING_LITERAL> { jjtThis.setIdentifier(Parser.buildString(t.image, true)); } #IdentifierAccess
    |
        t=<JXLT_LITERAL> { jjtThis.setIdentifier(Parser.buildString(t.image, true)); } #IdentifierAccessJxlt
    )
    |
    <QDOT> (
        t=dotName() { jjtThis.setIdentifier(t.image); } #IdentifierAccessSafe
    |
        t=<STRING_LITERAL> { jjtThis.setIdentifier(Parser.buildString(t.image, true)); } #IdentifierAccessSafe
    |
        t=<JXLT_LITERAL> { jjtThis.setIdentifier(Parser.buildString(t.image, true)); } #IdentifierAccessSafeJxlt
    )
}

void ArrayAccess() : {}
{
    <LBRACKET> Expression() ( <COMMA> Expression() )* <RBRACKET>
}

void ArrayAccessSafe() : {}
{
    <QLBRACKET> Expression() ( <COMMA> Expression() )* <RBRACKET>
}

void ReferenceExpression() #MethodNode(>1) : {}
{
    ( <LPAREN> (
      LOOKAHEAD(Expression()) Expression() | { branchScope.yieldCount += 1; } Block() { branchScope.yieldCount -= 1; }
    ) <RPAREN> #EnclosedExpression(1) ) ( LOOKAHEAD(<LPAREN>) Arguments() )*
}

void PrimaryExpression() #void : {}
{
    LOOKAHEAD( LambdaLookahead() ) Lambda()
    |
    LOOKAHEAD( <LPAREN> ) ReferenceExpression()
    |
    LOOKAHEAD( <LCURLY> MapElement() ) MapLiteral()
    |
    LOOKAHEAD( <LCURLY> <COLON>) MapLiteral()
    |
    LOOKAHEAD( <HCURLY> MapElement() ) ImmutableMapLiteral()
    |
    LOOKAHEAD( <HCURLY> <COLON>) ImmutableMapLiteral()
    |
    LOOKAHEAD( <LCURLY> Expression() (<COMMA> | <RCURLY>)) SetLiteral()
    |
    LOOKAHEAD( <LCURLY> <RCURLY> ) SetLiteral()
    |
    LOOKAHEAD( <HCURLY> Expression() (<COMMA> | <RCURLY>)) ImmutableSetLiteral()
    |
    LOOKAHEAD( <HCURLY> <RCURLY> ) ImmutableSetLiteral()
    |
    LOOKAHEAD( EmptyListLiteral() ) EmptyListLiteral()
    |
    LOOKAHEAD( <LBRACKET> Expression() <COLON> ) MapEntryLiteral()
    |
    LOOKAHEAD( <LBRACKET> ) ArrayLiteral()
    |
    LOOKAHEAD( <HBRACKET> ) ImmutableArrayLiteral()
    |
    LOOKAHEAD( <NEW> ) Constructor()
    |
    LOOKAHEAD( <SWITCH> ) SwitchExpression()
    |
    LOOKAHEAD( FunctionCallLookahead() ) FunctionCall()
    |
    Identifier(true)
    |
    This()
    |
    Literal()
}

void NullableExpression() #void : {}
{
    (NullLiteral() | ValueExpression())
    ( LOOKAHEAD( <NULLP> )
       <NULLP> NullableExpression() #NullpNode(2)
    )*
}

void ValueExpression() #void : {}
{
    ( PrimaryExpression() ( LOOKAHEAD(2) MemberExpression() )* [LOOKAHEAD(2) MethodReference()] ) #Reference(>1)
}

void MemberExpression() #void : {}
{
    LOOKAHEAD(MethodCall()) MethodCall()
    |
    MemberAccess()
}

void MethodCall() #void : {}
{
    LOOKAHEAD(<DOT> <NEW> InnerType()) (<DOT> <NEW> InnerType() Arguments()) #InnerConstructorNode()
    |
    (MemberAccess() (LOOKAHEAD(<LPAREN>) Arguments())+) #MethodNode(>1)
}

void MemberAccess() #void : {}
{
    LOOKAHEAD(<LBRACKET>) ArrayAccess()
    |
    LOOKAHEAD(<QLBRACKET>) ArrayAccessSafe()
    |
    LOOKAHEAD(<DOT> | <QDOT>) IdentifierAccess()
    |
    LOOKAHEAD(<LCURLY>) InlinePropertyAssignment()
}

void MethodReference() : {}
{
    <DCOLON> MethodReferenceIdentifier()
}

void InlinePropertyAssignment() : {}
{
    <LCURLY> (InlinePropertyBlock() ( <COMMA> InlinePropertyBlock() )* ) <RCURLY>
}

void InlineMemberAccess() #void : {}
{
    LOOKAHEAD(<LBRACKET>) ArrayAccess()
    |
    LOOKAHEAD(<DOT>) IdentifierAccess()
}

void InlinePropertyBlock() #void : {}
{
    LOOKAHEAD(InlinePropertyName() <COLON>) InlinePropertyEntry()
    |
    LOOKAHEAD(InlinePropertyName() <ELVIS>) InlinePropertyNullEntry()
    |
    LOOKAHEAD(InlinePropertyName() <EN_ASSIGN>) InlinePropertyNEEntry()
    |
    LOOKAHEAD(<LBRACKET> Expression() <RBRACKET> <COLON>) InlinePropertyArrayEntry()
    |
    LOOKAHEAD(<LBRACKET> Expression() <RBRACKET> <ELVIS>) InlinePropertyArrayNullEntry()
    |
    LOOKAHEAD(<LBRACKET> Expression() <RBRACKET> <EN_ASSIGN>) InlinePropertyArrayNEEntry()
    |
    ((LOOKAHEAD(<LBRACKET>) ArrayAccess() | Identifier()) (LOOKAHEAD(2) InlineMemberAccess() )* InlinePropertyAssignment()) #Reference()
}

void InlinePropertyName() #void : {}
{
    Identifier()
    |
    StringLiteral()
    |
    JxltLiteral()
}

void InlinePropertyEntry() : {}
{
    InlinePropertyName() <COLON> Expression()
}

void InlinePropertyNullEntry() : {}
{
    InlinePropertyName() <ELVIS> Expression()
}

void InlinePropertyNEEntry() : {}
{
    InlinePropertyName() <EN_ASSIGN> Expression()
}

void InlinePropertyArrayEntry() : {}
{
    <LBRACKET> Expression() <RBRACKET> <COLON> Expression()
}

void InlinePropertyArrayNullEntry() : {}
{
    <LBRACKET> Expression() <RBRACKET> <ELVIS> Expression()
}

void InlinePropertyArrayNEEntry() : {}
{
    <LBRACKET> Expression() <RBRACKET> <EN_ASSIGN> Expression()
}<|MERGE_RESOLUTION|>--- conflicted
+++ resolved
@@ -474,11 +474,6 @@
     | Continue()
     | Remove()
     | Break()
-<<<<<<< HEAD
-=======
-    | Var()
-    | Pragma() 
->>>>>>> 38ec7c78
 }
 
 void StatementBranch() #void : {}
