/*
 * Licensed to the Apache Software Foundation (ASF) under one or more
 * contributor license agreements.  See the NOTICE file distributed with
 * this work for additional information regarding copyright ownership.
 * The ASF licenses this file to You under the Apache License, Version 2.0
 * (the "License"); you may not use this file except in compliance with
 * the License.  You may obtain a copy of the License at
 *
 *      http://www.apache.org/licenses/LICENSE-2.0
 *
 * Unless required by applicable law or agreed to in writing, software
 * distributed under the License is distributed on an "AS IS" BASIS,
 * WITHOUT WARRANTIES OR CONDITIONS OF ANY KIND, either express or implied.
 * See the License for the specific language governing permissions and
 * limitations under the License.
 */


options
{
   MULTI=true;
   STATIC=false;
   VISITOR=true;
   NODE_SCOPE_HOOK=true;
   NODE_CLASS="JexlNode";
   UNICODE_INPUT=true;
   KEEP_LINE_COLUMN=true;
   TRACK_TOKENS=true;
   CACHE_TOKENS=true;
   ERROR_REPORTING=false;
   //DEBUG_PARSER=true;
   //DEBUG_TOKEN_MANAGER=true;
}

PARSER_BEGIN(Parser)

package org.apache.commons.jexl3.parser;

import java.util.Collections;
import java.util.Collection;
import java.util.Map;
import java.util.LinkedList;
import java.util.regex.Pattern;

import org.apache.commons.jexl3.JexlInfo;
import org.apache.commons.jexl3.JexlFeatures;
import org.apache.commons.jexl3.JexlException;
import org.apache.commons.jexl3.internal.Scope;

public final class Parser extends JexlParser
{
    public ASTJexlScript parse(JexlInfo jexlInfo, JexlFeatures jexlFeatures, String jexlSrc, Scope scope) {
        JexlFeatures previous = getFeatures();
        try {
            setFeatures(jexlFeatures);
            // If registers are allowed, the default parser state has to be REGISTERS.
            if (jexlFeatures.supportsRegister()) {
                token_source.defaultLexState = REGISTERS;
            }
            // lets do the 'Unique Init' in here to be safe - it's a pain to remember
            info = jexlInfo != null? jexlInfo : new JexlInfo();
            source = jexlSrc;
            pragmas = null;
            frame = scope;
            branchScope = new BranchScope();
            ReInit(new java.io.StringReader(jexlSrc));
            ASTJexlScript script = jexlFeatures.supportsScript()? JexlScript(scope) : JexlExpression(scope);
            script.jjtSetValue(info.detach());
            script.setFeatures(jexlFeatures);
            script.setPragmas(pragmas != null
                             ? Collections.<String,Object>unmodifiableMap(pragmas)
                             : Collections.<String,Object>emptyMap());
            return script;
        } catch (TokenMgrError xtme) {
            throw new JexlException.Tokenization(info, xtme).clean();
        } catch (ParseException xparse) {
            Token errortok = errorToken(jj_lastpos, jj_scanpos, token.next, token);
            throw new JexlException.Parsing(info.at(errortok.beginLine, errortok.beginColumn), errortok.image).clean();
        } finally {
            token_source.defaultLexState = DEFAULT;
            cleanup(previous);
        }
    }
}

PARSER_END(Parser)

TOKEN_MGR_DECLS : {
    /**
     *   A stack of 1 for keeping state to deal with dotted identifiers
     */
    int dotLexState = DEFAULT;

    public void pushDot() {
        dotLexState = curLexState;
        curLexState = DOT_ID;
    }

    public void popDot() {
        if (curLexState == DOT_ID) {
            curLexState = dotLexState;
            dotLexState = defaultLexState;
        }
    }

    public void pushQ() {
        dotLexState = curLexState;
        curLexState = QUALIFIED;
    }

    public void popQ() {
        if (curLexState == QUALIFIED) {
            curLexState = dotLexState;
            dotLexState = defaultLexState;
        }
    }

}
/***************************************
 *     Skip & Number literal tokens
 ***************************************/

<*> SKIP : /* WHITE SPACE */
{
      <"##" (~["\n","\r"])* ("\n" | "\r" | "\r\n")? >
    | <"/*" (~["*"])* "*" ("*" | ~["*","/"] (~["*"])* "*")* "/">
    | <"//" (~["\n","\r"])* ("\n" | "\r" | "\r\n")? >
    | " "
    | "\t"
    | "\n"
    | "\r"
    | "\f"
    | "\u00A0"
}

<*> TOKEN : /* KEYWORDS */
{
      < IF : "if" > { popDot(); }
    | < ELSE : "else" > { popDot(); }
    | < FOR : "for" > { popDot(); }
    | < WHILE : "while" > { popDot(); }
    | < DO : "do" > { popDot(); }
    | < SWITCH : "switch" > { popDot(); }
    | < CASE : "case" > { popDot(); }
    | < DCASE : "default" > { popDot(); }
    | < TRY : "try" > { popDot(); }
    | < CATCH : "catch" > { popDot(); }
    | < FINALLY : "finally" > { popDot(); }
    | < THROW : "throw" > { popDot(); }
    | < ASSERT : "assert" > { popDot(); }
    | < SYNCHRONIZED : "synchronized" > { popDot(); }
    | < NEW : "new" > { popDot(); pushQ(); } /* Lexical state is now QUALIFIED */
    | < VAR : "var" > { popDot(); } /* Revert state to default if was DOT_ID. */
    | < FINAL : "final" > { popDot(); }
    | < EMPTY : "empty" > { popDot(); } /* Revert state to default if was DOT_ID. */
    | < SIZE : "size" > { popDot(); } /* Revert state to default if was DOT_ID. */
    | < THIS : "this" > { popDot(); }
    | < NULL : "null" | "\u2205" > { popDot(); }
    | < TRUE : "true" > { popDot(); }
    | < FALSE : "false" > { popDot(); }
    | < RETURN : "return" > { popDot(); }
    | < YIELD : "yield" > { popDot(); }
    | < STATIC : "static" > { popDot(); }
    | < CLASS : "class" > { popDot(); }
    | < FUNCTION : "function" > { popDot(); } /* Revert state to default if was DOT_ID. */
    | < LAMBDA : "->" | "\u2192" >
    | < LAMBDAE : "=>" | "\u21D2" >
    | < BREAK : "break" > { popDot(); }
    | < CONTINUE : "continue" > { popDot(); }
    | < REMOVE : "remove" > { popDot(); } /* Revert state to default if was DOT_ID. */
    | < PRAGMA : "#pragma" > { pushQ(); } /* Lexical state is now QUALIFIED */
    | < UNDERSCORE : "_" > { popDot(); }
}

<*> TOKEN : { /* SEPARATORS */
      < LPAREN : "("> { popQ(); } /* Revert state to default. */
    | < RPAREN : ")"> { popQ(); } /* Revert state to default. */
    | < LCURLY : "{" >
    | < RCURLY : "}" >
    | < LBRACKET : "[" > { popQ(); } /* Revert state to default. */
    | < RBRACKET : "]" >
    | < SEMICOL : ";" > { popQ(); } /* Revert state to default. */
    | < COLON : ":" >
    | < DCOLON : "::" >
    | < COMMA : "," > { popQ(); } /* Revert state to default. */
    | < DOT : "." > { pushDot(); } /* Lexical state is now DOT_ID */
    | < QDOT : "?." > { pushDot(); } /* Lexical state is now DOT_ID */
    | < DOTAT : ".@" > { pushDot(); } /* Lexical state is now DOT_ID */
    | < QLBRACKET : "?[" > { popDot(); } /* Revert state to default */
    | < ELLIPSIS : "..." | "\u2026">
    | < HBRACKET : "#[" >
    | < HCURLY : "#{" >
}

<*> TOKEN : { /* PRIMITIVE TYPES */
      < CHAR :    "char" > { popDot(); }
    | < BYTE :    "byte" > { popDot(); }
    | < SHORT :   "short" > { popDot(); }
    | < INT :     "int" > { popDot(); }
    | < LONG :    "long" > { popDot(); }
    | < FLOAT :   "float" > { popDot(); }
    | < DOUBLE :  "double" > { popDot(); }
    | < BOOLEAN : "boolean" > { popDot(); }
    | < VOID :    "void" > { popDot(); }
}

<*> TOKEN : { /* STREAMS */
      < DOTP : ".(" >
    | < DOTB : ".[" >
    | < DOTC : ".{" >
}

<*> TOKEN : { /* CONDITIONALS */
      < QMARK : "?" >
    | < ELVIS : "?:" >
    | < EN_ASSIGN : "=:" >
    | < NULLP : "??" >
    | < AND : "&&" | "\u2227" >
    | < _AND :  "and" >  { popDot(); }
    | < OR : "||" | "\u2228" >
    | < _OR: "or" > { popDot(); }
}

<*> TOKEN : { /* COMPARISONS */
      < eq : "==" | "\u2261">
    | < EQ : "eq" > { popDot(); }
    | < ne : "!=" | "\u2260" >
    | < NE : "ne" > { popDot(); }
    | < req : "=~" | "\u2208" > // regexp equal
    | < IN : "in" > { popDot(); }
    | < rne : "!~" | "!in" | "\u2209" > // regexp not equal
    | < is : "===" > // identitical
    | < ni : "!==" > // not identitical
    | < seq : "=^" > // starts equal
    | < eeq : "=$" > // ends equal
    | < sne : "!^" > // start not equal
    | < ene : "!$" > // ends not equal
    | < gt : ">" >
    | < GT : "gt" > { popDot(); }
    | < ge : ">=" | "\u2265" >
    | < GE : "ge" > { popDot(); }
    | < lt : "<" >
    | < LT : "lt" > { popDot(); }
    | < le : "<=" | "\u2264" >
    | < LE : "le"  > { popDot(); }
    | < iof : "instanceof" > { popDot(); pushQ(); }
    | < niof : "!instanceof" > { pushQ(); }

}

<*> TOKEN : { /* OPERATORS */
      < plus_assign : "+=" >
    | < minus_assign : "-=" >
    | < mult_assign : "*=" >
    | < div_assign : "/=" >
    | < mod_assign : "%=" >
    | < and_assign : "&=" >
    | < or_assign : "|=" >
    | < xor_assign : "^=" >
    | < shl_assign : "<<=" >
    | < sar_assign : ">>=" >
    | < shr_assign : ">>>=" >

    | < null_assign : "?=" >
    | < ne_assign : ":=" >
    | < assign : "=" >
    | < increment : "++" >
    | < decrement : "--" >
    | < plus : "+" >
    | < minus : "-" >
    | < unary_minus : "\u2212" >
    | < mult : "*" | "\u22C5" >
    | < div : "/" >
    | < DIV : "div" > { popDot(); }
    | < mod : "%" >
    | < MOD : "mod" > { popDot(); }
    | < not : "!" | "\u00AC" >
    | < NOT : "not" > { popDot(); }
    | < and : "&" >
    | < or : "|" >
    | < xor : "^" >
    | < shl : "<<" >
    | < shr : ">>>" >
    | < sar : ">>" >

    | < tilda : "~" >
    | < range : ".." | "\u2025" >
}

/***************************************
 *     Identifier & String tokens
 ***************************************/
<*> TOKEN :  /* NaN */
{
    < NAN_LITERAL : "NaN" >
}

<*> TOKEN : /* ANNOTATION */
{
  < ANNOTATION: "@" ( [ "0"-"9", "a"-"z", "A"-"Z", "_", "$" ])+ >
}

<*> TOKEN : /* CURRENT CONTEXT */
{
  < CURRENT: "@" > { popDot(); } /* Revert state to default. */
}

<DOT_ID> TOKEN : /* IDENTIFIERS */
{
  < DOT_IDENTIFIER: ( [ "0"-"9", "a"-"z", "A"-"Z", "_", "$", "@" ])+ > { popDot(); } /* Revert state to default. */
}

<DEFAULT, REGISTERS> TOKEN : /* IDENTIFIERS */
{
  < IDENTIFIER: <LETTER> (<LETTER>|<DIGIT>|<ESCAPE>)* > { matchedToken.image = StringParser.unescapeIdentifier(matchedToken.image); }
|
  < #LETTER: [ "a"-"z", "A"-"Z", "_", "$", "@" ] >
|
  < #DIGIT: [ "0"-"9"] >
|
  < #ESCAPE: "\\" [" ", "'", "\"", "\\"] >
}

<QUALIFIED> TOKEN : /* IDENTIFIERS */
{
  < QUALIFIED_IDENTIFIER: <QNAME> ("." <QNAME>)* > { popQ(); } /* Revert state to default. */
|
  < #QNAME: [ "a"-"z", "A"-"Z", "_", "$", "@" ] ([ "a"-"z", "A"-"Z", "_", "$", "@", "0"-"9" ])* >
}

<REGISTERS> TOKEN : /* REGISTERS: parser.ALLOW_REGISTER must be set to true before calling parse */
{
  < REGISTER: "#" (["0"-"9"])+ >
}

<DEFAULT, REGISTERS> TOKEN : /* LITERALS */
{
 <INTEGER_LITERAL:
      <DECIMAL_LITERAL> (<INT_SFX>)?
    | <HEX_LITERAL> (<INT_SFX>)?
    | <OCTAL_LITERAL> (<INT_SFX>)?
    | <BINARY_LITERAL> (<INT_SFX>)?
 >
    | <#DECIMAL_LITERAL: ["1"-"9"] ((["0"-"9","_"])* <DIGIT> | (<DIGIT>)*) >
    | <#HEX_LITERAL: "0" ["x","X"] (["0"-"9","a"-"f","A"-"F"] (["0"-"9","a"-"f","A"-"F","_"])* ["0"-"9","a"-"f","A"-"F"] | (["0"-"9","a"-"f","A"-"F"])+) >
    | <#BINARY_LITERAL: "0" ["b","B"] (["0"-"1"] (["0"-"1","_"])* ["0"-"1"] | (["0"-"1"])+) >
    | <#OCTAL_LITERAL: "0" ((["0"-"7","_"])* ["0"-"7"] | (["0"-"7"])*) >
    | <#INT_SFX : ["l","L","h","H"]>
|
<FLOAT_LITERAL:
      <FLT_NUM> "." <FLT_NUM> (<FLT_SFX>)?
    | <FLT_NUM> (".")? (<FLT_SFX>)
    | "." <FLT_NUM> (<FLT_SFX>)
    | "#NaN"
>
    |  <#FLT_NUM: (<DIGIT> (["0"-"9","_"])* <DIGIT> | (<DIGIT>)+) >
    |  <#EXPONENT: ["e","E"] (["+","-"])? <FLT_NUM> >
    |  <#FLT_CLS : ["f","F","d","D","b","B"]>
    |  <#FLT_SFX : <EXPONENT> (<FLT_CLS>)? | <FLT_CLS> >
}

<*> TOKEN :
{
  < STRING_LITERAL:
    "\"" (~["\"","\\","\n","\r","\u2028","\u2029"] | "\\" ~["\n","\r","\u2028","\u2029"])* "\""
    |
    "\u201C" (~["\u201C","\u201D","\\","\n","\r","\u2028","\u2029"] | "\\" ~["\n","\r","\u2028","\u2029"])* "\u201D"
    |
    "\u2018" (~["\u2018","\u2019","\\","\n","\r","\u2028","\u2029"] | "\\" ~["\n","\r","\u2028","\u2029"])* "\u2019"
    |
    "'" (~["'","\\","\n","\r","\u2028","\u2029"] | "\\" ~["\n","\r","\u2028","\u2029"])* "'"
  > { popDot(); } /* Revert state to default if was DOT_ID. */
}

<*> TOKEN :
{
  < JXLT_LITERAL:
    "`" (~["`","\\"] | "\\" ~["\u0000"])* "`"
  > { popDot(); } /* Revert state to default if was DOT_ID. */
}

<*> TOKEN :
{
  < REGEX_LITERAL:
    "~" "/" (~["/","\n","\r","\u2028","\u2029"] | "\\" "/" )* "/"
  > { popDot(); } /* Revert state to default if was DOT_ID. */
}

<*> TOKEN :
{
  < BLOCK_LITERAL:
    "\"\"\"" ([" ","\t"])* ("\n" | "\r" | "\r\n") ("\\" "\"" | ~[])* "\"\"\""
  > { popDot(); } /* Revert state to default if was DOT_ID. */
}

/***************************************
 *      Statements
 ***************************************/

ASTJexlScript JexlScript(Scope frame) :
{
    jjtThis.setScope(frame);
    pushUnit(jjtThis);
}
{
    (LOOKAHEAD(<PRAGMA>) Pragma())*
    (
       LOOKAHEAD( LambdaLookahead() ) Lambda() [ <SEMICOL> ]
       |
       (GenericStatement())*
    ) <EOF>
{
    popUnit(jjtThis);
    jjtThis.setScope(getFrame());
    popFrame();
    return jjtThis.script();
}
}

ASTJexlScript JexlExpression(Scope frame) #JexlScript :
{
    jjtThis.setScope(frame);
    pushUnit(jjtThis);
}
{
    [ Expression() ] <EOF>
{
    popUnit(jjtThis);
    jjtThis.setScope(getFrame());
    popFrame();
    return jjtThis.script();
}
<<<<<<< HEAD
=======
{
   {
        pushUnit(jjtThis);
   }
   ( Expression() )? <EOF>
   {
        popUnit(jjtThis);
        return jjtThis.script();
   }
>>>>>>> 2bab4b9f
}

void Annotation() #Annotation :
{
    Token t;
}
{
    t=<ANNOTATION> (LOOKAHEAD(<LPAREN>) Arguments() )? { jjtThis.setName(t.image); }
}

void AnnotatedStatement() #AnnotatedStatement() : {}
{
    (LOOKAHEAD(<ANNOTATION>) Annotation())+ (LOOKAHEAD({!getFeatures().isLexical()}) GenericStatement() | Statement())
}

void GenericStatement() #void : {}
{
    <SEMICOL>
    | AnnotatedStatement()
    | LOOKAHEAD(FunctionStatementLookahead()) FunctionStatement()
    | LOOKAHEAD(LabelledStatementLookahead()) LabelledStatement()
    | LOOKAHEAD(DeclareLocalVar()) VarStatement()
    | LOOKAHEAD(SwitchStatementLookahead()) SwitchStatement()
    | LOOKAHEAD(Expression()) ExpressionStatement()
    | Block()
    | IfStatement()
    | LOOKAHEAD(<FOR> <LPAREN> ForeachVar() <COLON>) ForeachStatement()
    | ForStatement()
    | WhileStatement()
    | DoWhileStatement()
    | LOOKAHEAD(<TRY> <LPAREN>) TryWithResourceStatement()
    | TryStatement()
    | ThrowStatement()
    | AssertStatement()
    | SynchronizedStatement()
    | LOOKAHEAD(MultipleIdentifier() <assign>) MultipleAssignmentStatement()
    | ReturnStatement()
    | YieldStatement()
    | Continue()
    | Remove()
    | Break()
<<<<<<< HEAD
    | LOOKAHEAD(<VAR> <LPAREN> | <FINAL> <VAR> <LPAREN>) MultipleVarStatement()
=======
    | Var()
    | Pragma()
>>>>>>> 2bab4b9f
}

void Statement() #void : {}
{
    <SEMICOL>
    | AnnotatedStatement()
    | LOOKAHEAD(LabelledStatementLookahead()) LabelledStatement()
    | LOOKAHEAD(SwitchStatementLookahead()) SwitchStatement()
    | LOOKAHEAD(Expression()) ExpressionStatement()
    | Block()
    | IfStatement()
    | LOOKAHEAD(<FOR> <LPAREN> ForeachVar() <COLON>) ForeachStatement()
    | ForStatement()
    | WhileStatement()
    | DoWhileStatement()
    | LOOKAHEAD(<TRY> <LPAREN>) TryWithResourceStatement()
    | TryStatement()
    | ThrowStatement()
    | AssertStatement()
    | SynchronizedStatement()
    | LOOKAHEAD(MultipleIdentifier() <assign>) MultipleAssignmentStatement()
    | ReturnStatement()
    | YieldStatement()
    | Continue()
    | Remove()
    | Break()
}

void StatementBranch() #void : {}
{
    LOOKAHEAD(1) Block() | LOOKAHEAD({!getFeatures().isLexical()}) GenericStatement() | Statement()
}

void LabelledStatementLookahead() #void() : {}
{
    <IDENTIFIER> <COLON> ( <LCURLY> | <IF> | <FOR> | <WHILE> | <DO> | <SWITCH> | <SYNCHRONIZED> | <TRY>)
}

void LabelledStatement() #void :
{
    Token t = null;
    String label = null;
    ASTLabelledStatement s;
}
{
    t=<IDENTIFIER> { label = t.image; if (branchScope.breakSupported(label)) throwParsingException(null, t); } <COLON>
    (
        LOOKAHEAD(<LCURLY>) { branchScope.pushBlockLabel(label); } s = Block() { s.setLabel(label); branchScope.popBlockLabel(); }
        |
        LOOKAHEAD(<FOR> <LPAREN> ForeachVar() <COLON>) { branchScope.pushForeachLabel(label); } s = ForeachStatement() { s.setLabel(label); branchScope.popForeachLabel(); }
        |
        { branchScope.pushLoopLabel(label); } s = ForStatement() { s.setLabel(label); branchScope.popLoopLabel(); }
        |
        { branchScope.pushLoopLabel(label); } s = WhileStatement() { s.setLabel(label); branchScope.popLoopLabel(); }
        |
        { branchScope.pushLoopLabel(label); } s = DoWhileStatement() { s.setLabel(label); branchScope.popLoopLabel(); }
        |
        { branchScope.pushBlockLabel(label); } s = SwitchStatement() { s.setLabel(label); branchScope.popBlockLabel(); }
        |
        { branchScope.pushBlockLabel(label); } s = IfStatement() { s.setLabel(label); branchScope.popBlockLabel(); }
        |
        { branchScope.pushBlockLabel(label); } s = SynchronizedStatement() { s.setLabel(label); branchScope.popBlockLabel(); }
        |
        LOOKAHEAD(<TRY> <LPAREN>) { branchScope.pushBlockLabel(label); } s = TryWithResourceStatement() { s.setLabel(label); branchScope.popBlockLabel(); }
        |
        { branchScope.pushBlockLabel(label); } s = TryStatement() { s.setLabel(label); branchScope.popBlockLabel(); }
    )
}

ASTBlock Block() #Block :
{
    pushUnit(jjtThis);
}
{
    <LCURLY> (GenericStatement())* <RCURLY>
{
    popUnit(jjtThis);
    return jjtThis;
}
}

void ExpressionStatement() : {}
{
    Expression() (LOOKAHEAD(2) Expression() #Ambiguous(1))* (LOOKAHEAD(1) <SEMICOL>)?
}

void MultipleAssignmentStatement() #MultipleAssignment : {}
{
    MultipleIdentifier() <assign> Expression()
}

void MultipleIdentifier() #MultipleIdentifier : {}
{
    <LPAREN> AssignmentIdentifier() (<COMMA> AssignmentIdentifier())* <RPAREN>
}

void AssignmentIdentifier() #void : {}
{
    UnderscoreLiteral()
    |
    Identifier(true)
}

void FunctionStatementLookahead() #void() : {}
{
    [ <STATIC> ] (<FUNCTION> | FunctionType()) FunctionVar() <LPAREN>
}

void FunctionStatement() :
{
    boolean isStatic = false;
    Class type = null;
}
{
    [ <STATIC> { isStatic = true; } ] (<FUNCTION> | type = FunctionType()) FunctionVar() Function(isStatic, type)
}

Class FunctionType() #void() :
{
    Token t;
    Token te;
    Class type = null;
}
{
    (
       t=<VOID> { type = Void.TYPE; }
       |
       (
         t=<INT> { type = Integer.TYPE; }
         |
         t=<LONG> { type = Long.TYPE; }
         |
         t=<SHORT> { type = Short.TYPE; }
         |
         t=<BYTE> { type = Byte.TYPE; }
         |
         t=<CHAR> { type = Character.TYPE; }
         |
         t=<BOOLEAN> { type = Boolean.TYPE; }
         |
         t=<FLOAT> { type = Float.TYPE; }
         |
         t=<DOUBLE> { type = Double.TYPE; }
         |
         LOOKAHEAD( { getToken(1).kind == IDENTIFIER && Parser.resolveType(getToken(1).image) != null } ) 
         t=<IDENTIFIER> { type = Parser.resolveType(t.image); }
         ( LOOKAHEAD(2) <DOT> te=<DOT_IDENTIFIER> { type = Parser.resolveNestedType(type, te.image); if (type == null) throwParsingException(null, te); } )*
       )
       ( LOOKAHEAD( <LBRACKET> ) <LBRACKET> <RBRACKET> { type = JexlParser.arrayType(type); })*
    )
{
    return type;
}
}

void FunctionVar() #Var :
{
    Token t;
}
{
    t=<IDENTIFIER> { jjtThis.setFinal(); declareVariable(jjtThis, t); }
}

void Function(boolean isStatic, Class type) #JexlLambda() :
{
    pushFrame();
    pushUnit(jjtThis);
    if (isStatic) declareStaticSupport();
    if (type != null) declareReturnType(type);
}
{
    Parameters() ( Block() | <LAMBDAE> Expression() )
{
    popUnit(jjtThis);
    jjtThis.setScope(frame);
    popFrame();
}
}

void ExpressionLambda() #SimpleLambda :
{
    pushFrame();
    pushUnit(jjtThis);
}
{
    ConditionalExpression()
{
    popUnit(jjtThis);
    jjtThis.setScope(frame);
    popFrame();
}
}

ASTIfStatement IfStatement() : {}
{
<<<<<<< HEAD
    <IF> <LPAREN> Expression() <RPAREN> StatementBranch()
    [ LOOKAHEAD(1) <ELSE> StatementBranch() ]
{
    return jjtThis;
}
=======
  ConditionalOrExpression()
  (
    <QMARK> (LOOKAHEAD(<IDENTIFIER> <COLON>,
                       { isVariable(getToken(1).image) || !isDeclaredNamespace(getToken(1).image) })
                Identifier(true)
             |
                Expression()
             ) <COLON> Expression() #TernaryNode(3)
     |
    <ELVIS> Expression() #TernaryNode(2)
  |
    <NULLP> Expression() #NullpNode(2)
  )?
>>>>>>> 2bab4b9f
}

ASTWhileStatement WhileStatement() : {}
{
    <WHILE> <LPAREN> Expression() <RPAREN>  { branchScope.loopCount += 1; } StatementBranch() { branchScope.loopCount -= 1; }
{
    return jjtThis;
}
}

ASTDoWhileStatement DoWhileStatement() : {}
{
    <DO> { branchScope.loopCount += 1; } StatementBranch() <WHILE> <LPAREN> Expression() <RPAREN> { branchScope.loopCount -= 1; }
{
    return jjtThis;
}
}

ASTTryStatement TryStatement() :
{
    branchScope.yieldReturnCount -= 1;
}
{
    <TRY> Block()
    (
        (CatchBlock())+ [ <FINALLY> Block() ]
        |
        <FINALLY> Block()
    )
{
    branchScope.yieldReturnCount += 1;
    return jjtThis;
}
}

ASTTryWithResourceStatement TryWithResourceStatement() :
{
    pushUnit(jjtThis);
    branchScope.yieldReturnCount -= 1;
}
{
    <TRY> <LPAREN> TryResource() <RPAREN> Block()
    {
      popUnit(jjtThis);
    }
    (CatchBlock())* [ <FINALLY> Block() ]
{
    branchScope.yieldReturnCount += 1;
    return jjtThis;
}
}

void CatchBlock() :
{
    pushUnit(jjtThis);
}
{
    <CATCH> [ <LPAREN> CatchVar() <RPAREN> ] Block()
{
    popUnit(jjtThis);
}
}

void TryResource() : {}
{
    LOOKAHEAD(TryVar() <assign>) TryVar() <assign> Expression()
    |
    Expression()
}

void TryVar() : {}
{
    DeclareTryVar()
    |
    Identifier(true)
}

void CatchVar() #void : {}
{
    DeclareMultiCatchVar()
    |
    DeclareCatchVar()
    |
    Identifier(true)
}

void ThrowStatement() : {}
{
    <THROW> Expression()
}

void AssertStatement() : {}
{
    <ASSERT> Expression() [ <COLON> Expression() ]
}

ASTSynchronizedStatement SynchronizedStatement() :
{
    branchScope.yieldReturnCount -= 1;
}
{
    <SYNCHRONIZED> <LPAREN> Expression() <RPAREN> Block()
{
    branchScope.yieldReturnCount += 1;
    return jjtThis;
}
}

void SwitchStatementLookahead() : {}
{
    <SWITCH> <LPAREN> Expression() <RPAREN> <LCURLY> (<CASE> SwitchCaseLabel() <COLON> | <DCASE> <COLON>)
}

ASTSwitchStatement SwitchStatement() :
{
    pushUnit(jjtThis);
}
{
    <SWITCH> <LPAREN> Expression() <RPAREN> { branchScope.switchCount += 1; } <LCURLY> SwitchStatementBlock() <RCURLY> { branchScope.switchCount -= 1; }
{
    popUnit(jjtThis);
    return jjtThis;
}
}

void SwitchStatementBlock() #void : {}
{
    SwitchStatementCase() (LOOKAHEAD(SwitchStatementBlock()) SwitchStatementBlock())*
    |
    SwitchStatementDefault() (LOOKAHEAD(SwitchStatementCase()) SwitchStatementCase())*
}

void SwitchStatementCase() : {}
{
    <CASE> SwitchCaseLabel() <COLON> (GenericStatement())*
}

void SwitchStatementDefault() : {}
{
    <DCASE> <COLON> (GenericStatement())*
}

void ReturnStatement() : {}
{
    <RETURN> LOOKAHEAD( {!isDeclaredVoid()} ) ( [ LOOKAHEAD(2) ExpressionStatement() ] { if (branchScope.yieldSupported()) { throwParsingException(jjtThis); } } )
}

void YieldStatement() : {}
{
    <YIELD> Expression() { if (!branchScope.yieldSupported()) { throwParsingException(jjtThis); }; if (branchScope.yieldCount == 0) jjtThis.setReturn(); }
}

void Continue() #Continue :
{
    Token t = null;
}
{
    <CONTINUE> [ LOOKAHEAD(<IDENTIFIER>) t = <IDENTIFIER> { if (!branchScope.continueSupported(t.image)) throwParsingException(jjtThis); jjtThis.setLabel(t.image); } ]
    { if (t == null && !branchScope.continueSupported()) { throwParsingException(jjtThis); } }
}

void Remove() #Remove :
{
    Token t = null;
}
{
    <REMOVE> [ LOOKAHEAD(<IDENTIFIER>) t = <IDENTIFIER> { if (!branchScope.removeSupported(t.image)) throwParsingException(jjtThis); jjtThis.setLabel(t.image); } ]
    { if (t == null && !branchScope.removeSupported()) { throwParsingException(jjtThis); } }
}

void Break() #Break :
{
    Token t = null;
}
{
    <BREAK> [ LOOKAHEAD(<IDENTIFIER>) t = <IDENTIFIER> { if (!branchScope.breakSupported(t.image)) throwParsingException(jjtThis); jjtThis.setLabel(t.image); } ]
    { if (t == null && !branchScope.breakSupported()) { throwParsingException(jjtThis); } }
}

ASTForStatement ForStatement() :
{
    pushUnit(jjtThis);
}
{
    <FOR> <LPAREN> ForInitializationNode() <SEMICOL> ForTerminationNode() <SEMICOL> ForIncrementNode() <RPAREN> { branchScope.loopCount += 1; } StatementBranch() { branchScope.loopCount -= 1; }
{
    popUnit(jjtThis);
    return jjtThis;
}
}

void ForInitializationNode() : {}
{
    [ ForInitializationExpression() (<COMMA> ForInitializationExpression() )* ]
}

void ForInitializationExpression() #void : {}
{
    LOOKAHEAD(DeclareLocalVar()) VarStatement() | Expression()
}

void ForTerminationNode() : {}
{
    [ ConditionalExpression() ]
}

void ForIncrementNode() : {}
{
    [ Expression() (<COMMA> Expression())* ]
}

ASTForeachStatement ForeachStatement() :
{
    pushUnit(jjtThis);
}
{
    <FOR> <LPAREN> ForeachVar() <COLON> Expression() <RPAREN> { branchScope.foreachLoopCount += 1; } StatementBranch() { branchScope.foreachLoopCount -= 1; }
{
    popUnit(jjtThis);
    return jjtThis;
}
}

void ForeachVar() :
{
    boolean isFinal = false;
}
{
    LOOKAHEAD(2) [ <FINAL> { isFinal = true; } ] DeclareVar(isFinal) [ <COMMA> DeclareExtVar(isFinal, null) ]
    |
    LOOKAHEAD(DeclareForVar()) DeclareForVar()
    |
    Identifier(true) [ <COMMA> Identifier(true) ]
}

void DeclareVar(boolean isFinal) #Var :
{
    Token t;
    if (isFinal) jjtThis.setFinal();
}
{
    <VAR> t=<IDENTIFIER> { declareVariable(jjtThis, t); }
}

ASTVar DeclareExtVar(boolean isFinal, Class type) #ExtVar :
{
    Token t;
    if (isFinal) jjtThis.setFinal();
    if (type != null) jjtThis.setType(type);
}
{
    [ <and> { jjtThis.setRequired(); } ]
    t=<IDENTIFIER> { declareVariable(jjtThis, t); }
{
    return jjtThis;
}
}

void DeclareForVar() #Var :
{
    Token t;
    Token te;
    Class type;
}
{
    [ <FINAL> { jjtThis.setFinal(); } ]
    ( <INT> { jjtThis.setType(Integer.TYPE); }
      |
      <LONG> { jjtThis.setType(Long.TYPE); }
      |
      <SHORT> { jjtThis.setType(Short.TYPE); }
      |
      <BYTE> { jjtThis.setType(Byte.TYPE); }
      |
      <CHAR> { jjtThis.setType(Character.TYPE); }
      |
      <BOOLEAN> { jjtThis.setType(Boolean.TYPE); }
      |
      <FLOAT> { jjtThis.setType(Float.TYPE); }
      |
      <DOUBLE> { jjtThis.setType(Double.TYPE); }
      |
      LOOKAHEAD( { getToken(1).kind == IDENTIFIER && Parser.resolveType(getToken(1).image) != null } ) 
      t=<IDENTIFIER> { jjtThis.setType(Parser.resolveType(t.image)); }
      ( LOOKAHEAD(2) <DOT> te=<DOT_IDENTIFIER> { type = Parser.resolveNestedType(jjtThis.getType(), te.image); if (type == null) throwParsingException(jjtThis); jjtThis.setType(type); } )*
    ) 
    (<LBRACKET> <RBRACKET> { jjtThis.setArray(); } )*
    t=<IDENTIFIER> { declareVariable(jjtThis, t); }
}

ASTVar DeclareLocalVar() #Var :
{
    Token t;
    Token te;
    Class type;
}
{
    [ <FINAL> { jjtThis.setFinal(); } ]
    ( <VAR>
      |
      ( <INT> { jjtThis.setType(Integer.TYPE); }
        |
        <LONG> { jjtThis.setType(Long.TYPE); }
        |
        <SHORT> { jjtThis.setType(Short.TYPE); }
        |
        <BYTE> { jjtThis.setType(Byte.TYPE); }
        |
        <CHAR> { jjtThis.setType(Character.TYPE); }
        |
        <BOOLEAN> { jjtThis.setType(Boolean.TYPE); }
        |
        <FLOAT> { jjtThis.setType(Float.TYPE); }
        |
        <DOUBLE> { jjtThis.setType(Double.TYPE); }
        |
        LOOKAHEAD( { getToken(1).kind == IDENTIFIER && Parser.resolveType(getToken(1).image) != null } ) 
        t=<IDENTIFIER> { jjtThis.setType(Parser.resolveType(t.image)); }
        ( LOOKAHEAD(2) <DOT> te=<DOT_IDENTIFIER> { type = Parser.resolveNestedType(jjtThis.getType(), te.image); if (type == null) throwParsingException(jjtThis); jjtThis.setType(type); } )*
      ) 
      (<LBRACKET> <RBRACKET> { jjtThis.setArray(); } )*
    )
    [ <and> { jjtThis.setRequired(); } ]
    t=<IDENTIFIER> { declareVariable(jjtThis, t); }
{ 
    return jjtThis;
}
}

void VarStatement() : 
{
    ASTVar var;
    ASTVar extvar;
}
{
    ( 
        var = DeclareLocalVar() 
        { if ((var.isFinal() || var.isRequired()) && getToken(1).kind != assign) throwParsingException(jjtThis); } 
        [ <assign> Expression() ]
    ) #Initialization()
    (
        LOOKAHEAD(2) <COMMA> 
        ( 
            extvar = DeclareExtVar(var.isFinal, var.getType()) 
            { if ((var.isFinal() || extvar.isRequired()) && getToken(1).kind != assign) throwParsingException(jjtThis); } 
            [ <assign> Expression() ]
        ) #Initialization()
    )*
}

void MultipleVarStatement() : {}
{
    MultipleDeclareVar() <assign> Expression()
}

void MultipleDeclareVar() #MultipleIdentifier :
{
    boolean isFinal = false;
}
{
    [ <FINAL> { isFinal = true; jjtThis.setFinal(); } ] <VAR> <LPAREN> DeclareExtVar(isFinal, null) (<COMMA> DeclareExtVar(isFinal, null))* <RPAREN>
}

void DeclareTryVar() #Var :
{
    Token t;
    Token te;
    Class type;
}
{
    [ <FINAL> { jjtThis.setFinal(); } ]
    ( <VAR>
      |
      LOOKAHEAD( { getToken(1).kind == IDENTIFIER && Parser.resolveType(getToken(1).image) != null } ) 
      t=<IDENTIFIER> { type = Parser.resolveType(t.image); }
      ( LOOKAHEAD(2) <DOT> te=<DOT_IDENTIFIER> { type = Parser.resolveNestedType(type, te.image); if (type == null) throwParsingException(null, te); } )*
      { if (type == null || !AutoCloseable.class.isAssignableFrom(type)) throwParsingException(jjtThis); jjtThis.setType(type); }
    )
    t=<IDENTIFIER> { declareVariable(jjtThis, t); }
}

void DeclareCatchVar() #Var :
{
    Token t;
    Token te;
    Class type;
}
{
    [ <FINAL> { jjtThis.setFinal(); } ]
    ( <VAR>
      |
      LOOKAHEAD( { getToken(1).kind == IDENTIFIER && Parser.resolveType(getToken(1).image) != null } ) 
      t=<IDENTIFIER> { type = Parser.resolveType(t.image); }
      ( LOOKAHEAD(2) <DOT> te=<DOT_IDENTIFIER> { type = Parser.resolveNestedType(type, te.image); if (type == null) throwParsingException(null, te); } )*
      { if (type == null || !Throwable.class.isAssignableFrom(type)) throwParsingException(jjtThis); jjtThis.setType(type); }
    )
    t=<IDENTIFIER> { declareVariable(jjtThis, t); }
}

void DeclareMultiCatchVar() #MultiVar :
{
    Token t;
    Token te;
    Class type;
}
{
    LOOKAHEAD( { getToken(1).kind == IDENTIFIER && Parser.resolveType(getToken(1).image) != null && getToken(2).kind == or} )
    t=<IDENTIFIER> { type = Parser.resolveType(t.image); }
    ( LOOKAHEAD(2) <DOT> te=<DOT_IDENTIFIER> { type = Parser.resolveNestedType(type, te.image); if (type == null) throwParsingException(null, te); } )*
    { if (type == null || !Throwable.class.isAssignableFrom(type)) throwParsingException(jjtThis); jjtThis.addType(type); }
    ( LOOKAHEAD({ getToken(1).kind == or && getToken(2).kind == IDENTIFIER && Parser.resolveType(Throwable.class, getToken(2).image) != null})
        <or> t=<IDENTIFIER> { type = Parser.resolveType(t.image); }
        ( LOOKAHEAD(2) <DOT> te=<DOT_IDENTIFIER> { type = Parser.resolveNestedType(type, te.image); if (type == null) throwParsingException(null, te); } )*
        { if (type == null || !Throwable.class.isAssignableFrom(type)) throwParsingException(jjtThis); jjtThis.addType(type); }
    )+
    t=<IDENTIFIER> { declareVariable(jjtThis, t); }
}

void Pragma() #void :
{
    Token t;
    Object value;
}
{
    <PRAGMA> t=<QUALIFIED_IDENTIFIER> value=PragmaValue() { declarePragma(t.image, value); }
}

Object PragmaValue() #void :
{
    Token v;
    StringBuilder sb;
}
{
    v=<INTEGER_LITERAL> { return NumberParser.parseInteger(v.image); }
    |
    v=<FLOAT_LITERAL> { return NumberParser.parseDouble(v.image); }
    |
    v=<STRING_LITERAL> { return Parser.buildString(v.image, true); }
    |
    v=<IDENTIFIER> { sb = new StringBuilder(v.image); } ( LOOKAHEAD(<DOT>) <DOT> v=<DOT_IDENTIFIER> { sb.append(".").append(v.image); } )* { return sb.toString(); }
    |
    v=<TRUE> { return true; }
    |
    v=<FALSE> { return false; }
    |
    v=<NULL> { return null; }
    |
    v=<NAN_LITERAL> { return Double.NaN; }
}


/***************************************
 *      Expression syntax
 ***************************************/

void Expression() #void : {}
{
    AssignmentExpression()
}

void AssignmentExpression() #void : {}
{
    ConditionalExpression()
    ( LOOKAHEAD(2) (
      <plus_assign> Expression() #SetAddNode(2)
      |
      <mult_assign> Expression() #SetMultNode(2)
      |
      <div_assign> Expression() #SetDivNode(2)
      |
      <mod_assign> Expression() #SetModNode(2)
      |
      <and_assign> Expression() #SetAndNode(2)
      |
      <or_assign> Expression() #SetOrNode(2)
      |
      <xor_assign> Expression() #SetXorNode(2)
      |
      <minus_assign> Expression() #SetSubNode(2)
      |
      <shl_assign> Expression() #SetShlNode(2)
      |
      <sar_assign> Expression() #SetSarNode(2)
      |
      <shr_assign> Expression() #SetShrNode(2)
      |
      <null_assign> Expression() #NullAssignment(2)
      |
      <ne_assign> Expression() #NEAssignment(2)
      |
      <assign> Expression() #Assignment(2)
    ) )*
}

/***************************************
 *      Conditional & relational
 ***************************************/

void ConditionalExpression() #void : {}
{
    ConditionalOrExpression()
    [ LOOKAHEAD(2) (
      <QMARK> TernaryExpression()
    |
      <ELVIS> Expression() #ElvisNode(2)
    ) ]
}

void TernaryExpression() #void : {}
{
    LOOKAHEAD(Expression() <COLON>) Expression() <COLON> Expression() #TernaryNode(3)
    |
    Expression() #TernaryNode(2)
}

void ConditionalOrExpression() #void : {}
{
    ConditionalAndExpression()
    ( LOOKAHEAD(2) (
       (<OR>|<_OR>) ConditionalAndExpression() #OrNode(2)
    ) )*
}

void ConditionalAndExpression() #void : {}
{
    InclusiveOrExpression()
    ( LOOKAHEAD(2) (
       (<AND>|<_AND>) InclusiveOrExpression() #AndNode(2)
    ) )*
}

void InclusiveOrExpression() #void : {}
{
    ExclusiveOrExpression()
    ( LOOKAHEAD(2) (
       <or> ExclusiveOrExpression() #BitwiseOrNode(2)
    ) )*
}

void ExclusiveOrExpression() #void : {}
{
    AndExpression()
    ( LOOKAHEAD(2) (
       <xor> AndExpression() #BitwiseXorNode(2)
    ) )*
}

void AndExpression() #void : {}
{
    EqualityExpression()
    ( LOOKAHEAD(2) (
       <and> EqualityExpression() #BitwiseAndNode(2)
    ) )*
}

void EqualityExpression() #void : {}
{
    RelationalExpression()
    [ LOOKAHEAD(2) (
      (<eq> | <EQ>) RelationalExpressionOperand() #EQNode(2)
    |
      (<ne> | <NE>) RelationalExpressionOperand() #NENode(2)
    |
      (<req> | <IN>) RelationalExpressionOperand() #ERNode(2) // equals regexp
    |
      <rne> RelationalExpressionOperand() #NRNode(2) // not equals regexp
    |
      <is> RangeExpression() #ISNode(2) // identical
    |
      <ni> RangeExpression() #NINode(2) // not identical
    ) ]
}

void SetOperand() : {}
{
    ( <QMARK> { jjtThis.setAny(); } | <NULLP> ) <LPAREN> RangeExpression() (<COMMA> RangeExpression())* <RPAREN>
}

void RelationalExpressionOperand() #void : {}
{
    SetOperand()
    |
    RangeExpression()
}

void RelationalExpression() #void : {}
{
    RangeExpression()
    [ LOOKAHEAD(2) (
      (<lt> |<LT>) RelationalExpressionOperand() #LTNode(2)
    |
      (<gt> | <GT>) RelationalExpressionOperand() #GTNode(2)
    |
      (<le> | <LE>) RelationalExpressionOperand() #LENode(2)
    |
      (<ge> | <GE>) RelationalExpressionOperand() #GENode(2)
    |
      <seq> RelationalExpressionOperand() #SWNode(2) // starts with
    |
      <sne> RelationalExpressionOperand() #NSWNode(2) // not starts with
    |
      <eeq> RelationalExpressionOperand() #EWNode(2) // ends with
    |
      <ene> RelationalExpressionOperand() #NEWNode(2) // not ends with
    |
      <iof> TypeReference() #IOFNode(2) // instanceof
    |
      <niof> TypeReference() #NIOFNode(2) // not instanceof
    ) ]
}

void RangeExpression() #void : {}
{
    ShiftExpression()
    [ LOOKAHEAD(2) (
       <range> ShiftExpression() #RangeNode(2) // range
    ) ]
}

/***************************************
 *      Arithmetic
 ***************************************/

void ShiftExpression() #void : {}
{
    AdditiveExpression()
    ( LOOKAHEAD(2) (
      <shl> AdditiveExpression() #ShiftLeftNode(2)
    |
      <shr> AdditiveExpression() #ShiftRightUnsignedNode(2)
    |
      <sar> AdditiveExpression() #ShiftRightNode(2)
    ) )*
}

void AdditiveExpression() #void : {}
{
    MultiplicativeExpression()
    ( LOOKAHEAD(2) (
      <plus> MultiplicativeExpression() #AddNode(2)
    |
      <minus> MultiplicativeExpression() #SubNode(2)
    ) )*
}

void MultiplicativeExpression() #void : {}
{
    UnaryExpression()
    ( LOOKAHEAD(2) (
      <mult> UnaryExpression() #MulNode(2)
    |
      (<div>|<DIV>) UnaryExpression() #DivNode(2)
    |
      (<mod>|<MOD>) UnaryExpression() #ModNode(2)
    ) )*
}

void UnaryExpression() #void : {}
{
    <minus> UnaryExpression() #UnaryMinusNode(1)
    |
    <unary_minus> UnaryExpression() #UnaryMinusNode(1)
    |
    <plus> UnaryExpression() #UnaryPlusNode(1)
    |
    <increment> UnaryExpression() #IncrementNode(1)
    |
    <decrement> UnaryExpression() #DecrementNode(1)
    |
    <mult> UnaryExpression() #IndirectNode(1)
    |
    <tilda> UnaryExpression() #BitwiseComplNode(1)
    |
    UnaryExpressionNotPlusMinus()
}

void UnaryExpressionNotPlusMinus() #void : {}
{
    (<not>|<NOT>) UnaryExpression() #NotNode(1)
    |
    <EMPTY> UnaryExpression() #EmptyFunction(1)
    |
    <SIZE> UnaryExpression() #SizeFunction(1)
    |
    <ELLIPSIS> EnumerationExpression()
    |
    LOOKAHEAD(<LPAREN> TypeCastReference() <RPAREN> UnaryExpressionNotPlusMinus()) (<LPAREN> TypeCastReference() <RPAREN> UnaryExpressionNotPlusMinus() #CastNode(2))
    |
    PostfixExpression()
    |
    LOOKAHEAD( <SWITCH> ) SwitchExpression()
}

void PostfixExpression() #void : {}
{
    PointerExpression()
    ( LOOKAHEAD(1) (
      <increment> #IncrementPostfixNode(1)
    |
      <decrement> #DecrementPostfixNode(1)
    ) )*
}

void PointerExpression() #void : {}
{
    <and> ValueExpression() #PointerNode(1)
    |
    NullableExpression()
}

void EnumerationExpression() #void : {}
{
    ((IteratorExpression() (LOOKAHEAD(2) EnumerationAccess() )*) #EnumerationReference(>1)) #Reference(>1)
}

void EnumerationAccess() #void : {}
{
    LOOKAHEAD(<DOTC> ProjectionExpression() <COLON>) MapProjection()
    |
    LOOKAHEAD(<DOTC>) ArrayProjection()
    |
    LOOKAHEAD(<DOTB>) Selection()
}

void Selection() #SelectionNode : {}
{
    <DOTB> (
      StopCountSelection()
      |
      StartCountSelection()
      |
      ExpressionLambda()
    ) <RBRACKET>
}

void StopCountSelection() #StopCountNode : {}
{
    (<lt> | <LT>) Expression()
}

void StartCountSelection() #StartCountNode : {}
{
    (<gt> | <GT>) Expression()
}

void ArrayProjection() #ProjectionNode : {}
{
    <DOTC> ProjectionExpression() ( LOOKAHEAD(2) <COMMA> ProjectionExpression() )* <RCURLY>
}

void MapProjection() #MapProjectionNode : {}
{
    <DOTC> ProjectionExpression() <COLON> ProjectionExpression() <RCURLY>
}

void ProjectionExpression() #void : {}
{
    ExpressionLambda()
}

void IteratorExpression() #EnumerationNode : {}
{
    LOOKAHEAD(NullableExpression()) NullableExpression()
    |
    IteratorBlock()
}

void IteratorBlock() #SimpleLambda :
{
    pushFrame();
    pushUnit(jjtThis);
    branchScope.yieldReturnCount += 1;
}
{
    Block()
{
    branchScope.yieldReturnCount -= 1;
    popUnit(jjtThis);
    jjtThis.setScope(frame);
    popFrame();
}
}

void SwitchExpression() : {}
{
    <SWITCH> <LPAREN> Expression() <RPAREN> <LCURLY> { branchScope.yieldCount += 1; } SwitchExpressionBlock() { branchScope.yieldCount -= 1; } <RCURLY>
}

void SwitchExpressionBlock() #void : {}
{
    SwitchExpressionCase() (LOOKAHEAD(SwitchExpressionBlock()) SwitchExpressionBlock())*
    |
    SwitchExpressionDefault() (LOOKAHEAD(SwitchExpressionCase()) SwitchExpressionCase())*
}

void SwitchExpressionCase() : {}
{
    <CASE> SwitchCaseLabel() <LAMBDA> Statement()
}

void SwitchCaseLabel() : {}
{
    (Literal() | Identifier()) (<COMMA> (Literal() | Identifier()))*
}

void SwitchExpressionDefault() : {}
{
    <DCASE> <LAMBDA> Statement()
}

/***************************************
 *      Identifier & Literals
 ***************************************/

void Identifier(boolean top) :
{
    Token t;
}
{
    t=<IDENTIFIER> { jjtThis.setSymbol(top? checkVariable(jjtThis, t.image) : t.image); if (top && isFinalVariable(t.image)) jjtThis.setFinal(); }
    |
    t=<REGISTER> { jjtThis.setSymbol(t.image); }
}

void NamespaceIdentifier()  #NamespaceIdentifier :
{
    Token ns;
    Token id;
}
{
    ns=<IDENTIFIER> <COLON> id=<IDENTIFIER> { jjtThis.setNamespace(ns.image, id.image); }
}

void StringIdentifier() #Identifier :
{
    Token t;
}
{
    t=<STRING_LITERAL> { jjtThis.setSymbol(Parser.buildString(t.image, true));  }
}

void RemoveIdentifier() #Identifier :
{
    Token t;
}
{
    t=<REMOVE> { jjtThis.setSymbol(t.image); }
}

void ClassIdentifier() #Identifier :
{
    Token t;
}
{
    t=<CLASS> { jjtThis.setSymbol(t.image); }
}

void MethodReferenceIdentifier() #Identifier :
{
    Token t;
}
{
    t=<SIZE> { jjtThis.setSymbol(t.image); }
    |
    t=<EMPTY> { jjtThis.setSymbol(t.image); }
    |
    t=<REMOVE> { jjtThis.setSymbol(t.image); }
    |
    t=<CLASS> { jjtThis.setSymbol(t.image); }
    |
    t=<NEW> { jjtThis.setSymbol(t.image); }
    |
    t=<FUNCTION> { jjtThis.setSymbol(t.image); }
    |
    t=<VAR> { jjtThis.setSymbol(t.image); }
    |
    t=<YIELD> { jjtThis.setSymbol(t.image); }
    |
    t=<IDENTIFIER> { jjtThis.setSymbol(t.image); }
}

void This() #void : {}
{
    <THIS> #ThisNode
}

void Current() #void : {}
{
    <CURRENT> #CurrentNode
}

void Literal() #void : {}
{
    IntegerLiteral()
    |
    FloatLiteral()
    |
    BooleanLiteral()
    |
    JxltLiteral()
    |
    TextBlockLiteral()
    |
    StringLiteral()
    |
    RegexLiteral()
    |
    NaNLiteral()
}

void UnderscoreLiteral() : {}
{
    <UNDERSCORE>
}

void NaNLiteral() #NumberLiteral : {}
{
    <NAN_LITERAL> { jjtThis.setReal("NaN"); }
}

void NullLiteral() : {}
{
    <NULL>
}

void BooleanLiteral() : {}
{
    <TRUE> { jjtThis.setLiteral(Boolean.TRUE); }
    |
    <FALSE> { jjtThis.setLiteral(Boolean.FALSE); }
}

void IntegerLiteral() #NumberLiteral :
{
    Token t;
}
{
    t=<INTEGER_LITERAL> { jjtThis.setNatural(t.image); }
}

void FloatLiteral() #NumberLiteral:
{
    Token t;
}
{
    t=<FLOAT_LITERAL> { jjtThis.setReal(t.image); }
}

void StringLiteral() :
{
    Token t;
}
{
    t=<STRING_LITERAL> { jjtThis.setLiteral(Parser.buildString(t.image, true)); }
}

void JxltLiteral() #JxltLiteral :
{
    Token t;
}
{
    t=<JXLT_LITERAL> { jjtThis.setLiteral(Parser.buildString(t.image, true)); }
}

void RegexLiteral() :
{
    Token t;
}
{
    t=<REGEX_LITERAL> { jjtThis.setLiteral(Parser.buildRegex(t.image)); }
}

void TextBlockLiteral() :
{
    Token t;
}
{
    t=<BLOCK_LITERAL> { jjtThis.setImage(t.image); jjtThis.setLiteral(Parser.buildBlock(t.image)); }
}

void StringBuilderLiteral() : {}
{
    (JxltLiteral() | TextBlockLiteral() | StringLiteral()) <ELLIPSIS> 
}

void ClassLiteral() :
{
    Token t;
    Token te;
    Class type;
}
{
    (
      t=<INT> { type = Integer.TYPE; }
      |
      t=<LONG> { type = Long.TYPE; }
      |
      t=<SHORT> { type = Short.TYPE; }
      |
      t=<BYTE> { type = Byte.TYPE; }
      |
      t=<CHAR> { type = Character.TYPE; }
      |
      t=<BOOLEAN> { type = Boolean.TYPE; }
      |
      t=<FLOAT> { type = Float.TYPE; }
      |
      t=<DOUBLE> { type = Double.TYPE; }
      |
      t=<VOID> { type = Void.TYPE; }
      |
      LOOKAHEAD( { getToken(1).kind == IDENTIFIER && Parser.resolveType(getToken(1).image) != null } ) 
      t=<IDENTIFIER> { type = Parser.resolveType(t.image); }
      ( LOOKAHEAD(2) <DOT> te=<DOT_IDENTIFIER> { type = Parser.resolveNestedType(type, te.image); if (type == null) throwParsingException(jjtThis); } )*
    )
    <DOT> <CLASS>
{ 
    jjtThis.setLiteral(type); 
}
}

void TypeCastReference() #TypeLiteral() :
{
    Token t;
    Token te;
    Class type;
}
{
    (
      t=<INT> { jjtThis.setLiteral(Integer.TYPE); }
      |
      t=<LONG> { jjtThis.setLiteral(Long.TYPE); }
      |
      t=<SHORT> { jjtThis.setLiteral(Short.TYPE); }
      |
      t=<BYTE> { jjtThis.setLiteral(Byte.TYPE); }
      |
      t=<CHAR> { jjtThis.setLiteral(Character.TYPE); }
      |
      t=<BOOLEAN> { jjtThis.setLiteral(Boolean.TYPE); }
      |
      t=<FLOAT> { jjtThis.setLiteral(Float.TYPE); }
      |
      t=<DOUBLE> { jjtThis.setLiteral(Double.TYPE); }
      |
      LOOKAHEAD( { getToken(1).kind == IDENTIFIER && Parser.resolveType(getToken(1).image) != null } ) 
      t=<IDENTIFIER> { jjtThis.setLiteral(Parser.resolveType(t.image)); }
      ( LOOKAHEAD(2) <DOT> te=<DOT_IDENTIFIER> { type = Parser.resolveNestedType(jjtThis.getLiteral(), te.image); if (type == null) throwParsingException(jjtThis); jjtThis.setLiteral(type); } )*
    )
    (LOOKAHEAD(<LBRACKET>) <LBRACKET> <RBRACKET> { jjtThis.setArray(); })*
}

void TypeReference() #TypeLiteral() :
{
    Token t;
    Class value;
}
{
    (LOOKAHEAD(<LBRACKET>) <LBRACKET> <RBRACKET> { jjtThis.setArray(); })+
    |
    (
        t=<QUALIFIED_IDENTIFIER> { value = Parser.resolveType(t.image); if (value == null) throwParsingException(jjtThis); jjtThis.setLiteral(value); }
      | t=<INT> { jjtThis.setLiteral(Integer.TYPE); }
      | t=<LONG> { jjtThis.setLiteral(Long.TYPE); }
      | t=<SHORT> { jjtThis.setLiteral(Short.TYPE); }
      | t=<BYTE> { jjtThis.setLiteral(Byte.TYPE); }
      | t=<CHAR> { jjtThis.setLiteral(Character.TYPE); }
      | t=<BOOLEAN> { jjtThis.setLiteral(Boolean.TYPE); }
      | t=<FLOAT> { jjtThis.setLiteral(Float.TYPE); }
      | t=<DOUBLE> { jjtThis.setLiteral(Double.TYPE); }
    )
    (LOOKAHEAD(<LBRACKET>) <LBRACKET> <RBRACKET> { jjtThis.setArray(); })*
}

void NewTypeReference(Class type) #TypeLiteral() :
{
    Token t;
    Class value;
}
{
    t=<QUALIFIED_IDENTIFIER> { value = Parser.resolveInstantiableType(t.image); if (value == null || type != null && !type.isAssignableFrom(value)) throwParsingException(jjtThis); jjtThis.setLiteral(value); }
}

void ArrayTypeReference() #void : {}
{
    PrimitiveType()
    |
    ObjectType()
}

void ObjectType() #TypeLiteral() :
{
    Token t;
    Class value;
}
{
    t=<QUALIFIED_IDENTIFIER> { value = Parser.resolveType(t.image); if (value == null) throwParsingException(jjtThis); jjtThis.setLiteral(value); }
}

void InnerType() #Identifier() :
{
    Token t;
}
{
    t=<QUALIFIED_IDENTIFIER> { jjtThis.setSymbol(t.image); }
}

void PrimitiveType() #TypeLiteral() :
{
    Token t;
}
{
    t=<INT> { jjtThis.setLiteral(Integer.TYPE); }
    |
    t=<LONG> { jjtThis.setLiteral(Long.TYPE); }
    |
    t=<SHORT> { jjtThis.setLiteral(Short.TYPE); }
    |
    t=<BYTE> { jjtThis.setLiteral(Byte.TYPE); }
    |
    t=<CHAR> { jjtThis.setLiteral(Character.TYPE); }
    |
    t=<BOOLEAN> { jjtThis.setLiteral(Boolean.TYPE); }
    |
    t=<FLOAT> { jjtThis.setLiteral(Float.TYPE); }
    |
    t=<DOUBLE> { jjtThis.setLiteral(Double.TYPE); }
}

void EmptyListLiteral() #ArrayLiteral() : {}
{
    <LBRACKET> [ <ELLIPSIS> { jjtThis.setExtended(); } ] <RBRACKET>
}

void ArrayLiteral() : {}
{
    <LBRACKET>
        Expression() (LOOKAHEAD(<COMMA> Expression()) <COMMA> Expression() )* [LOOKAHEAD(2) <COMMA> <ELLIPSIS> { jjtThis.setExtended(); } ]
    <RBRACKET>
}

void ImmutableArrayLiteral() #ArrayLiteral() :
{
    jjtThis.setImmutable();
}
{
    <HBRACKET> [ Expression() (<COMMA> Expression() )* ] <RBRACKET>
}

void EmptyMapLiteral() #MapLiteral() : {}
{
    <LCURLY> <COLON> [ <ELLIPSIS> { jjtThis.setOrdered(); } ] <RCURLY>
}

void MapLiteral() : {}
{
    <LCURLY>
        MapElement() (LOOKAHEAD(<COMMA> MapElement()) <COMMA> MapElement() )* [LOOKAHEAD(2) <COMMA> <ELLIPSIS> { jjtThis.setOrdered(); } ]
    <RCURLY>
}

void MapElement() #void : {}
{
    LOOKAHEAD(<mult> <COLON> <ELLIPSIS>) <mult> <COLON> <ELLIPSIS> EnumerationExpression() #MapEnumerationNode(1)
    |
    MapEntry()
}

void MapEntry() : {}
{
    Expression() <COLON> Expression()
}

void MapEntryLiteral() : {}
{
    <LBRACKET> Expression() <COLON> Expression() <RBRACKET>
}

void ImmutableEmptyMapLiteral() #MapLiteral() :
{
    jjtThis.setImmutable();
}
{
    <HCURLY> <COLON> <RCURLY>
}

void ImmutableMapLiteral() #MapLiteral() :
{
    jjtThis.setImmutable();
}
{
    <HCURLY>
        MapElement() (LOOKAHEAD(<COMMA> MapElement()) <COMMA> MapElement() )* [LOOKAHEAD(2) <COMMA> <ELLIPSIS> { jjtThis.setOrdered(); } ]
    <RCURLY>
}

void EmptySetLiteral() #SetLiteral : {}
{
    <LCURLY> [ <ELLIPSIS> { jjtThis.setOrdered(); } ] <RCURLY>
}

void SetLiteral() : {}
{
    <LCURLY> Expression() ( LOOKAHEAD(<COMMA> Expression()) <COMMA> Expression() )* [ LOOKAHEAD(<COMMA> <ELLIPSIS> <RCURLY>) <COMMA> <ELLIPSIS> { jjtThis.setOrdered(); } ] <RCURLY>
}

void ImmutableEmptySetLiteral() #SetLiteral :
{
    jjtThis.setImmutable();
}
{
    <HCURLY> <RCURLY>
}

void ImmutableSetLiteral() #SetLiteral :
{
    jjtThis.setImmutable();
}
{
    <HCURLY> Expression() ( LOOKAHEAD(<COMMA> Expression()) <COMMA> Expression() )* [ LOOKAHEAD(<COMMA> <ELLIPSIS> <RCURLY>) <COMMA> <ELLIPSIS> { jjtThis.setOrdered(); } ] <RCURLY>
}

/***************************************
 *      Functions & Methods
 ***************************************/

void Arguments() #Arguments : {}
{
    <LPAREN> (Expression() (<COMMA> Expression())* )? <RPAREN>
}

void FunctionCallLookahead() #void : {}
{
    <IDENTIFIER> ( <LPAREN> | <COLON> <IDENTIFIER> <LPAREN>)
    |
    <REGISTER> <LPAREN>
    |
    <REMOVE> <LPAREN>
    |
    <CLASS> <LPAREN>
}

void FunctionCall() #void : {}
{
    LOOKAHEAD(2) Identifier(true) Arguments() #FunctionNode(2)
    |
    LOOKAHEAD(2) NamespaceIdentifier() Arguments() #FunctionNode(2)
    |
    LOOKAHEAD(2) RemoveIdentifier() Arguments() #FunctionNode(2)
    |
    LOOKAHEAD(2) ClassIdentifier() Arguments() #FunctionNode(2)
}

void Constructor() #void : {}
{
    <NEW>
    (
       LOOKAHEAD(<LPAREN>) ForNameConstructor()
       |
       LOOKAHEAD(<QUALIFIED_IDENTIFIER> <LPAREN>) QualifiedConstructor()
       |
       LOOKAHEAD(<QUALIFIED_IDENTIFIER> <LCURLY> MapElement()) InitializedMapConstructor()
       |
       LOOKAHEAD(<QUALIFIED_IDENTIFIER> <LCURLY>) InitializedCollectionConstructor()
       |
       LOOKAHEAD(ArrayTypeReference() <LBRACKET> <RBRACKET>) InitializedArrayConstructor()
       |
       LOOKAHEAD(ArrayTypeReference() <LBRACKET>) ArrayConstructor()
    )
}

void ForNameConstructor() #ConstructorNode() : {}
{
    <LPAREN> Expression() ( <COMMA> Expression() )* <RPAREN>
}

void QualifiedConstructor() #QualifiedConstructorNode() : {}
{
    NewTypeReference(null) Arguments()
}

void ArrayConstructor() #ArrayConstructorNode() : {}
{
    ArrayTypeReference() (LOOKAHEAD(2) ArrayQualifiedDimension())+ (LOOKAHEAD(2) ArrayOpenDimension())*
}

void ArrayQualifiedDimension() #void : {}
{
    <LBRACKET> Expression() <RBRACKET>
}

void ArrayOpenDimension() : {}
{
    <LBRACKET> <RBRACKET>
}

void InitializedArrayConstructor() #InitializedArrayConstructorNode() : {}
{
    ArrayTypeReference() <LBRACKET> <RBRACKET> InitializedCollectionLiteral()
}

void InitializedCollectionConstructor() #InitializedCollectionConstructorNode() : {}
{
    NewTypeReference(Collection.class) InitializedCollectionLiteral()
}

void InitializedMapConstructor() #InitializedMapConstructorNode() : {}
{
    NewTypeReference(Map.class) InitializedMapLiteral()
}

void InitializedCollectionLiteral() #void() : {}
{
    <LCURLY> [ Expression() ( <COMMA> Expression() )* ] <RCURLY>
}

void InitializedMapLiteral() #void() : {}
{
    <LCURLY> [ MapElement() ( <COMMA> MapElement() )* ] <RCURLY>
}

void Parameter() #void :
{
    Token t;
}
{
    t=<IDENTIFIER> { declareParameter(t); }
}

void VarParameter() #void :
{
    Token t;
    Token te;
    Class type = null;
    boolean isFinal = false;
    boolean isRequired = false;
    Token v;
    Object value = null;
}
{
    [ <FINAL> { isFinal = true; } ]
    ( <VAR>
      |
      (
         <INT> { type = Integer.TYPE; }
         |
         <LONG> { type = Long.TYPE; }
         |
         <SHORT> { type = Short.TYPE; }
         |
         <BYTE> { type = Byte.TYPE; }
         |
         <CHAR> { type = Character.TYPE; }
         |
         <BOOLEAN> { type = Boolean.TYPE; }
         |
         <FLOAT> { type = Float.TYPE; }
         |
         <DOUBLE> { type = Double.TYPE; }
         |
         LOOKAHEAD( { getToken(1).kind == IDENTIFIER && Parser.resolveType(getToken(1).image) != null } ) 
         t=<IDENTIFIER> { type = Parser.resolveType(t.image); }
         ( LOOKAHEAD(2) <DOT> te=<DOT_IDENTIFIER> { type = Parser.resolveNestedType(type, te.image); if (type == null) throwParsingException(null, te); } )*
      ) 
      (LOOKAHEAD(<LBRACKET>) <LBRACKET> <RBRACKET> { type = Parser.arrayType(type); })*
    )
    [ <and> { isRequired = true; } ]
    t = <IDENTIFIER> 
    [ 
       <assign> 
       (
           v = <INTEGER_LITERAL> { value = NumberParser.parseInteger(v.image); }
           |
           v = <FLOAT_LITERAL> { value = NumberParser.parseDouble(v.image); }
           |
           v = <TRUE> { value = Boolean.TRUE; }
           |
           v = <FALSE> { value = Boolean.FALSE; }
           |
           v = <NULL> { value = null; }
           |
           v = <STRING_LITERAL> { value = Parser.buildString(v.image, true); }
           |
           v = <REGEX_LITERAL> { value = Pattern.compile(Parser.buildRegex(v.image)); }
           |
           v = <NAN_LITERAL> { value = Double.NaN; }
           |
           v = <IDENTIFIER> { value = resolveStaticField(v, type, v.image); }
       )
       |
       <ELLIPSIS> { declareVarArgSupport(); } 
    ]
    { declareParameter(t, type, isFinal, isRequired, value); }
}

void Parameters() #void : {}
{
    <LPAREN>
      [
        LOOKAHEAD(VarParameter()) VarParameter() (LOOKAHEAD( {getToken(1).kind == COMMA && !isVarArgs()} ) <COMMA> VarParameter())*
        |
        Parameter() (<COMMA> Parameter())* [ <ELLIPSIS> { declareVarArgSupport(); } ]
      ]
    <RPAREN>
}

void LambdaLookahead() #void() : {}
{
    [ <STATIC> ] 
    (
        <FUNCTION> ( <LPAREN> | <LCURLY> )
        |
        FunctionType() Parameters() <LCURLY>
        |
        Parameters() ( <LAMBDA> | <LAMBDAE> )
    )
    |
    Parameter() ( <LAMBDA> | <LAMBDAE> )
}

void Lambda() #JexlLambda() :
{
    pushFrame();
    pushUnit(jjtThis);
    Class type = null;
}
{
    (
        [ <STATIC> { declareStaticSupport(); } ]
        (
          <FUNCTION> [ Parameters() ] Block()
          |
          LOOKAHEAD( FunctionType() ) type = FunctionType() { declareReturnType(type); } Parameters() Block()
          |
          Parameters() ( <LAMBDA> Block() | <LAMBDAE> Expression() )
        )
        |
        Parameter() ( <LAMBDA> Block() | <LAMBDAE> Expression() )
    )
{
    popUnit(jjtThis);
    jjtThis.setScope(frame);
    popFrame();
}
}


/***************************************
 *     References
 ***************************************/

Token dotName() #void :
{
    Token t;
}
{
    ( t = <DOT_IDENTIFIER> | t=<IF> | t=<ELSE> | t=<FOR> | t=<WHILE> | t=<DO> | t=<NEW> | t=<EMPTY> | t=<SIZE> | t=<TRUE> | t=<FALSE> | t=<NULL>
    | t=<TRY> | t=<CATCH> | t=<THROW> | t=<ASSERT> | t=<SYNCHRONIZED> | t=<REMOVE> | t=<THIS> | t=<YIELD> | t=<CLASS>
    | t=<CHAR> | t=<BOOLEAN> | t=<BYTE> | t=<SHORT> | t=<INT> | t=<LONG> | t=<FLOAT> | t=<DOUBLE> | t=<VOID>
    | t=<SWITCH> | t=<CASE> | t=<DCASE> | t=<FINAL> | t=<IN> | t=<iof>
    | t=<_OR> | t=<_AND>| t=<NOT> | t=<NE> | t=<EQ> | t=<GT> | t=<GE> | t=<LT> | t=<LE>
    | t=<VAR> | t=<FUNCTION> | t=<STATIC> )
{
    return t;
}
}

void IdentifierAccess() #void :
{
    Token t;
}
{
    <DOT> (
        t=dotName() { jjtThis.setIdentifier(t.image); } #IdentifierAccess
        |
        t=<STRING_LITERAL> { jjtThis.setIdentifier(Parser.buildString(t.image, true)); } #IdentifierAccess
        |
        t=<JXLT_LITERAL> { jjtThis.setIdentifier(Parser.buildString(t.image, true)); } #IdentifierAccessJxlt
    )
    |
    <QDOT> (
        t=dotName() { jjtThis.setIdentifier(t.image); } #IdentifierAccessSafe
        |
        t=<STRING_LITERAL> { jjtThis.setIdentifier(Parser.buildString(t.image, true)); } #IdentifierAccessSafe
        |
        t=<JXLT_LITERAL> { jjtThis.setIdentifier(Parser.buildString(t.image, true)); } #IdentifierAccessSafeJxlt
    )
}

void FieldAccess() #void :
{
    Token t;
}
{
    <DOTAT> (
        t=dotName() { jjtThis.setIdentifier(t.image); } #FieldAccess
    )
}

void ArrayAccess() : {}
{
    <LBRACKET> Expression() ( <COMMA> Expression() )* <RBRACKET>
}

void ArrayAccessSafe() : {}
{
    <QLBRACKET> Expression() ( <COMMA> Expression() )* <RBRACKET>
}

void ReferenceExpression() #MethodNode(>1) : {}
{
    ( <LPAREN> (
      LOOKAHEAD(Expression()) Expression() | { branchScope.yieldCount += 1; } Block() { branchScope.yieldCount -= 1; }
    ) <RPAREN> #EnclosedExpression(1) ) ( LOOKAHEAD(<LPAREN>) Arguments() )*
}

void PrimaryExpression() #void : {}
{
    LOOKAHEAD( LambdaLookahead() ) Lambda()
    |
    LOOKAHEAD( <LPAREN> ) ReferenceExpression()
    |
    LOOKAHEAD( EmptyMapLiteral() ) EmptyMapLiteral()
    |
    LOOKAHEAD( <LCURLY> MapElement() ) MapLiteral()
    |
    LOOKAHEAD( ImmutableEmptyMapLiteral() ) ImmutableEmptyMapLiteral()
    |
    LOOKAHEAD( <HCURLY> MapElement() ) ImmutableMapLiteral()
    |
    LOOKAHEAD( EmptySetLiteral() ) EmptySetLiteral()
    |
    LOOKAHEAD( <LCURLY> Expression() (<COMMA> | <RCURLY>)) SetLiteral()
    |
    LOOKAHEAD( ImmutableEmptySetLiteral() ) ImmutableEmptySetLiteral()
    |
    LOOKAHEAD( <HCURLY> Expression() (<COMMA> | <RCURLY>)) ImmutableSetLiteral()
    |
    LOOKAHEAD( EmptyListLiteral() ) EmptyListLiteral()
    |
    LOOKAHEAD( <LBRACKET> Expression() <COLON> ) MapEntryLiteral()
    |
    LOOKAHEAD( <LBRACKET> ) ArrayLiteral()
    |
    LOOKAHEAD( <HBRACKET> ) ImmutableArrayLiteral()
    |
    LOOKAHEAD( <NEW> ) Constructor()
    |
    LOOKAHEAD( FunctionCallLookahead() ) FunctionCall()
    |
    This()
    |
    Current()
    |
    LOOKAHEAD( StringBuilderLiteral() ) StringBuilderLiteral()
    |
    Literal()
    |
    LOOKAHEAD( ClassLiteral() ) ClassLiteral()
    |
    Identifier(true)
}

void NullableExpression() #void : {}
{
    (NullLiteral() | ValueExpression())
    ( LOOKAHEAD( <NULLP> )
       <NULLP> NullableExpression() #NullpNode(2)
    )*
}

void ValueExpression() #void : {}
{
    ( PrimaryExpression() ( LOOKAHEAD(2) MemberExpression() )* [LOOKAHEAD(2) MethodReference()] ) #Reference(>1)
}

void MemberExpression() #void : {}
{
    LOOKAHEAD(MethodCall()) MethodCall()
    |
    MemberAccess()
}

void MethodCall() #void : {}
{
    LOOKAHEAD(<DOT> <NEW> InnerType()) (<DOT> <NEW> InnerType() Arguments()) #InnerConstructorNode()
    |
    (MemberAccess() (LOOKAHEAD(<LPAREN>) Arguments())+) #MethodNode(>1)
}

void Pipe() #PipeNode : {}
{
    <DOTP> Expression() <RPAREN>
}

void MemberAccess() #void : {}
{
    LOOKAHEAD(<LBRACKET>) ArrayAccess()
    |
    LOOKAHEAD(<QLBRACKET>) ArrayAccessSafe()
    |
    LOOKAHEAD(<DOTP>) Pipe()
    |
    LOOKAHEAD(<DOTAT>) FieldAccess()
    |
    LOOKAHEAD(<DOT> | <QDOT>) IdentifierAccess()
    |
    LOOKAHEAD(<LCURLY>) InlinePropertyAssignment()
}

void MethodReference() : {}
{
    <DCOLON> MethodReferenceIdentifier()
}

void InlinePropertyAssignment() : {}
{
    <LCURLY> [ InlinePropertyBlock() ( <COMMA> InlinePropertyBlock() )* ] <RCURLY>
}

void InlineMemberAccess() #void : {}
{
    LOOKAHEAD(<LBRACKET>) ArrayAccess()
    |
    LOOKAHEAD(<DOT>) IdentifierAccess()
    |
    LOOKAHEAD(<DOTAT>) FieldAccess()
}

void InlinePropertyBlock() #void : {}
{
    LOOKAHEAD(InlineFieldName() ( <COLON> | <assign> ) ) InlineFieldEntry()
    |
    LOOKAHEAD(InlineFieldName() ( <ELVIS> | <null_assign> ) ) InlineFieldNullEntry()
    |
    LOOKAHEAD(InlineFieldName() ( <EN_ASSIGN> | <ne_assign> ) ) InlineFieldNEEntry()
    |
    LOOKAHEAD(InlinePropertyName() ( <COLON> | <assign> ) ) InlinePropertyEntry()
    |
    LOOKAHEAD(InlinePropertyName() ( <ELVIS> | <null_assign> ) ) InlinePropertyNullEntry()
    |
    LOOKAHEAD(InlinePropertyName() ( <EN_ASSIGN> | <ne_assign> ) ) InlinePropertyNEEntry()
    |
    LOOKAHEAD(<LBRACKET> Expression() <RBRACKET> ( <COLON> | <assign> ) ) InlinePropertyArrayEntry()
    |
    LOOKAHEAD(<LBRACKET> Expression() <RBRACKET> ( <ELVIS> | <null_assign> ) ) InlinePropertyArrayNullEntry()
    |
    LOOKAHEAD(<LBRACKET> Expression() <RBRACKET> ( <EN_ASSIGN> | <ne_assign> ) ) InlinePropertyArrayNEEntry()
    |
    ((LOOKAHEAD(<LBRACKET>) ArrayAccess() | Identifier()) (LOOKAHEAD(2) InlineMemberAccess() )* InlinePropertyAssignment()) #Reference()
}

void AttributeReference() :
{
    Token t;
}
{
    t=<ANNOTATION> { jjtThis.setName(t.image); }
}

void InlineFieldName() #void : {}
{
    AttributeReference()
}

void InlinePropertyName() #void : {}
{
    Identifier()
    |
    StringLiteral()
    |
    JxltLiteral()
}

void InlineFieldEntry() : {}
{
    InlineFieldName() ( <COLON> | <assign> ) Expression()
}

void InlineFieldNullEntry() : {}
{
    InlineFieldName() ( <ELVIS> | <null_assign> ) Expression()
}

void InlineFieldNEEntry() : {}
{
    InlineFieldName() ( <EN_ASSIGN> | <ne_assign> ) Expression()
}

void InlinePropertyEntry() : {}
{
    InlinePropertyName() ( <COLON> | <assign> ) Expression()
}

void InlinePropertyNullEntry() : {}
{
    InlinePropertyName() ( <ELVIS> | <null_assign> ) Expression()
}

void InlinePropertyNEEntry() : {}
{
    InlinePropertyName() ( <EN_ASSIGN> | <ne_assign> ) Expression()
}

void InlinePropertyArrayEntry() : {}
{
    <LBRACKET> Expression() <RBRACKET> ( <COLON> | <assign> ) Expression()
}

void InlinePropertyArrayNullEntry() : {}
{
    <LBRACKET> Expression() <RBRACKET> ( <ELVIS> | <null_assign> ) Expression()
}

void InlinePropertyArrayNEEntry() : {}
{
    <LBRACKET> Expression() <RBRACKET> ( <EN_ASSIGN> | <ne_assign> ) Expression()
}<|MERGE_RESOLUTION|>--- conflicted
+++ resolved
@@ -430,18 +430,6 @@
     popFrame();
     return jjtThis.script();
 }
-<<<<<<< HEAD
-=======
-{
-   {
-        pushUnit(jjtThis);
-   }
-   ( Expression() )? <EOF>
-   {
-        popUnit(jjtThis);
-        return jjtThis.script();
-   }
->>>>>>> 2bab4b9f
 }
 
 void Annotation() #Annotation :
@@ -483,12 +471,7 @@
     | Continue()
     | Remove()
     | Break()
-<<<<<<< HEAD
     | LOOKAHEAD(<VAR> <LPAREN> | <FINAL> <VAR> <LPAREN>) MultipleVarStatement()
-=======
-    | Var()
-    | Pragma()
->>>>>>> 2bab4b9f
 }
 
 void Statement() #void : {}
@@ -684,27 +667,11 @@
 
 ASTIfStatement IfStatement() : {}
 {
-<<<<<<< HEAD
     <IF> <LPAREN> Expression() <RPAREN> StatementBranch()
     [ LOOKAHEAD(1) <ELSE> StatementBranch() ]
 {
     return jjtThis;
 }
-=======
-  ConditionalOrExpression()
-  (
-    <QMARK> (LOOKAHEAD(<IDENTIFIER> <COLON>,
-                       { isVariable(getToken(1).image) || !isDeclaredNamespace(getToken(1).image) })
-                Identifier(true)
-             |
-                Expression()
-             ) <COLON> Expression() #TernaryNode(3)
-     |
-    <ELVIS> Expression() #TernaryNode(2)
-  |
-    <NULLP> Expression() #NullpNode(2)
-  )?
->>>>>>> 2bab4b9f
 }
 
 ASTWhileStatement WhileStatement() : {}
@@ -1208,13 +1175,15 @@
     ConditionalOrExpression()
     [ LOOKAHEAD(2) (
       <QMARK> TernaryExpression()
-    |
+      |
       <ELVIS> Expression() #ElvisNode(2)
     ) ]
 }
 
 void TernaryExpression() #void : {}
 {
+    LOOKAHEAD(<IDENTIFIER> <COLON>, { isVariable(getToken(1).image) || !isDeclaredNamespace(getToken(1).image) }) Identifier(true) <COLON> Expression() #TernaryNode(3)
+    |
     LOOKAHEAD(Expression() <COLON>) Expression() <COLON> Expression() #TernaryNode(3)
     |
     Expression() #TernaryNode(2)
