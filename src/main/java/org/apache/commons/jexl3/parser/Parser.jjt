/*
 * Licensed to the Apache Software Foundation (ASF) under one or more
 * contributor license agreements.  See the NOTICE file distributed with
 * this work for additional information regarding copyright ownership.
 * The ASF licenses this file to You under the Apache License, Version 2.0
 * (the "License"); you may not use this file except in compliance with
 * the License.  You may obtain a copy of the License at
 *
 *      http://www.apache.org/licenses/LICENSE-2.0
 *
 * Unless required by applicable law or agreed to in writing, software
 * distributed under the License is distributed on an "AS IS" BASIS,
 * WITHOUT WARRANTIES OR CONDITIONS OF ANY KIND, either express or implied.
 * See the License for the specific language governing permissions and
 * limitations under the License.
 */


options
{
   MULTI=true;
   STATIC=false;
   VISITOR=true;
   NODE_SCOPE_HOOK=true;
   NODE_CLASS="JexlNode";
   UNICODE_INPUT=true;
   KEEP_LINE_COLUMN=true;
   TRACK_TOKENS=true;
   //DEBUG_PARSER=true;
   //DEBUG_TOKEN_MANAGER=true;
}

PARSER_BEGIN(Parser)

package org.apache.commons.jexl3.parser;

import java.util.Collections;
import java.util.LinkedList;

import org.apache.commons.jexl3.JexlInfo;
import org.apache.commons.jexl3.JexlFeatures;
import org.apache.commons.jexl3.JexlException;
import org.apache.commons.jexl3.internal.Scope;

public final class Parser extends JexlParser
{
    public ASTJexlScript parse(JexlInfo jexlInfo, JexlFeatures jexlFeatures, String jexlSrc, Scope scope) {
        JexlFeatures previous = getFeatures();
        try {
            setFeatures(jexlFeatures);
            // If registers are allowed, the default parser state has to be REGISTERS.
            if (jexlFeatures.supportsRegister()) {
                token_source.defaultLexState = REGISTERS;
            }
            // lets do the 'Unique Init' in here to be safe - it's a pain to remember
            info = jexlInfo != null? jexlInfo : new JexlInfo();
            source = jexlSrc;
            pragmas = null;
            frame = scope;
            branchScope = new BranchScope();
            ReInit(new java.io.StringReader(jexlSrc));
            ASTJexlScript script = jexlFeatures.supportsScript()? JexlScript(scope) : JexlExpression(scope);
            script.jjtSetValue(info);
            script.setPragmas(pragmas != null
                             ? Collections.<String,Object>unmodifiableMap(pragmas)
                             : Collections.<String,Object>emptyMap());
            return script;
        } catch (TokenMgrError xtme) {
            throw new JexlException.Tokenization(info, xtme).clean();
        } catch (ParseException xparse) {
            throw new JexlException.Parsing(info, xparse).clean();
        } finally {
            token_source.defaultLexState = DEFAULT;
            cleanup(previous);
        }
    }
}

PARSER_END(Parser)

TOKEN_MGR_DECLS : {
    /**
     *   A stack of 1 for keeping state to deal with dotted identifiers
     */
    int dotLexState = DEFAULT;

    public void pushDot() {
        dotLexState = curLexState;
        curLexState = DOT_ID;
    }

    public void popDot() {
        if (curLexState == DOT_ID) {
            curLexState = dotLexState;
            dotLexState = defaultLexState;
        }
    }

    public void pushQ() {
        dotLexState = curLexState;
        curLexState = QUALIFIED;
    }

    public void popQ() {
        if (curLexState == QUALIFIED) {
            curLexState = dotLexState;
            dotLexState = defaultLexState;
        }
    }

}
/***************************************
 *     Skip & Number literal tokens
 ***************************************/

<*> SKIP : /* WHITE SPACE */
{
      <"##" (~["\n","\r"])* ("\n" | "\r" | "\r\n")? >
    | <"/*" (~["*"])* "*" ("*" | ~["*","/"] (~["*"])* "*")* "/">
    | <"//" (~["\n","\r"])* ("\n" | "\r" | "\r\n")? >
    | " "
    | "\t"
    | "\n"
    | "\r"
    | "\f"
}

<*> TOKEN : /* KEYWORDS */
{
      < IF : "if" >
    | < ELSE : "else" >
    | < FOR : "for" >
    | < WHILE : "while" >
    | < DO : "do" >
    | < SWITCH : "switch" >
    | < CASE : "case" >
    | < DCASE : "default" >
    | < TRY : "try" >
    | < CATCH : "catch" >
    | < FINALLY : "finally" >
    | < THROW : "throw" >
    | < ASSERT : "assert" >
    | < SYNCHRONIZED : "synchronized" >
    | < NEW : "new" > { popDot(); pushQ(); } /* Lexical state is now QUALIFIED */
    | < VAR : "var" > { popDot(); } /* Revert state to default if was DOT_ID. */
    | < FINAL : "final" >
    | < EMPTY : "empty" > { popDot(); } /* Revert state to default if was DOT_ID. */
    | < SIZE : "size" > { popDot(); } /* Revert state to default if was DOT_ID. */
    | < THIS : "this" >
    | < NULL : "null" | "\u2205" >
    | < TRUE : "true" >
    | < FALSE : "false" >
    | < RETURN : "return" >
    | < FUNCTION : "function" > { popDot(); } /* Revert state to default if was DOT_ID. */
    | < LAMBDA : "->" | "\u2192" >
    | < LAMBDAE : "=>" | "\u21D2" >
    | < BREAK : "break" >
    | < CONTINUE : "continue" >
    | < REMOVE : "remove" > { popDot(); } /* Revert state to default if was DOT_ID. */
    | < PRAGMA : "#pragma" > { pushQ(); } /* Lexical state is now QUALIFIED */
}

<*> TOKEN : { /* SEPARATORS */
<<<<<<< HEAD
      < LPAREN : "(" > { popQ(); } /* Revert state to default. */
    | < RPAREN : ")" > { popQ(); } /* Revert state to default. */
=======
      < LPAREN : "(">
    | < RPAREN : ")">
>>>>>>> 68d1b317
    | < LCURLY : "{" >
    | < RCURLY : "}" >
    | < LBRACKET : "[" > { popQ(); } /* Revert state to default. */
    | < RBRACKET : "]" >
    | < SEMICOL : ";" > { popQ(); } /* Revert state to default. */
    | < COLON : ":" >
    | < DCOLON : "::" >
    | < COMMA : "," > { popQ(); } /* Revert state to default. */
    | < DOT : "." > { pushDot(); } /* Lexical state is now DOT_ID */
    | < QDOT : "?." > { pushDot(); } /* Lexical state is now DOT_ID */
    | < QLBRACKET : "?[" > { popDot(); } /* Revert state to default */
    | < ELLIPSIS : "..." | "\u2026">
    | < HBRACKET : "#[" >
    | < HCURLY : "#{" >
}

<*> TOKEN : { /* PRIMITIVE TYPES */
      < CHAR :    "char" >
    | < BYTE :    "byte" >
    | < SHORT :   "short" >
    | < INT :     "int" >
    | < LONG :    "long" >
    | < FLOAT :   "float" >
    | < DOUBLE :  "double" >
    | < BOOLEAN : "boolean" >
}

<*> TOKEN : { /* STREAMS */
      < DOTP : ".(" >
    | < DOTB : ".[" >
    | < DOTC : ".{" >
    | < DOTS : ".@" >
}

<*> TOKEN : { /* CONDITIONALS */
      < QMARK : "?" >
    | < ELVIS : "?:" >
    | < NULLP : "??" >
    | < AND : "&&" | "and" | "\u2227" >
    | < OR : "||" | "or" | "\u2228" >
}

<*> TOKEN : { /* COMPARISONS */
      < eq : "==" | "eq" | "\u2261">
    | < ne : "!=" | "ne" | "\u2260" >
    | < req : "=~" | "in" | "\u2208" > // regexp equal
    | < rne : "!~" | "!in" | "\u2209" > // regexp not equal
    | < is : "===" > // identitical
    | < ni : "!==" > // not identitical
    | < seq : "=^" > // starts equal
    | < eeq : "=$" > // ends equal
    | < sne : "!^" > // start not equal
    | < ene : "!$" > // ends not equal
    | < gt : ">" | "gt" >
    | < ge : ">=" | "ge" | "\u2265" >
    | < lt : "<" | "lt" >
    | < le : "<=" | "le" | "\u2264" >
    | < iof : "instanceof" > { pushQ(); }
    | < niof : "!instanceof" > { pushQ(); }

}

<*> TOKEN : { /* OPERATORS */
      < plus_assign : "+=" >
    | < minus_assign : "-=" >
    | < mult_assign : "*=" >
    | < div_assign : "/=" >
    | < mod_assign : "%=" >
    | < and_assign : "&=" >
    | < or_assign : "|=" >
    | < xor_assign : "^=" >
    | < shl_assign : "<<=" >
    | < sar_assign : ">>=" >
    | < shr_assign : ">>>=" >

    | < null_assign : "?=" >
    | < assign : "=" >
    | < increment : "++" >
    | < decrement : "--" >
    | < plus : "+" >
    | < minus : "-" >
    | < unary_minus : "\u2212" >
    | < mult : "*" | "\u22C5" >
    | < div : "/" | "div" >
    | < mod : "%" | "mod" >
    | < not : "!" | "not" | "\u00AC" >
    | < and : "&" >
    | < or : "|" >
    | < xor : "^" >
    | < shl : "<<" >
    | < shr : ">>>" >
    | < sar : ">>" >

    | < tilda : "~" >
    | < range : ".." | "\u2025" >
}

/***************************************
 *     Identifier & String tokens
 ***************************************/
<*> TOKEN :  /* NaN */
{
    < NAN_LITERAL : "NaN" >
}

<*> TOKEN : /* ANNOTATION */
{
  < ANNOTATION: "@" ( [ "0"-"9", "a"-"z", "A"-"Z", "_", "$" ])+ >
}

<DOT_ID> TOKEN : /* IDENTIFIERS */
{
  < DOT_IDENTIFIER: ( [ "0"-"9", "a"-"z", "A"-"Z", "_", "$", "@" ])+ | "var" > { popDot(); } /* Revert state to default. */
}

<DEFAULT, REGISTERS> TOKEN : /* IDENTIFIERS */
{
  < IDENTIFIER: <LETTER> (<LETTER>|<DIGIT>|<ESCAPE>)* > { matchedToken.image = StringParser.unescapeIdentifier(matchedToken.image); }
|
  < #LETTER: [ "a"-"z", "A"-"Z", "_", "$", "@" ] >
|
  < #DIGIT: [ "0"-"9"] >
|
  < #ESCAPE: "\\" [" ", "'", "\"", "\\"] >
}

<QUALIFIED> TOKEN : /* IDENTIFIERS */
{
  < QUALIFIED_IDENTIFIER: <QNAME> ("." <QNAME>)* > { popQ(); } /* Revert state to default. */
|
  < #QNAME: [ "a"-"z", "A"-"Z", "_", "$", "@" ] ([ "a"-"z", "A"-"Z", "_", "$", "@", "0"-"9" ])* >
}

<REGISTERS> TOKEN : /* REGISTERS: parser.ALLOW_REGISTER must be set to true before calling parse */
{
  < REGISTER: "#" (["0"-"9"])+ >
}

<DEFAULT, REGISTERS> TOKEN : /* LITERALS */
{
 <INTEGER_LITERAL:
      <DECIMAL_LITERAL> (<INT_SFX>)?
    | <HEX_LITERAL> (<INT_SFX>)?
    | <OCTAL_LITERAL> (<INT_SFX>)?
    | <BINARY_LITERAL> (<INT_SFX>)?
 >
    | <#DECIMAL_LITERAL: ["1"-"9"] ((["0"-"9","_"])* <DIGIT> | (<DIGIT>)*) >
    | <#HEX_LITERAL: "0" ["x","X"] (["0"-"9","a"-"f","A"-"F"] (["0"-"9","a"-"f","A"-"F","_"])* ["0"-"9","a"-"f","A"-"F"] | (["0"-"9","a"-"f","A"-"F"])+) >
    | <#BINARY_LITERAL: "0" ["b","B"] (["0"-"1"] (["0"-"1","_"])* ["0"-"1"] | (["0"-"1"])+) >
    | <#OCTAL_LITERAL: "0" ((["0"-"7","_"])* ["0"-"7"] | (["0"-"7"])*) >
    | <#INT_SFX : ["l","L","h","H"]>
|
<FLOAT_LITERAL:
      <FLT_NUM> "." <FLT_NUM> (<FLT_SFX>)?
    | <FLT_NUM> (".")? (<FLT_SFX>)
    | "." <FLT_NUM> (<FLT_SFX>)
    | "#NaN"
>
    |  <#FLT_NUM: (<DIGIT> (["0"-"9","_"])* <DIGIT> | (<DIGIT>)+) >
    |  <#EXPONENT: ["e","E"] (["+","-"])? <FLT_NUM> >
    |  <#FLT_CLS : ["f","F","d","D","b","B"]>
    |  <#FLT_SFX : <EXPONENT> (<FLT_CLS>)? | <FLT_CLS> >
}

<*> TOKEN :
{
  < STRING_LITERAL:
    "\"" (~["\"","\\","\n","\r","\u2028","\u2029"] | "\\" ~["\n","\r","\u2028","\u2029"])* "\""
  |
    "'" (~["'","\\","\n","\r","\u2028","\u2029"] | "\\" ~["\n","\r","\u2028","\u2029"])* "'"
  > { popDot(); } /* Revert state to default if was DOT_ID. */
}

<*> TOKEN :
{
  < JXLT_LITERAL:
    "`" (~["`","\\"] | "\\" ~["\u0000"])* "`"
  > { popDot(); } /* Revert state to default if was DOT_ID. */
}

<*> TOKEN :
{
  < REGEX_LITERAL:
    "~" "/" (~["/","\n","\r","\u2028","\u2029"] | "\\" "/" )* "/"
  > { popDot(); } /* Revert state to default if was DOT_ID. */
}

/***************************************
 *      Statements
 ***************************************/

ASTJexlScript JexlScript(Scope frame) : {
    jjtThis.setScope(frame);
}
{
   (LOOKAHEAD(<PRAGMA>) Pragma())*
   (
      LOOKAHEAD( LambdaLookahead() ) Lambda() (LOOKAHEAD(1) <SEMICOL>)? <EOF> { return jjtThis.script(); }
      |
      ( ( Statement() )*) <EOF> { return jjtThis.script(); }
   )
}

ASTJexlScript JexlExpression(Scope frame) #JexlScript : {
    jjtThis.setScope(frame);
}
{
   ( Expression() )? <EOF>
   {
        return jjtThis.script();
   }
}

void Annotation() #Annotation :
{
    Token t;
}
{
    t=<ANNOTATION> (LOOKAHEAD(<LPAREN>) Arguments() )? { jjtThis.setName(t.image); }
}

void AnnotatedStatement() #AnnotatedStatement() : {}
{
    (LOOKAHEAD(<ANNOTATION>) Annotation())+ (LOOKAHEAD(1) Block() | Statement())
}

void StatementLookahead() #void : {}
{
    <SEMICOL> | <IF> | <FOR> | <DO> | <WHILE> | <RETURN> | <BREAK> | <CONTINUE> | <VAR> | <PRAGMA>
}

void Statement() #void : {}
{
    <SEMICOL>
    | LOOKAHEAD(<ANNOTATION>) AnnotatedStatement()
<<<<<<< HEAD
    | LOOKAHEAD(LabelledStatementLookahead()) LabelledStatement()
    | LOOKAHEAD(<LCURLY> Expression() <SEMICOL>) Block() // to disambiguate the set literals
    | LOOKAHEAD(<LCURLY> Statement() <SEMICOL>) Block() //  to disambiguate the set literals
=======
    | LOOKAHEAD(<LCURLY> StatementLookahead()) Block() // to disambiguate the set literals
    | LOOKAHEAD(<LCURLY> Expression() <SEMICOL>) Block() //  to disambiguate the set literals
>>>>>>> 68d1b317
    | IfStatement()
    | LOOKAHEAD(<FOR> <LPAREN> ForeachVar() <COLON>) ForeachStatement()
    | ForStatement()
    | WhileStatement()
    | DoWhileStatement()
    | LOOKAHEAD(<TRY> <LPAREN>) TryWithResourceStatement()
    | TryStatement()
    | ThrowStatement()
    | AssertStatement()
    | SynchronizedStatement()
    | LOOKAHEAD(SwitchStatementLookahead()) SwitchStatement()
    | LOOKAHEAD(MultipleIdentifier() <assign>) MultipleAssignmentStatement()
    | LOOKAHEAD(2) ExpressionStatement()
    | ReturnStatement()
    | Continue()
    | Remove()
    | Break()
    | LOOKAHEAD(<VAR> <LPAREN> | <FINAL> <VAR> <LPAREN>) MultipleVar()
    | Var()
}

void LabelledStatementLookahead() #void() : {}
{
  <IDENTIFIER> <COLON> ( <LCURLY> | <FOR> | <WHILE> | <DO> | <SWITCH> )
}

void LabelledStatement() #void :
{
    Token t = null;
    String label = null;
    ASTLabelledStatement s;
}
{
    t=<IDENTIFIER> { label = t.image; if (branchScope.breakSupported(label)) throwParsingException(null, t); } <COLON>
    (
        LOOKAHEAD(<LCURLY>) { branchScope.pushBlockLabel(label); } s = Block() { s.setLabel(label); branchScope.popBlockLabel(); }
        |
        LOOKAHEAD(<FOR> <LPAREN> ForeachVar() <COLON>) { branchScope.pushForeachLabel(label); } s = ForeachStatement() { s.setLabel(label); branchScope.popForeachLabel(); }
        |
        { branchScope.pushLoopLabel(label); } s = ForStatement() { s.setLabel(label); branchScope.popLoopLabel(); }
        |
        { branchScope.pushLoopLabel(label); } s = WhileStatement() { s.setLabel(label); branchScope.popLoopLabel(); }
        |
        { branchScope.pushLoopLabel(label); } s = DoWhileStatement() { s.setLabel(label); branchScope.popLoopLabel(); }
        |
        { branchScope.pushBlockLabel(label); } s = SwitchStatement() { s.setLabel(label); branchScope.popBlockLabel(); }
        |
        { branchScope.pushBlockLabel(label); } s = IfStatement() { s.setLabel(label); branchScope.popBlockLabel(); }
        |
        { branchScope.pushBlockLabel(label); } s = SynchronizedStatement() { s.setLabel(label); branchScope.popBlockLabel(); }
        |
        LOOKAHEAD(<TRY> <LPAREN>) { branchScope.pushBlockLabel(label); } s = TryWithResourceStatement() { s.setLabel(label); branchScope.popBlockLabel(); }
        |
        { branchScope.pushBlockLabel(label); } s = TryStatement() { s.setLabel(label); branchScope.popBlockLabel(); }
    )
}

ASTBlock Block() #Block : {}
{
    <LCURLY> ( Statement() )* <RCURLY>
    { return jjtThis; }
}

void ExpressionStatement() : {}
{
    Expression() (LOOKAHEAD(2) Expression() #Ambiguous(1))* (LOOKAHEAD(1) <SEMICOL>)?
}

void MultipleAssignmentStatement() #MultipleAssignment : {}
{
    MultipleIdentifier() <assign> Expression()
}

void MultipleIdentifier() #MultipleIdentifier : {}
{
    <LPAREN> Identifier(true) (<COMMA> Identifier(true))* <RPAREN>
}

ASTIfStatement IfStatement() : {}
{
    <IF> <LPAREN> Expression() <RPAREN>  (LOOKAHEAD(1) Block() | Statement())
    ( LOOKAHEAD(1) <ELSE>  (LOOKAHEAD(1) Block() | Statement()) )?
    { return jjtThis; }
}

ASTWhileStatement WhileStatement() : {}
{
    <WHILE> <LPAREN> Expression() <RPAREN>  { branchScope.loopCount += 1; }  (LOOKAHEAD(1) Block() | Statement()) { branchScope.loopCount -= 1; }
    { return jjtThis; }
}

ASTDoWhileStatement DoWhileStatement() : {}
{
    <DO> { branchScope.loopCount += 1; } (LOOKAHEAD(1) Block() | Statement()) <WHILE> <LPAREN> Expression() <RPAREN> { branchScope.loopCount -= 1; }
    { return jjtThis; }
}

ASTTryStatement TryStatement() : {}
{
    <TRY> Block() ( (<CATCH> <LPAREN> TryVar() <RPAREN> Block() (<FINALLY> Block())?) | <FINALLY> Block() )
    { return jjtThis; }
}

ASTTryWithResourceStatement TryWithResourceStatement() : {}
{
    <TRY> <LPAREN> TryResource() <RPAREN> Block() ( (<CATCH> <LPAREN> TryVar() <RPAREN> Block() (<FINALLY> Block())?) | <FINALLY> Block() )?
    { return jjtThis; }
}

void TryResource() : {}
{
     LOOKAHEAD(TryVar() <assign>) TryVar() <assign> Expression()
     |
     Expression()
}

void TryVar() : {}
{
    DeclareVar()
    |
    Identifier(true)
}

void ThrowStatement() : {}
{
    <THROW> Expression()
}

void AssertStatement() : {}
{
    <ASSERT> Expression() [ <COLON> Expression() ]
}

ASTSynchronizedStatement SynchronizedStatement() : {}
{
    <SYNCHRONIZED> <LPAREN> Expression() <RPAREN> (LOOKAHEAD(1) Block() | Statement())
    { return jjtThis; }
}

void SwitchStatementLookahead() : {}
{
    <SWITCH> <LPAREN> Expression() <RPAREN> <LCURLY> (<CASE> (Literal() | Identifier()) <COLON> | <DCASE> <COLON>)
}

ASTSwitchStatement SwitchStatement() : {}
{
    <SWITCH> <LPAREN> Expression() <RPAREN> { branchScope.switchCount += 1; } <LCURLY> SwitchStatementBlock() <RCURLY> { branchScope.switchCount -= 1; }
    { return jjtThis; }
}

void SwitchStatementBlock() #void : {}
{
    SwitchStatementCase() (LOOKAHEAD(SwitchStatementBlock()) SwitchStatementBlock())*
    |
    SwitchStatementDefault() (LOOKAHEAD(SwitchStatementCase()) SwitchStatementCase())*
}

void SwitchStatementCase() : {}
{
    <CASE> (Literal() | Identifier()) <COLON> ((LOOKAHEAD(1) Block() | Statement()) )*
}

void SwitchStatementDefault() : {}
{
    <DCASE> <COLON> ((LOOKAHEAD(1) Block() | Statement()) )*
}

void ReturnStatement() : {}
{
    <RETURN> [ LOOKAHEAD(2) ExpressionStatement() ]
}

void Continue() #Continue :
{
    Token t = null;
}
{
    <CONTINUE> (LOOKAHEAD(<IDENTIFIER>) t = <IDENTIFIER> { if (!branchScope.continueSupported(t.image)) throwParsingException(jjtThis); jjtThis.setLabel(t.image); } )?
    { if (t == null && !branchScope.continueSupported()) { throwParsingException(jjtThis); } }
}

void Remove() #Remove :
{
    Token t = null;
}
{
    <REMOVE> (LOOKAHEAD(<IDENTIFIER>) t = <IDENTIFIER> { if (!branchScope.removeSupported(t.image)) throwParsingException(jjtThis); jjtThis.setLabel(t.image); } )?
    { if (t == null && !branchScope.removeSupported()) { throwParsingException(jjtThis); } }
}

void Break() #Break :
{
    Token t = null;
}
{
    <BREAK> (LOOKAHEAD(<IDENTIFIER>) t = <IDENTIFIER> { if (!branchScope.breakSupported(t.image)) throwParsingException(jjtThis); jjtThis.setLabel(t.image); } )?
    { if (t == null && !branchScope.breakSupported()) { throwParsingException(jjtThis); } }
}

ASTForStatement ForStatement() : {}
{
    <FOR> <LPAREN> ForInitializationNode() <SEMICOL> ForTerminationNode() <SEMICOL> ForIncrementNode() <RPAREN> { branchScope.loopCount += 1; } (LOOKAHEAD(1) Block() | Statement()) { branchScope.loopCount -= 1; }
    { return jjtThis; }
}

void ForInitializationNode() : {}
{
    (Expression() | Var())?
}

void ForTerminationNode() : {}
{
    (ConditionalExpression())?
}

void ForIncrementNode() : {}
{
    (Expression())?
}

ASTForeachStatement ForeachStatement() : {}
{
    <FOR> <LPAREN> ForeachVar() <COLON> Expression() <RPAREN> { branchScope.foreachLoopCount += 1; } (LOOKAHEAD(1) Block() | Statement()) { branchScope.foreachLoopCount -= 1; }
    { return jjtThis; }
}

void ForeachVar() : {}
{
    DeclareVar() (<COMMA> DeclareExtVar(false))?
    |
    Identifier(true) (<COMMA> Identifier(true))?
}

void MultipleVar() #void : {}
{
    (MultipleDeclareVar() <assign> Expression()) #MultipleInitialization()
}

void MultipleDeclareVar() #MultipleIdentifier :
{
    boolean isFinal = false;
}
{
    ( <FINAL> { isFinal = true; jjtThis.setFinal(); } )?
    <VAR> <LPAREN> DeclareExtVar(isFinal) (<COMMA> DeclareExtVar(isFinal))* <RPAREN>
}

void Var() #void : {}
{
    LOOKAHEAD(<FINAL> | <BYTE> | <SHORT> | <INT> | <LONG> | <CHAR> | <BOOLEAN> | <FLOAT> | <DOUBLE> | (<VAR> <and>))
    DeclareLocalVar() <assign> Expression() #Initialization(2)
    |
    DeclareLocalVar() (<assign> Expression() #Initialization(2))?
}

void DeclareVar() #Var :
{
    Token t;
}
{
    <VAR> t=<IDENTIFIER> { declareVariable(jjtThis, t); }
}

void DeclareLocalVar() #Var :
{
    Token t;
}
{
    ( <FINAL> { jjtThis.setFinal(); } )?
    ( <VAR> ( <and> { jjtThis.setRequired(); } )?
    | <INT> { jjtThis.setType(Integer.TYPE); }
    | <LONG> { jjtThis.setType(Long.TYPE); }
    | <SHORT> { jjtThis.setType(Short.TYPE); }
    | <BYTE> { jjtThis.setType(Byte.TYPE); }
    | <CHAR> { jjtThis.setType(Character.TYPE); }
    | <BOOLEAN> { jjtThis.setType(Boolean.TYPE); }
    | <FLOAT> { jjtThis.setType(Float.TYPE); }
    | <DOUBLE> { jjtThis.setType(Double.TYPE); }
    )
    t=<IDENTIFIER> { declareVariable(jjtThis, t); }
}

void DeclareExtVar(boolean isFinal) #ExtVar :
{
    Token t;
}
{
    { if (isFinal) jjtThis.setFinal(); }
    ( <and> { jjtThis.setRequired(); } )?
    t=<IDENTIFIER> { declareVariable(jjtThis, t); }
}

void Pragma() #void :
{
    Token t;
    Object value;
}
{
    <PRAGMA> t=<QUALIFIED_IDENTIFIER> value=PragmaValue() { declarePragma(t.image, value); }
}

Object PragmaValue() #void :
{
    Token v;
}
{
      LOOKAHEAD(1) v=<INTEGER_LITERAL> { return NumberParser.parseInteger(v.image); }
    | LOOKAHEAD(1) v=<FLOAT_LITERAL> { return NumberParser.parseDouble(v.image); }
    | LOOKAHEAD(1) v=<STRING_LITERAL> { return Parser.buildString(v.image, true); }
    | LOOKAHEAD(1) v=<QUALIFIED_IDENTIFIER> { return v.image; }
    | LOOKAHEAD(1) <TRUE> { return true; }
    | LOOKAHEAD(1) <FALSE> { return false; }
    | LOOKAHEAD(1) <NULL> { return null; }
    | LOOKAHEAD(1) <NAN_LITERAL> { return Double.NaN; }
}


/***************************************
 *      Expression syntax
 ***************************************/

void Expression() #void : {}
{
  AssignmentExpression()
}

void AssignmentExpression() #void : {}
{
  ConditionalExpression()
  ( LOOKAHEAD(2) (
    <plus_assign> Expression() #SetAddNode(2)
    |
    <mult_assign> Expression() #SetMultNode(2)
    |
    <div_assign> Expression() #SetDivNode(2)
    |
    <mod_assign> Expression() #SetModNode(2)
    |
    <and_assign> Expression() #SetAndNode(2)
    |
    <or_assign> Expression() #SetOrNode(2)
    |
    <xor_assign> Expression() #SetXorNode(2)
    |
    <minus_assign> Expression() #SetSubNode(2)
    |
    <shl_assign> Expression() #SetShlNode(2)
    |
    <sar_assign> Expression() #SetSarNode(2)
    |
    <shr_assign> Expression() #SetShrNode(2)
    |
    <null_assign> Expression() #NullAssignment(2)
    |
    <assign> Expression() #Assignment(2)
  ) )*
}

/***************************************
 *      Conditional & relational
 ***************************************/

void ConditionalExpression() #void : {}
{
  ConditionalOrExpression()
  ( LOOKAHEAD(2) (
    <QMARK> TernaryExpression()
    |
    <ELVIS> Expression() #ElvisNode(2)
    |
    <NULLP> Expression() #NullpNode(2)
  ) )?
}

void TernaryExpression() #void : {}
{
  LOOKAHEAD(Expression() <COLON>) Expression() <COLON> Expression() #TernaryNode(3)
  |
  Expression() #TernaryNode(2)
}

void ConditionalOrExpression() #void : {}
{
  ConditionalAndExpression()
  ( LOOKAHEAD(2) (
     <OR> ConditionalAndExpression() #OrNode(2)
  ) )*
}

void ConditionalAndExpression() #void : {}
{
  InclusiveOrExpression()
  ( LOOKAHEAD(2) (
     <AND> InclusiveOrExpression() #AndNode(2)
  ) )*
}

void InclusiveOrExpression() #void : {}
{
  ExclusiveOrExpression()
  ( LOOKAHEAD(2) (
     <or> ExclusiveOrExpression() #BitwiseOrNode(2)
  ) )*
}

void ExclusiveOrExpression() #void : {}
{
  AndExpression()
  ( LOOKAHEAD(2) (
     <xor> AndExpression() #BitwiseXorNode(2)
  ) )*
}

void AndExpression() #void : {}
{
  EqualityExpression()
  ( LOOKAHEAD(2) (
     <and> EqualityExpression() #BitwiseAndNode(2)
  ) )*
}

void EqualityExpression() #void : {}
{
  RelationalExpression()
  ( LOOKAHEAD(2) (
     <eq> RelationalExpression() #EQNode(2)
   |
     <ne> RelationalExpression() #NENode(2)
   |
     <req> RelationalExpression() #ERNode(2) // equals regexp
   |
     <rne> RelationalExpression() #NRNode(2) // not equals regexp
   |
     <is> RelationalExpression() #ISNode(2) // identical
   |
     <ni> RelationalExpression() #NINode(2) // not identical

  ) )?
}

void RelationalExpression() #void : {}
{
  RangeExpression()
  ( LOOKAHEAD(2) (
    <lt> RangeExpression() #LTNode(2)
   |
    <gt> RangeExpression() #GTNode(2)
   |
    <le> RangeExpression() #LENode(2)
   |
    <ge> RangeExpression() #GENode(2)
   |
    <seq> RangeExpression() #SWNode(2) // starts with
   |
    <sne> RangeExpression() #NSWNode(2) // not starts with
   |
    <eeq> RangeExpression() #EWNode(2) // ends with
   |
    <ene> RangeExpression() #NEWNode(2) // not ends with
   |
    <iof> TypeReference() #IOFNode(2) // instanceof
   |
    <niof> TypeReference() #NIOFNode(2) // not instanceof

  ) )?
}

void RangeExpression() #void : {}
{
  ShiftExpression()
  ( LOOKAHEAD(2) (
     <range> ShiftExpression() #RangeNode(2) // range
  ) )?
}

/***************************************
 *      Arithmetic
 ***************************************/

void ShiftExpression() #void : {}
{
  AdditiveExpression()
  ( LOOKAHEAD(2) (
    <shl> AdditiveExpression() #ShiftLeftNode(2)
  |
    <shr> AdditiveExpression() #ShiftRightUnsignedNode(2)
  |
    <sar> AdditiveExpression() #ShiftRightNode(2)
  ) )*
}

void AdditiveExpression() #void : {}
{
  MultiplicativeExpression()
  ( LOOKAHEAD(2) (
    <plus> MultiplicativeExpression() #AddNode(2)
  |
    <minus> MultiplicativeExpression() #SubNode(2)
  ) )*
}

void MultiplicativeExpression() #void : {}
{
  UnaryExpression()
  ( LOOKAHEAD(2) (
    <mult> UnaryExpression() #MulNode(2)
  |
    <div> UnaryExpression() #DivNode(2)
  |
    <mod> UnaryExpression() #ModNode(2)
  ) )*
}

void UnaryExpression() #void : {}
{
  <minus> UnaryExpression() #UnaryMinusNode(1)
  |
  <unary_minus> UnaryExpression() #UnaryMinusNode(1)
  |
  <plus> UnaryExpression() #UnaryPlusNode(1)
  |
  <increment> UnaryExpression() #IncrementNode(1)
  |
  <decrement> UnaryExpression() #DecrementNode(1)
  |
  <mult> UnaryExpression() #IndirectNode(1)
  |
  <tilda> UnaryExpression() #BitwiseComplNode(1)
  |
  <not> UnaryExpression() #NotNode(1)
  |
  LOOKAHEAD(<LPAREN> PrimitiveType() <RPAREN>) (<LPAREN> PrimitiveType() <RPAREN> UnaryExpression() #CastNode(2))
  |
  <EMPTY> UnaryExpression() #EmptyFunction(1)
  |
  <SIZE> UnaryExpression() #SizeFunction(1)
  |
  <ELLIPSIS> EnumerationExpression()
  |
  PostfixExpression()
}

void PostfixExpression() #void : {}
{
  PointerExpression()
  ( LOOKAHEAD(1) (
    <increment> #IncrementPostfixNode(1)
  |
    <decrement> #DecrementPostfixNode(1)
  ) )*
}

void PointerExpression() #void : {}
{
  <and> ValueExpression() #PointerNode(1)
  |
  ValueExpression()
}

void EnumerationExpression() #void : {}
{
    ((IteratorExpression() (LOOKAHEAD(2) EnumerationAccess() )*) #EnumerationReference(>1) (LOOKAHEAD(<DOTS>) Reduction())?) #Reference(>1)
}

void EnumerationAccess() #void : {}
{
    LOOKAHEAD(<DOTB>) ArrayProjection()
    |
    LOOKAHEAD(<DOTC>) MapProjection()
    |
    LOOKAHEAD(<DOTP>) Selection()
}

void Reduction() #ReductionNode : {}
{
    <DOTS> <LPAREN> [LOOKAHEAD(Expression() <COLON>) Expression() <COLON>] Lambda() <RPAREN>
}

void Selection() #SelectionNode : {}
{
    <DOTP> (
      StopCountSelection()
      |
      StartCountSelection()
      |
      Lambda()
    ) <RPAREN>
}

void StopCountSelection() #StopCountNode : {}
{
    <lt> Expression()
}

void StartCountSelection() #StartCountNode : {}
{
    <gt> Expression()
}

void ArrayProjection() #ProjectionNode : {}
{
    <DOTB> ProjectionExpression() ( LOOKAHEAD(2) <COMMA> ProjectionExpression() )* <RBRACKET>
}

void MapProjection() #MapProjectionNode : {}
{
    <DOTC> ProjectionExpression() <COLON> ProjectionExpression() <RCURLY>
}

void ProjectionExpression() #void : {}
{
    LOOKAHEAD( LambdaLookahead() ) Lambda()
    |
    (Identifier() ( LOOKAHEAD(2) ProjectionMemberExpression() )*) #Reference(>1)
}

void ProjectionMemberExpression() #void : {}
{
    LOOKAHEAD(ProjectionMethodCall()) ProjectionMethodCall()
    |
    ProjectionMemberAccess()
}

void ProjectionMemberAccess() #void : {}
{
    LOOKAHEAD(<LBRACKET>) ArrayAccess()
    |
    LOOKAHEAD(<QLBRACKET>) ArrayAccessSafe()
    |
    LOOKAHEAD(<DOT>) IdentifierAccess()
    |
    LOOKAHEAD(<QDOT>) IdentifierAccess()
}

void ProjectionMethodCall() #void : {}
{
    (ProjectionMemberAccess() (LOOKAHEAD(<LPAREN>) Arguments())+) #MethodNode(>1)
}

void IteratorExpression() #void : {}
{
  LOOKAHEAD(<LPAREN> Expression() <COLON>) <LPAREN> Expression() <COLON> Lambda() <RPAREN> #EnumerationNode(2)
  |
  ValueExpression() #EnumerationNode(1)
}

void SwitchExpression() : {}
{
    <SWITCH> <LPAREN> Expression() <RPAREN> <LCURLY> SwitchExpressionBlock() <RCURLY>
}

void SwitchExpressionBlock() #void : {}
{
    SwitchExpressionCase() (LOOKAHEAD(SwitchExpressionBlock()) SwitchExpressionBlock())*
    |
    SwitchExpressionDefault() (LOOKAHEAD(SwitchExpressionCase()) SwitchExpressionCase())*
}

void SwitchExpressionCase() : {}
{
    <CASE> SwitchExpressionCaseLabel() <LAMBDA> ((LOOKAHEAD(1) Block() | Statement()) )+
}

void SwitchExpressionCaseLabel() : {}
{
    (Literal() | Identifier()) (<COMMA> (Literal() | Identifier()))*
}

void SwitchExpressionDefault() : {}
{
    <DCASE> <LAMBDA> ((LOOKAHEAD(1) Block() | Statement()) )+
}

/***************************************
 *      Identifier & Literals
 ***************************************/

void Identifier(boolean top) :
{
    Token t;
}
{
    t=<IDENTIFIER> { jjtThis.setSymbol(top? checkVariable(jjtThis, t.image) : t.image); if (top && isFinalVariable(t.image)) jjtThis.setFinal(); }
|
    t=<REGISTER> { jjtThis.setSymbol(t.image); }
}

void NamespaceIdentifier()  #NamespaceIdentifier :
{
    Token ns;
    Token id;
}
{
    ns=<IDENTIFIER> <COLON> id=<IDENTIFIER> { jjtThis.setNamespace(ns.image, id.image); }
}

void StringIdentifier() #Identifier :
{
    Token t;
}
{
    t=<STRING_LITERAL> { jjtThis.setSymbol(Parser.buildString(t.image, true));  }
}

void RemoveIdentifier() #Identifier :
{
    Token t;
}
{
    t=<REMOVE> { jjtThis.setSymbol(t.image); }
}

void MethodReferenceIdentifier() #Identifier :
{
    Token t;
}
{
    t=<SIZE> { jjtThis.setSymbol(t.image); }
    |
    t=<EMPTY> { jjtThis.setSymbol(t.image); }
    |
    t=<REMOVE> { jjtThis.setSymbol(t.image); }
    |
    t=<NEW> { jjtThis.setSymbol(t.image); }
    |
    t=<FUNCTION> { jjtThis.setSymbol(t.image); }
    |
    t=<VAR> { jjtThis.setSymbol(t.image); }
    |
    t=<IDENTIFIER> { jjtThis.setSymbol(t.image); }
}

void This() #void : {}
{
    <THIS> #ThisNode
}

void Literal() #void :
{
   Token t;
}
{
  IntegerLiteral()
|
  FloatLiteral()
|
  BooleanLiteral()
|
  JxltLiteral()
|
  StringLiteral()
|
  RegexLiteral()
|
  NaNLiteral()
}

void NaNLiteral() #NumberLiteral : {}
{
    <NAN_LITERAL> { jjtThis.setReal("NaN"); }
}

void NullLiteral() : {}
{
    <NULL>
}

void BooleanLiteral() #void : {}
{
  <TRUE> #TrueNode
|
  <FALSE> #FalseNode
}

void IntegerLiteral() #NumberLiteral :
{
  Token t;
}
{
  t=<INTEGER_LITERAL>
  { jjtThis.setNatural(t.image); }
}

void FloatLiteral() #NumberLiteral:
{
  Token t;
}
{
  t=<FLOAT_LITERAL>
  { jjtThis.setReal(t.image); }
}

void StringLiteral() :
{
   Token t;
}
{
  t=<STRING_LITERAL>
  { jjtThis.setLiteral(Parser.buildString(t.image, true)); }
}

void JxltLiteral() #JxltLiteral :
{
   Token t;
}
{
   t=<JXLT_LITERAL>
   { jjtThis.setLiteral(Parser.buildString(t.image, true)); }
}

void RegexLiteral() :
{
   Token t;
}
{
  t=<REGEX_LITERAL>
  { jjtThis.setLiteral(Parser.buildRegex(t.image)); }
}

void TypeReference() #ClassLiteral() :
{
   Token t;
   Class value;
}
{
  (LOOKAHEAD(<LBRACKET>) <LBRACKET> <RBRACKET> { jjtThis.setArray(); })+
  |
  (
      t=<QUALIFIED_IDENTIFIER> { value = Parser.resolveType(t.image); if (value == null) throwParsingException(jjtThis); jjtThis.setLiteral(value); }
    | t=<INT> { jjtThis.setLiteral(Integer.TYPE); }
    | t=<LONG> { jjtThis.setLiteral(Long.TYPE); }
    | t=<SHORT> { jjtThis.setLiteral(Short.TYPE); }
    | t=<BYTE> { jjtThis.setLiteral(Byte.TYPE); }
    | t=<CHAR> { jjtThis.setLiteral(Character.TYPE); }
    | t=<BOOLEAN> { jjtThis.setLiteral(Boolean.TYPE); }
    | t=<FLOAT> { jjtThis.setLiteral(Float.TYPE); }
    | t=<DOUBLE> { jjtThis.setLiteral(Double.TYPE); }
  )
  (LOOKAHEAD(<LBRACKET>) <LBRACKET> <RBRACKET> { jjtThis.setArray(); })*
}

void NewTypeReference() #ClassLiteral() :
{
   Token t;
   Class value;
}
{
  t=<QUALIFIED_IDENTIFIER>
  { value = Parser.resolveInstantiableType(t.image); if (value == null) throwParsingException(jjtThis); jjtThis.setLiteral(value); }
}

void ArrayTypeReference() #void : {}
{
    PrimitiveType()
    |
    ObjectType()
}

void ObjectType() #ClassLiteral() :
{
   Token t;
   Class value;
}
{
  t=<QUALIFIED_IDENTIFIER>
  { value = Parser.resolveType(t.image); if (value == null) throwParsingException(jjtThis); jjtThis.setLiteral(value); }
}

void InnerType() #Identifier() :
{
   Token t;
}
{
  t=<QUALIFIED_IDENTIFIER> { jjtThis.setSymbol(t.image); }
}

void PrimitiveType() #ClassLiteral() :
{
   Token t;
}
{
      LOOKAHEAD(1) t=<INT> { jjtThis.setLiteral(Integer.TYPE); }
    | LOOKAHEAD(1) t=<LONG> { jjtThis.setLiteral(Long.TYPE); }
    | LOOKAHEAD(1) t=<SHORT> { jjtThis.setLiteral(Short.TYPE); }
    | LOOKAHEAD(1) t=<BYTE> { jjtThis.setLiteral(Byte.TYPE); }
    | LOOKAHEAD(1) t=<CHAR> { jjtThis.setLiteral(Character.TYPE); }
    | LOOKAHEAD(1) t=<BOOLEAN> { jjtThis.setLiteral(Boolean.TYPE); }
    | LOOKAHEAD(1) t=<FLOAT> { jjtThis.setLiteral(Float.TYPE); }
    | LOOKAHEAD(1) t=<DOUBLE> { jjtThis.setLiteral(Double.TYPE); }
}

void EmptyListLiteral() #ArrayLiteral() : {}
{
   <LBRACKET> <ELLIPSIS> { jjtThis.setExtended(true); } <RBRACKET>
}

void ArrayLiteral() : {}
{
   <LBRACKET>
      (Expression() (LOOKAHEAD(<COMMA> Expression()) <COMMA> Expression() )*)? (LOOKAHEAD(2) <COMMA> <ELLIPSIS> { jjtThis.setExtended(true); })?
   <RBRACKET>
}

void ImmutableArrayLiteral() #ArrayLiteral() : {}
{
   <HBRACKET> (Expression() (LOOKAHEAD(<COMMA> Expression()) <COMMA> Expression() )*)? <RBRACKET> { jjtThis.setImmutable(true); }
}

void MapLiteral() : {}
{
    <LCURLY>
    (
        MapElement() ( <COMMA> MapElement() )*
    |
        <COLON>
    ) <RCURLY>
}

void MapElement() #void : {}
{
    LOOKAHEAD(<mult> <COLON> <ELLIPSIS>) <mult> <COLON> <ELLIPSIS> ValueExpression() #MapEnumerationNode(1)
    |
    MapEntry()
}

void MapEntry() : {}
{
    Expression() <COLON> Expression()
}

void MapEntryLiteral() : {}
{
    <LBRACKET> Expression() <COLON> Expression() <RBRACKET>
}

void ImmutableMapLiteral() #MapLiteral() : {}
{
    <HCURLY>
    (
        MapElement() ( <COMMA> MapElement() )*
    |
        <COLON>
    ) <RCURLY> { jjtThis.setImmutable(true); }
}

void SetLiteral() : {}
{
    <LCURLY> (Expression() ( <COMMA> Expression() )*)? <RCURLY>
}

void ImmutableSetLiteral() #SetLiteral : {}
{
    <HCURLY> (Expression() ( <COMMA> Expression() )*)? <RCURLY> { jjtThis.setImmutable(true); }
}

/***************************************
 *      Functions & Methods
 ***************************************/

void Arguments() #Arguments : {}
{
     <LPAREN> (Expression() (<COMMA> Expression())* )? <RPAREN>
}

void FunctionCallLookahead() #void : {}
{
    LOOKAHEAD(2) <IDENTIFIER> <COLON> <IDENTIFIER> <LPAREN>
    |
    LOOKAHEAD(2) <IDENTIFIER> <LPAREN>
    |
    LOOKAHEAD(2) <REGISTER> <LPAREN>
    |
    LOOKAHEAD(2) <REMOVE> <LPAREN>
}

void FunctionCall() #void : {}
{
    LOOKAHEAD(2) NamespaceIdentifier() Arguments() #FunctionNode(2)
    |
    LOOKAHEAD(2) Identifier(true) Arguments() #FunctionNode(2)
    |
    LOOKAHEAD(2) RemoveIdentifier() Arguments() #FunctionNode(2)
}

void Constructor() #void : {}
{
    <NEW>
    (
       LOOKAHEAD(<LPAREN>) ForNameConstructor()
       |
       LOOKAHEAD(<QUALIFIED_IDENTIFIER> <LPAREN>) QualifiedConstructor()
       |
       LOOKAHEAD(ArrayTypeReference() <LBRACKET> <RBRACKET>) InitializedArrayConstructor()
       |
       LOOKAHEAD(ArrayTypeReference() <LBRACKET>) ArrayConstructor()
    )
}

void ForNameConstructor() #ConstructorNode() : {}
{
    <LPAREN> [ Expression() ( <COMMA> Expression() )* ] <RPAREN>
}

void QualifiedConstructor() #QualifiedConstructorNode() : {}
{
    NewTypeReference() Arguments()
}

void ArrayConstructor() #ArrayConstructorNode() : {}
{
    ArrayTypeReference() (LOOKAHEAD(2) ArrayQualifiedDimension())+ (LOOKAHEAD(2) ArrayOpenDimension())*
}

void ArrayQualifiedDimension() #void : {}
{
    <LBRACKET> Expression() <RBRACKET>
}

void ArrayOpenDimension() : {}
{
    <LBRACKET> <RBRACKET>
}

void InitializedArrayConstructor() #InitializedArrayConstructorNode() : {}
{
    ArrayTypeReference() <LBRACKET> <RBRACKET> InitializedArrayLiteral()
}

void InitializedArrayLiteral() #void() : {}
{
    <LCURLY> [ Expression() ( <COMMA> Expression() )* ] <RCURLY>
}

void Parameter() #void :
{
    Token t;
}
{
    t=<IDENTIFIER> { declareParameter(t); }
}

void VarParameter() #void :
{
    Token t;
    Class type = null;
    boolean isFinal = false;
    boolean isRequired = false;
}
{
    ( <FINAL> { isFinal = true; } )?
    ( <VAR> ( <and> { isRequired = true; } )?
      | <INT> { type = Integer.TYPE; }
      | <LONG> { type = Long.TYPE; }
      | <SHORT> { type = Short.TYPE; }
      | <BYTE> { type = Byte.TYPE; }
      | <CHAR> { type = Character.TYPE; }
      | <BOOLEAN> { type = Boolean.TYPE; }
      | <FLOAT> { type = Float.TYPE; }
      | <DOUBLE> { type = Double.TYPE; }
    )
    t=<IDENTIFIER> { declareParameter(t, type, isFinal, isRequired); }
}

void Parameters() #void : {}
{
    <LPAREN> [
      (LOOKAHEAD(<FINAL> | <VAR> | <BYTE> | <SHORT> | <INT> | <LONG> | <FLOAT> | <DOUBLE> | <BOOLEAN> | <CHAR> ) VarParameter() (<COMMA> VarParameter())*
       |
       Parameter() (<COMMA> Parameter())*)
      (<ELLIPSIS> { declareVarArgSupport(); })?
    ] <RPAREN>
}

void LambdaLookahead() #void() : {}
{
  LOOKAHEAD(2) <FUNCTION> Parameters()
  |
  LOOKAHEAD(2) <FUNCTION> <LCURLY>
  |
  Parameters() ( <LAMBDA> | <LAMBDAE> )
  |
  Parameter() ( <LAMBDA> | <LAMBDAE> )
}

void Lambda() #JexlLambda() :
{
   pushFrame();
}
{
  LOOKAHEAD(2) <FUNCTION> Parameters() Block()
  |
  LOOKAHEAD(2) <FUNCTION> Block()
  |
  Parameters() ( <LAMBDA> Block() | <LAMBDAE> Expression() )
  |
  Parameter() ( <LAMBDA> Block() | <LAMBDAE> Expression() )
}



/***************************************
 *     References
 ***************************************/

void IdentifierAccess() #void :
{
    Token t;
}
{
    <DOT> (
        t=<DOT_IDENTIFIER> { jjtThis.setIdentifier(t.image); } #IdentifierAccess
    |
        <VAR> { jjtThis.setIdentifier("var"); } #IdentifierAccess
    |
        t=<STRING_LITERAL> { jjtThis.setIdentifier(Parser.buildString(t.image, true)); } #IdentifierAccess
    |
        t=<JXLT_LITERAL> { jjtThis.setIdentifier(Parser.buildString(t.image, true)); } #IdentifierAccessJxlt
    |
        t=<REMOVE> { jjtThis.setIdentifier(t.image); } #IdentifierAccess
    |
        t=<FUNCTION> { jjtThis.setIdentifier(t.image); } #IdentifierAccess
    |
        t=<VAR> { jjtThis.setIdentifier(t.image); } #IdentifierAccess
    |
        t=<EMPTY> { jjtThis.setIdentifier(t.image); } #IdentifierAccess
    |
        t=<SIZE> { jjtThis.setIdentifier(t.image); } #IdentifierAccess
    )
    |
    <QDOT> (
        t=<DOT_IDENTIFIER> { jjtThis.setIdentifier(t.image); } #IdentifierAccessSafe
    |
        <VAR> { jjtThis.setIdentifier("var"); } #IdentifierAccessSafe
    |
        t=<STRING_LITERAL> { jjtThis.setIdentifier(Parser.buildString(t.image, true)); } #IdentifierAccessSafe
    |
        t=<JXLT_LITERAL> { jjtThis.setIdentifier(Parser.buildString(t.image, true)); } #IdentifierAccessSafeJxlt
    |
        t=<REMOVE> { jjtThis.setIdentifier(t.image); } #IdentifierAccessSafe
    |
        t=<FUNCTION> { jjtThis.setIdentifier(t.image); } #IdentifierAccessSafe
    |
        t=<VAR> { jjtThis.setIdentifier(t.image); } #IdentifierAccessSafe
    |
        t=<EMPTY> { jjtThis.setIdentifier(t.image); } #IdentifierAccessSafe
    |
        t=<SIZE> { jjtThis.setIdentifier(t.image); } #IdentifierAccessSafe
    )
}

void ArrayAccess() : {}
{
    <LBRACKET> Expression() ( <COMMA> Expression() )* <RBRACKET>
}

void ArrayAccessSafe() : {}
{
    <QLBRACKET> Expression() ( <COMMA> Expression() )* <RBRACKET>
}

void ReferenceExpression() #MethodNode(>1) : {}
{
    ( <LPAREN> (
      LOOKAHEAD(<LCURLY> Expression() <SEMICOL>) Block() // to disambiguate the set literals
      |
      LOOKAHEAD(<LCURLY> Statement() <SEMICOL>) Block() //  to disambiguate the set literals
      |
      Expression() 
      ) <RPAREN> #ReferenceExpression(1) ) ( LOOKAHEAD(<LPAREN>) Arguments() )*
}

void PrimaryExpression() #void : {}
{
    LOOKAHEAD( LambdaLookahead() ) Lambda()
    |
    LOOKAHEAD( <LPAREN> ) ReferenceExpression()
    |
    LOOKAHEAD( <LCURLY> MapElement() ) MapLiteral()
    |
    LOOKAHEAD( <LCURLY> <COLON>) MapLiteral()
    |
    LOOKAHEAD( <HCURLY> MapElement() ) ImmutableMapLiteral()
    |
    LOOKAHEAD( <HCURLY> <COLON>) ImmutableMapLiteral()
    |
    LOOKAHEAD( <LCURLY> Expression() ) SetLiteral()
    |
    LOOKAHEAD( <LCURLY> <RCURLY> ) SetLiteral()
    |
    LOOKAHEAD( <HCURLY> Expression() ) ImmutableSetLiteral()
    |
    LOOKAHEAD( <HCURLY> <RCURLY> ) ImmutableSetLiteral()
    |
    LOOKAHEAD( EmptyListLiteral() ) EmptyListLiteral()
    |
    LOOKAHEAD( <LBRACKET> Expression() <COLON> ) MapEntryLiteral()
    |
    LOOKAHEAD( <LBRACKET> ) ArrayLiteral()
    |
    LOOKAHEAD( <HBRACKET> ) ImmutableArrayLiteral()
    |
    LOOKAHEAD( <NEW> ) Constructor()
    |
    LOOKAHEAD( <SWITCH> ) SwitchExpression()
    |
    LOOKAHEAD( FunctionCallLookahead() ) FunctionCall()
    |
    Identifier(true)
    |
    This()
    |
    Literal()
}

void MemberAccess() #void : {}
{
    LOOKAHEAD(<LBRACKET>) ArrayAccess()
    |
    LOOKAHEAD(<QLBRACKET>) ArrayAccessSafe()
    |
    LOOKAHEAD(<DOT> | <QDOT>) IdentifierAccess()
    |
    LOOKAHEAD(<LCURLY>) InlinePropertyAssignment()
}

void MethodCall() #void : {}
{
    LOOKAHEAD(<DOT> <NEW>) (<DOT> <NEW> InnerType() Arguments()) #InnerConstructorNode()
    |
    (MemberAccess() (LOOKAHEAD(<LPAREN>) Arguments())+) #MethodNode(>1)
}

void MemberExpression() #void : {}
{
    LOOKAHEAD(MethodCall()) MethodCall()
    |
    MemberAccess()
}

void MethodReference() : {}
{
    <DCOLON> MethodReferenceIdentifier()
}

void InlinePropertyAssignment() : {}
{
    <LCURLY> (InlinePropertyBlock() ( <COMMA> InlinePropertyBlock() )* ) <RCURLY>
}

void InlineMemberAccess() #void : {}
{
    LOOKAHEAD(<LBRACKET>) ArrayAccess()
    |
    LOOKAHEAD(<DOT>) IdentifierAccess()
}

void InlinePropertyBlock() #void : {}
{
    LOOKAHEAD(InlinePropertyName() <COLON>) InlinePropertyEntry()
    |
    LOOKAHEAD(InlinePropertyName() <ELVIS>) InlinePropertyNullEntry()
    |
    LOOKAHEAD(<LBRACKET> Expression() <RBRACKET> <COLON>) InlinePropertyArrayEntry()
    |
    LOOKAHEAD(<LBRACKET> Expression() <RBRACKET> <ELVIS>) InlinePropertyArrayNullEntry()
    |
    ((LOOKAHEAD(<LBRACKET>) ArrayAccess() | Identifier()) (LOOKAHEAD(2) InlineMemberAccess() )* InlinePropertyAssignment()) #Reference()
}

void InlinePropertyName() #void : {}
{
    Identifier()
    |
    StringLiteral()
    |
    JxltLiteral()
}

void InlinePropertyEntry() : {}
{
    InlinePropertyName() <COLON> Expression()
}

void InlinePropertyNullEntry() : {}
{
    InlinePropertyName() <ELVIS> Expression()
}

void InlinePropertyArrayEntry() : {}
{
    <LBRACKET> Expression() <RBRACKET> <COLON> Expression()
}

void InlinePropertyArrayNullEntry() : {}
{
    <LBRACKET> Expression() <RBRACKET> <ELVIS> Expression()
}

void ValueExpression() #void : {}
{
    NullLiteral()
    |
    ( PrimaryExpression() ( LOOKAHEAD(2) MemberExpression() )* [LOOKAHEAD(2) MethodReference()] ) #Reference(>1)
}<|MERGE_RESOLUTION|>--- conflicted
+++ resolved
@@ -161,13 +161,8 @@
 }
 
 <*> TOKEN : { /* SEPARATORS */
-<<<<<<< HEAD
-      < LPAREN : "(" > { popQ(); } /* Revert state to default. */
-    | < RPAREN : ")" > { popQ(); } /* Revert state to default. */
-=======
-      < LPAREN : "(">
-    | < RPAREN : ")">
->>>>>>> 68d1b317
+      < LPAREN : "("> { popQ(); } /* Revert state to default. */
+    | < RPAREN : ")"> { popQ(); } /* Revert state to default. */
     | < LCURLY : "{" >
     | < RCURLY : "}" >
     | < LBRACKET : "[" > { popQ(); } /* Revert state to default. */
@@ -403,14 +398,9 @@
 {
     <SEMICOL>
     | LOOKAHEAD(<ANNOTATION>) AnnotatedStatement()
-<<<<<<< HEAD
     | LOOKAHEAD(LabelledStatementLookahead()) LabelledStatement()
-    | LOOKAHEAD(<LCURLY> Expression() <SEMICOL>) Block() // to disambiguate the set literals
-    | LOOKAHEAD(<LCURLY> Statement() <SEMICOL>) Block() //  to disambiguate the set literals
-=======
-    | LOOKAHEAD(<LCURLY> StatementLookahead()) Block() // to disambiguate the set literals
-    | LOOKAHEAD(<LCURLY> Expression() <SEMICOL>) Block() //  to disambiguate the set literals
->>>>>>> 68d1b317
+    | LOOKAHEAD(Expression()) ExpressionStatement()
+    | Block()
     | IfStatement()
     | LOOKAHEAD(<FOR> <LPAREN> ForeachVar() <COLON>) ForeachStatement()
     | ForStatement()
@@ -1578,7 +1568,7 @@
       |
       LOOKAHEAD(<LCURLY> Statement() <SEMICOL>) Block() //  to disambiguate the set literals
       |
-      Expression() 
+      Expression()
       ) <RPAREN> #ReferenceExpression(1) ) ( LOOKAHEAD(<LPAREN>) Arguments() )*
 }
 
@@ -1590,19 +1580,19 @@
     |
     LOOKAHEAD( <LCURLY> MapElement() ) MapLiteral()
     |
-    LOOKAHEAD( <LCURLY> <COLON>) MapLiteral()
+    LOOKAHEAD( <LCURLY> <COLON> ) MapLiteral()
     |
     LOOKAHEAD( <HCURLY> MapElement() ) ImmutableMapLiteral()
     |
-    LOOKAHEAD( <HCURLY> <COLON>) ImmutableMapLiteral()
-    |
-    LOOKAHEAD( <LCURLY> Expression() ) SetLiteral()
+    LOOKAHEAD( <HCURLY> <COLON> ) ImmutableMapLiteral()
     |
     LOOKAHEAD( <LCURLY> <RCURLY> ) SetLiteral()
     |
-    LOOKAHEAD( <HCURLY> Expression() ) ImmutableSetLiteral()
+    LOOKAHEAD( <LCURLY> Expression() (<COMMA> | <RCURLY>) ) SetLiteral()
     |
     LOOKAHEAD( <HCURLY> <RCURLY> ) ImmutableSetLiteral()
+    |
+    LOOKAHEAD( <HCURLY> Expression() (<COMMA> | <RCURLY>) ) ImmutableSetLiteral()
     |
     LOOKAHEAD( EmptyListLiteral() ) EmptyListLiteral()
     |
