--- conflicted
+++ resolved
@@ -19,13 +19,8 @@
 /**
  * Declares a block.
  */
-<<<<<<< HEAD
 public class ASTBlock extends ASTLabelledStatement {
-    
-=======
-public class ASTBlock extends JexlLexicalNode {
 
->>>>>>> 69f4bcc3
     public ASTBlock(int id) {
         super(id);
     }
