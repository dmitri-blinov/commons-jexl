/*
 * Licensed to the Apache Software Foundation (ASF) under one or more
 * contributor license agreements.  See the NOTICE file distributed with
 * this work for additional information regarding copyright ownership.
 * The ASF licenses this file to You under the Apache License, Version 2.0
 * (the "License"); you may not use this file except in compliance with
 * the License.  You may obtain a copy of the License at
 *
 *      http://www.apache.org/licenses/LICENSE-2.0
 *
 * Unless required by applicable law or agreed to in writing, software
 * distributed under the License is distributed on an "AS IS" BASIS,
 * WITHOUT WARRANTIES OR CONDITIONS OF ANY KIND, either express or implied.
 * See the License for the specific language governing permissions and
 * limitations under the License.
 */
package org.apache.commons.jexl3.parser;

import org.apache.commons.jexl3.JexlFeatures;
import org.apache.commons.jexl3.internal.Scope;
import java.util.Map;
import org.apache.commons.jexl3.internal.Frame;

/**
 * Enhanced script to allow parameters declaration.
 */
public class ASTJexlScript extends JexlLexicalNode  {
    /** serial uid.*/
    private static final long serialVersionUID = 202112111533L;
    /** The pragmas. */
    private Map<String, Object> pragmas = null;
    /** Features. */
    private transient JexlFeatures features = null;
    /** The script scope. */
    private transient Scope scope = null;

    public ASTJexlScript(final int id) {
        super(id);
    }

    public ASTJexlScript(final Parser p, final int id) {
        super(p, id);
    }

    /**
     * Consider script with no parameters that return lambda as parametric-scripts.
     * @return the script
     */
    public ASTJexlScript script() {
        if (scope == null && jjtGetNumChildren() == 1 && jjtGetChild(0) instanceof ASTJexlLambda) {
            final ASTJexlLambda lambda = (ASTJexlLambda) jjtGetChild(0);
            lambda.jjtSetParent(null);
            return lambda;
        }
        return this;
    }

    @Override
    public Object jjtAccept(final ParserVisitor visitor, final Object data) {
        return visitor.visit(this, data);
    }

    /**
     * Sets this script pragmas.
     * @param thePragmas the pragmas
     */
    public void setPragmas(final Map<String, Object> thePragmas) {
        this.pragmas = thePragmas;
    }

    /**
     * @return this script pragmas.
     */
    public Map<String, Object> getPragmas() {
        return pragmas;
    }

    /**
     * Sets this script features.
     * @param theFeatures the features
     */
    public void setFeatures(final JexlFeatures theFeatures) {
        this.features = theFeatures;
    }

    /**
     * @return this script features
     */
    public JexlFeatures getFeatures() {
        return features;
    }

    /**
     * Sets this script scope.
     * @param theScope the scope
     */
    public void setScope(final Scope theScope) {
        this.scope = theScope;
        if (theScope != null) {
            for(int a = 0; a < theScope.getArgCount(); ++a) {
                this.declareSymbol(a);
            }
        }
    }

    /**
     * @return this script scope
     */
    public Scope getScope() {
        return scope;
    }

    /**
     * Creates an array of arguments by copying values up to the number of parameters.
     * @param caller the calling frame
     * @param values the argument values
     * @return the arguments array
     */
    public Frame createFrame(final Frame caller, final Object... values) {
        return scope != null? scope.createFrame(caller, values) : null;
    }

    /**
     * Creates an array of arguments by copying values up to the number of parameters.
     * @param values the argument values
     * @return the arguments array
     */
    public Frame createFrame(final Object... values) {
        return createFrame(null, values);
    }

    /**
     * Gets the (maximum) number of arguments this script expects.
     * @return the number of parameters
     */
    public int getArgCount() {
        return scope != null? scope.getArgCount() : 0;
    }

    /**
     * If this script expects a variable number of arguments.
     * @return true or false
     */
    public boolean isVarArgs() {
        return scope != null ? scope.isVarArgs() : false;
    }

    /**
     * Gets this script symbols, i.e. parameters and local variables.
     * @return the symbol names
     */
    public String[] getSymbols() {
        return scope != null? scope.getSymbols() : null;
    }

    /**
     * Gets this script parameters, i.e. symbols assigned before creating local variables.
     * @return the parameter names
     */
    public String[] getParameters() {
        return scope != null? scope.getParameters() : null;
    }

    /**
     * Gets this script local variable, i.e. symbols assigned to local variables.
     * @return the local variable names
     */
    public String[] getLocalVariables() {
        return scope != null? scope.getLocalVariables() : null;
    }

    /**
     * Checks whether a given symbol is captured.
     * @param symbol the symbol number
     * @return true if captured, false otherwise
     */
    public boolean isCapturedSymbol(final int symbol) {
        return scope != null && scope.isCapturedSymbol(symbol);
    }

    /**
<<<<<<< HEAD
     * Checks whether a given symbol is final.
     * @param symbol the symbol number
     * @return true if final, false otherwise
     */
    public boolean isVariableFinal(int symbol) {
        return scope != null? scope.isVariableFinal(symbol) : false;
    }

=======
     * Gets this script captured variable, i.e. symbols captured from outer scopes.
     * @return the captured variable names
     */
    public String[] getCapturedVariables() {
        return scope != null? scope.getCapturedVariables() : null;
    }
>>>>>>> 8d4ac205
}<|MERGE_RESOLUTION|>--- conflicted
+++ resolved
@@ -179,7 +179,6 @@
     }
 
     /**
-<<<<<<< HEAD
      * Checks whether a given symbol is final.
      * @param symbol the symbol number
      * @return true if final, false otherwise
@@ -188,12 +187,11 @@
         return scope != null? scope.isVariableFinal(symbol) : false;
     }
 
-=======
+    /**
      * Gets this script captured variable, i.e. symbols captured from outer scopes.
      * @return the captured variable names
      */
     public String[] getCapturedVariables() {
         return scope != null? scope.getCapturedVariables() : null;
     }
->>>>>>> 8d4ac205
 }