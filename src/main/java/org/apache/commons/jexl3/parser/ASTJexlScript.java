--- conflicted
+++ resolved
@@ -24,13 +24,9 @@
 /**
  * Enhanced script to allow parameters declaration.
  */
-<<<<<<< HEAD
-public class ASTJexlScript extends JexlLexicalNode {
-=======
 public class ASTJexlScript extends JexlLexicalNode  {
     /** serial uid.*/
     private static final long serialVersionUID = 202112111533L;
->>>>>>> 72f65769
     /** The pragmas. */
     private Map<String, Object> pragmas = null;
     /** Features. */
