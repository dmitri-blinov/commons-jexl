--- conflicted
+++ resolved
@@ -19,13 +19,8 @@
 /**
  * Lambda (function).
  */
-<<<<<<< HEAD
 public class ASTJexlLambda extends ASTJexlScript {
-    ASTJexlLambda(int id) {
-=======
-public final class ASTJexlLambda extends ASTJexlScript {
     ASTJexlLambda(final int id) {
->>>>>>> f8b0e860
         super(id);
     }
 
