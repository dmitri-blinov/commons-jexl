--- conflicted
+++ resolved
@@ -1098,7 +1098,7 @@
     /**
      * Thrown to branch a script execution.
      *
-     * @since 3.2
+     * @since 4.0
      */
     public static class LabelledException extends JexlException {
 
@@ -1130,8 +1130,8 @@
      *
      * @since 3.0
      */
-<<<<<<< HEAD
     public static class Break extends LabelledException {
+        private static final long serialVersionUID = 20210606124103L;
         /**
          * Creates a new instance of Break.
          *
@@ -1142,10 +1142,6 @@
             super(node, "break loop", label);
         }
 
-=======
-    public static class Break extends JexlException {
-        private static final long serialVersionUID = 20210606124103L;
->>>>>>> 11775617
         /**
          * Creates a new instance of Break.
          *
@@ -1161,8 +1157,9 @@
      *
      * @since 3.0
      */
-<<<<<<< HEAD
     public static class Continue extends LabelledException {
+        private static final long serialVersionUID = 20210606124104L;
+
         /**
          * Creates a new instance of Continue.
          *
@@ -1173,10 +1170,6 @@
             super(node, "continue loop", label);
         }
 
-=======
-    public static class Continue extends JexlException {
-        private static final long serialVersionUID = 20210606124104L;
->>>>>>> 11775617
         /**
          * Creates a new instance of Continue.
          *
@@ -1190,9 +1183,11 @@
     /**
      * Thrown to remove an element from underlying iterator collection within a loop.
      *
-     * @since 3.2
+     * @since 4.0
      */
     public static class Remove extends LabelledException {
+        private static final long serialVersionUID = 20210606124110L;
+
         /**
          * Creates a new instance of Remove.
          *
