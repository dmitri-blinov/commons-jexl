--- conflicted
+++ resolved
@@ -1034,7 +1034,7 @@
          * @param label the target label
          */
         public LabelledException(JexlNode node, String message, String label) {
-            super(node, message, null);
+            super(node, message, null, false);
             this.label = label;
         }
 
@@ -1068,11 +1068,7 @@
          * @param node the break
          */
         public Break(final JexlNode node) {
-<<<<<<< HEAD
             this(node, null);
-=======
-            super(node, "break loop", null, false);
->>>>>>> c4957a87
         }
     }
 
@@ -1098,7 +1094,6 @@
          * @param node the continue
          */
         public Continue(final JexlNode node) {
-<<<<<<< HEAD
             this(node, null);
         }
     }
@@ -1126,9 +1121,6 @@
          */
         public Remove(final JexlNode node) {
             this(node, null);
-=======
-            super(node, "continue loop", null, false);
->>>>>>> c4957a87
         }
     }
 
