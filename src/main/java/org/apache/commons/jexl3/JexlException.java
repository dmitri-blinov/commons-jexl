/*
 * Licensed to the Apache Software Foundation (ASF) under one or more
 * contributor license agreements.  See the NOTICE file distributed with
 * this work for additional information regarding copyright ownership.
 * The ASF licenses this file to You under the Apache License, Version 2.0
 * (the "License"); you may not use this file except in compliance with
 * the License.  You may obtain a copy of the License at
 *
 *      http://www.apache.org/licenses/LICENSE-2.0
 *
 * Unless required by applicable law or agreed to in writing, software
 * distributed under the License is distributed on an "AS IS" BASIS,
 * WITHOUT WARRANTIES OR CONDITIONS OF ANY KIND, either express or implied.
 * See the License for the specific language governing permissions and
 * limitations under the License.
 */

package org.apache.commons.jexl3;

import org.apache.commons.jexl3.internal.Debugger;
import org.apache.commons.jexl3.parser.JavaccError;
import org.apache.commons.jexl3.parser.JexlNode;
import org.apache.commons.jexl3.parser.ParseException;
import org.apache.commons.jexl3.parser.TokenMgrError;

import java.lang.reflect.InvocationTargetException;
import java.lang.reflect.UndeclaredThrowableException;

import java.util.ArrayList;
import java.util.List;

import java.io.BufferedReader;
import java.io.IOException;
import java.io.StringReader;
/**
 * Wraps any error that might occur during interpretation of a script or expression.
 *
 * @since 2.0
 */
public class JexlException extends RuntimeException {

    /** The point of origin for this exception. */
    private final transient JexlNode mark;

    /** The debug info. */
    private final transient JexlInfo info;

    /** Maximum number of characters around exception location. */
    private static final int MAX_EXCHARLOC = 42;

    /**
     * Creates a new JexlException.
     *
     * @param node the node causing the error
     * @param msg  the error message
     */
    public JexlException(final JexlNode node, final String msg) {
        this(node, msg, null);
    }

    /**
     * Creates a new JexlException.
     *
     * @param node  the node causing the error
     * @param msg   the error message
     * @param cause the exception causing the error
     */
    public JexlException(final JexlNode node, final String msg, final Throwable cause) {
        super(msg != null ? msg : "", unwrap(cause));
        if (node != null) {
            mark = node;
            info = node.jexlInfo();
        } else {
            mark = null;
            info = null;
        }
    }

    /**
     * Creates a new JexlException.
     *
     * @param jinfo the debugging information associated
     * @param msg   the error message
     * @param cause the exception causing the error
     */
    public JexlException(final JexlInfo jinfo, final String msg, final Throwable cause) {
        super(msg != null ? msg : "", unwrap(cause));
        mark = null;
        info = jinfo;
    }

    /**
     * Gets the specific information for this exception.
     *
     * @return the information
     */
    public JexlInfo getInfo() {
        return detailedInfo(mark, info);
    }
    
    /**
     * Creates a string builder pre-filled with common error information (if possible).
     *
     * @param node the node
     * @return a string builder
     */
    private static StringBuilder errorAt(final JexlNode node) {
        final JexlInfo info = node != null? detailedInfo(node, node.jexlInfo()) : null;
        final StringBuilder msg = new StringBuilder();
        if (info != null) {
            msg.append(info.toString());
        } else {
            msg.append("?:");
        }
        msg.append(' ');
        return msg;
    }

    /**
     * Gets the most specific information attached to a node.
     *
     * @param node the node
     * @param info the information
     * @return the information or null
     * @deprecated 3.2
     */
    @Deprecated
    public static JexlInfo getInfo(final JexlNode node, final JexlInfo info) {
        return detailedInfo(node, info);
    }
    
    /**
     * Gets the most specific information attached to a node.
     *
     * @param node the node
     * @param info the information
     * @return the information or null
     */
    private static JexlInfo detailedInfo(final JexlNode node, final JexlInfo info) {
        if (info != null && node != null) {
            final Debugger dbg = new Debugger();
            if (dbg.debug(node)) {
                return new JexlInfo(info) {
                    @Override
                    public JexlInfo.Detail getDetail() {
                        return dbg;
                    }
                };
            }
        }
        return info;
    }

    /**
     * Cleans a JexlException from any org.apache.commons.jexl3.internal stack trace element.
     *
     * @return this exception
     */
    public JexlException clean() {
        return clean(this);
    }

    /**
     * Cleans a Throwable from any org.apache.commons.jexl3.internal stack trace element.
     *
     * @param <X>    the throwable type
     * @param xthrow the thowable
     * @return the throwable
     */
    private static <X extends Throwable> X clean(final X xthrow) {
        if (xthrow != null) {
            final List<StackTraceElement> stackJexl = new ArrayList<StackTraceElement>();
            for (final StackTraceElement se : xthrow.getStackTrace()) {
                final String className = se.getClassName();
                if (!className.startsWith("org.apache.commons.jexl3.internal")
                        && !className.startsWith("org.apache.commons.jexl3.parser")) {
                    stackJexl.add(se);
                }
            }
            xthrow.setStackTrace(stackJexl.toArray(new StackTraceElement[stackJexl.size()]));
        }
        return xthrow;
    }

    /**
     * Unwraps the cause of a throwable due to reflection.
     *
     * @param xthrow the throwable
     * @return the cause
     */
    private static Throwable unwrap(final Throwable xthrow) {
        if (xthrow instanceof TryFailed
            || xthrow instanceof InvocationTargetException
            || xthrow instanceof UndeclaredThrowableException) {
            return xthrow.getCause();
        }
        return xthrow;
    }

    /**
     * Merge the node info and the cause info to obtain best possible location.
     *
     * @param info  the node
     * @param cause the cause
     * @return the info to use
     */
    private static JexlInfo merge(final JexlInfo info, final JavaccError cause) {
        final JexlInfo dbgn = info;
        if (cause == null || cause.getLine() < 0) {
            return dbgn;
        } else if (dbgn == null) {
            return new JexlInfo("", cause.getLine(), cause.getColumn());
        } else {
            return new JexlInfo(dbgn.getName(), cause.getLine(), cause.getColumn());
        }
    }

    /**
     * Accesses detailed message.
     *
     * @return the message
     */
    protected String detailedMessage() {
        return super.getMessage();
    }

    /**
     * Formats an error message from the parser.
     *
     * @param prefix the prefix to the message
     * @param expr   the expression in error
     * @return the formatted message
     */
    protected String parserError(final String prefix, final String expr) {
        final int length = expr.length();
        if (length < MAX_EXCHARLOC) {
            return prefix + " error in '" + expr + "'";
        } else {
            final int me = MAX_EXCHARLOC / 2;
            int begin = info.getColumn() - me;
            if (begin < 0 || length < me) {
                begin = 0;
            } else if (begin > length) {
                begin = me;
            }
            int end = begin + MAX_EXCHARLOC;
            if (end > length) {
                end = length;
            }
            return prefix + " error near '... "
                    + expr.substring(begin, end) + " ...'";
        }
    }

    /**
     * Pleasing checkstyle.
     * @return the info
     */
    protected JexlInfo info() {
        return info;
    }

    /**
     * Thrown when tokenization fails.
     *
     * @since 3.0
     */
    public static class Tokenization extends JexlException {
        /**
         * Creates a new Tokenization exception instance.
         * @param info  the location info
         * @param cause the javacc cause
         */
        public Tokenization(final JexlInfo info, final TokenMgrError cause) {
            super(merge(info, cause), cause.getAfter(), null);
        }

        /**
         * @return the specific detailed message
         */
        public String getDetail() {
            return super.detailedMessage();
        }

        @Override
        protected String detailedMessage() {
            return parserError("tokenization", getDetail());
        }
    }

    /**
     * Thrown when parsing fails.
     *
     * @since 3.0
     */
    public static class Parsing extends JexlException {
        /**
         * Creates a new Parsing exception instance.
         *
         * @param info  the location information
         * @param cause the javacc cause
         */
        public Parsing(final JexlInfo info, final ParseException cause) {
            super(merge(info, cause), cause.getAfter(), null);
        }

        /**
         * Creates a new Parsing exception instance.
         *
         * @param info the location information
         * @param msg  the message
         */
        public Parsing(final JexlInfo info, final String msg) {
            super(info, msg, null);
        }

        /**
         * @return the specific detailed message
         */
        public String getDetail() {
            return super.detailedMessage();
        }

        @Override
        protected String detailedMessage() {
            return parserError("parsing", getDetail());
        }
    }

    /**
     * Thrown when parsing fails due to an ambiguous statement.
     *
     * @since 3.0
     */
    public static class Ambiguous extends Parsing {
        /** The mark at which ambiguity might stop and recover. */
        private JexlInfo recover = null;
        /**
         * Creates a new Ambiguous statement exception instance.
         * @param info  the location information
         * @param expr  the source expression line
         */
        public Ambiguous(final JexlInfo info, final String expr) {
           this(info, null, expr);
        }

        /**
         * Creates a new Ambiguous statement exception instance.
         * @param begin  the start location information
         * @param end the end location information
         * @param expr  the source expression line
         */
        public Ambiguous(final JexlInfo begin, final JexlInfo end, final String expr) {
            super(begin, expr);
            recover = end;
        }

        @Override
        protected String detailedMessage() {
            return parserError("ambiguous statement", getDetail());
        }

        /**
         * Tries to remove this ambiguity in the source.
         * @param src the source that triggered this exception
         * @return the source with the ambiguous statement removed
         *         or null if no recovery was possible
         */
        public String tryCleanSource(final String src) {
            final JexlInfo ji = info();
            return ji == null || recover == null
                  ? src
                  : sliceSource(src, ji.getLine(), ji.getColumn(), recover.getLine(), recover.getColumn());
        }
    }

    /**
     * Removes a slice from a source.
     * @param src the source
     * @param froml the begin line
     * @param fromc the begin column
     * @param tol the to line
     * @param toc the to column
     * @return the source with the (begin) to (to) zone removed
     */
    public static String sliceSource(final String src, final int froml, final int fromc, final int tol, final int toc) {
        final BufferedReader reader = new BufferedReader(new StringReader(src));
        final StringBuilder buffer = new StringBuilder();
        String line;
        int cl = 1;
        try {
            while ((line = reader.readLine()) != null) {
                if (cl < froml || cl > tol) {
                    buffer.append(line).append('\n');
                } else {
                    if (cl == froml) {
                        buffer.append(line.substring(0, fromc - 1));
                    }
                    if (cl == tol) {
                        buffer.append(line.substring(toc + 1));
                    }
                } // else ignore line
                cl += 1;
            }
        } catch (final IOException xignore) {
            //damn the checked exceptions :-)
        }
        return buffer.toString();
    }

    /**
     * Thrown when reaching stack-overflow.
     *
     * @since 3.2
     */
    public static class StackOverflow extends JexlException {
        /**
         * Creates a new stack overflow exception instance.
         *
         * @param info  the location information
         * @param name  the unknown method
         * @param cause the exception causing the error
         */
        public StackOverflow(final JexlInfo info, final String name, final Throwable cause) {
            super(info, name, cause);
        }

        /**
         * @return the specific detailed message
         */
        public String getDetail() {
            return super.detailedMessage();
        }

        @Override
        protected String detailedMessage() {
            return "stack overflow " + getDetail();
        }
    }

    /**
     * Thrown when parsing fails due to an invalid assigment.
     *
     * @since 3.0
     */
    public static class Assignment extends Parsing {
        /**
         * Creates a new Assignment statement exception instance.
         *
         * @param info  the location information
         * @param expr  the source expression line
         */
        public Assignment(final JexlInfo info, final String expr) {
            super(info, expr);
        }

        @Override
        protected String detailedMessage() {
            return parserError("assignment", getDetail());
        }
    }

    /**
     * Thrown when parsing fails due to a disallowed feature.
     *
     * @since 3.2
     */
    public static class Feature extends Parsing {
        /** The feature code. */
        private final int code;
        /**
         * Creates a new Ambiguous statement exception instance.
         * @param info  the location information
         * @param feature the feature code
         * @param expr  the source expression line
         */
        public Feature(final JexlInfo info, final int feature, final String expr) {
            super(info, expr);
            this.code = feature;
        }

        @Override
        protected String detailedMessage() {
            return parserError(JexlFeatures.stringify(code), getDetail());
        }
    }
    
    /**
     * The various type of variable issues.
     */
    public enum VariableIssue {
        /** The variable is undefined. */
        UNDEFINED,
        /** The variable is already declared. */
        REDEFINED,
        /** The variable has a null value. */
        NULLVALUE;
        
        /**
         * Stringifies the variable issue.
         * @param var the variable name
         * @return the issue message
         */
        public String message(final String var) {
            switch(this) {
                case NULLVALUE : return "variable '" + var + "' is null";
                case REDEFINED : return "variable '" + var + "' is already defined";
                case UNDEFINED :
                default: return "variable '" + var + "' is undefined";
            }
        }
    }

    /**
     * Thrown when a variable is unknown.
     *
     * @since 3.0
     */
    public static class Variable extends JexlException {
        /**
         * Undefined variable flag.
         */
        private final VariableIssue issue; 
        
        /**
         * Creates a new Variable exception instance.
         *
         * @param node the offending ASTnode
         * @param var  the unknown variable
         * @param vi   the variable issue
         */
        public Variable(final JexlNode node, final String var, final VariableIssue vi) {
            super(node, var, null);
            issue = vi;
        }
        
        /**
         * Creates a new Variable exception instance.
         *
         * @param node the offending ASTnode
         * @param var  the unknown variable
         * @param undef whether the variable is undefined or evaluated as null
         */
        public Variable(final JexlNode node, final String var, final boolean undef) {
            this(node, var,  undef ? VariableIssue.UNDEFINED : VariableIssue.NULLVALUE);
        }

        /**
         * Whether the variable causing an error is undefined or evaluated as null.
         *
         * @return true if undefined, false otherwise
         */
        public boolean isUndefined() {
            return issue == VariableIssue.UNDEFINED;
        }

        /**
         * @return the variable name
         */
        public String getVariable() {
            return super.detailedMessage();
        }

        @Override
        protected String detailedMessage() {
            return issue.message(getVariable());
        }
    }

    /**
     * Generates a message for a variable error.
     *
     * @param node the node where the error occurred
     * @param variable the variable
     * @param undef whether the variable is null or undefined
     * @return the error message
     */
    @Deprecated
    public static String variableError(final JexlNode node, final String variable, final boolean undef) {
        return variableError(node, variable, undef? VariableIssue.UNDEFINED : VariableIssue.NULLVALUE);
    }
       
    /**
     * Generates a message for a variable error.
     *
     * @param node the node where the error occurred
     * @param variable the variable
     * @param issue  the variable kind of issue
     * @return the error message
     */
    public static String variableError(final JexlNode node, final String variable, final VariableIssue issue) {
        final StringBuilder msg = errorAt(node);
        msg.append(issue.message(variable));
        return msg.toString();
    }

    /**
     * Thrown when a property is unknown.
     *
     * @since 3.0
     */
    public static class Property extends JexlException {
        /**
         * Undefined variable flag.
         */
        private final boolean undefined;

        /**
         * Creates a new Property exception instance.
         *
         * @param node the offending ASTnode
         * @param pty  the unknown property
         * @deprecated 3.2
         */
        @Deprecated
        public Property(final JexlNode node, final String pty) {
            this(node, pty, true, null);
        }
        /**
         * Creates a new Property exception instance.
         *
         * @param node the offending ASTnode
         * @param pty  the unknown property
         * @param cause the exception causing the error
         * @deprecated 3.2
         */
        @Deprecated
        public Property(final JexlNode node, final String pty, final Throwable cause) {
            this(node, pty, true, cause);
        }

        /**
         * Creates a new Property exception instance.
         *
         * @param node the offending ASTnode
         * @param pty  the unknown property
         * @param undef whether the variable is null or undefined
         * @param cause the exception causing the error
         */
        public Property(final JexlNode node, final String pty, final boolean undef, final Throwable cause) {
            super(node, pty, cause);
            undefined = undef;
        }

        /**
         * Whether the variable causing an error is undefined or evaluated as null.
         *
         * @return true if undefined, false otherwise
         */
        public boolean isUndefined() {
            return undefined;
        }

        /**
         * @return the property name
         */
        public String getProperty() {
            return super.detailedMessage();
        }

        @Override
        protected String detailedMessage() {
            return (undefined? "undefined" : "null value") + " property '" + getProperty() + "'";
        }
    }

    /**
     * Generates a message for an unsolvable property error.
     *
     * @param node the node where the error occurred
     * @param pty the property
     * @param undef whether the property is null or undefined
     * @return the error message
     */
    public static String propertyError(final JexlNode node, final String pty, final boolean undef) {
        final StringBuilder msg = errorAt(node);
        if (undef) {
            msg.append("unsolvable");
        } else {
            msg.append("null value");
        }
        msg.append(" property '");
        msg.append(pty);
        msg.append('\'');
        return msg.toString();
    }

    /**
     * Generates a message for an unsolvable property error.
     *
     * @param node the node where the error occurred
     * @param var the variable
     * @return the error message
     * @deprecated 3.2
     */
    @Deprecated
    public static String propertyError(final JexlNode node, final String var) {
        return propertyError(node, var, true);
    }

    /**
     * Thrown when a method or ctor is unknown, ambiguous or inaccessible.
     *
     * @since 3.0
     */
    public static class Method extends JexlException {
        /**
         * Creates a new Method exception instance.
         *
         * @param node  the offending ASTnode
         * @param name  the method name
         * @deprecated as of 3.2, use call with method arguments
         */
        @Deprecated
        public Method(final JexlNode node, final String name) {
            this(node, name, null);
        }
         
        /**
         * Creates a new Method exception instance.
         *
         * @param info  the location information
         * @param name  the unknown method
         * @param cause the exception causing the error
         * @deprecated as of 3.2, use call with method arguments
         */
        @Deprecated
        public Method(final JexlInfo info, final String name, final Throwable cause) {
            this(info, name, null, cause);
        }
        
        /**
         * Creates a new Method exception instance.
         *
         * @param node  the offending ASTnode
         * @param name  the method name
         * @param args  the method arguments
         * @since 3.2
         */
        public Method(final JexlNode node, final String name, final Object[] args) {
            super(node, methodSignature(name, args));
        }
        
        /**
         * Creates a new Method exception instance.
         *
         * @param info  the location information
         * @param name  the method name
         * @param args  the method arguments
         * @since 3.2
         */
        public Method(final JexlInfo info, final String name, final Object[] args) {
            this(info, name, args, null);
        }

                
        /**
         * Creates a new Method exception instance.
         *
         * @param info  the location information
         * @param name  the method name
         * @param cause the exception causing the error
         * @param args  the method arguments
         * @since 3.2
         */
        public Method(final JexlInfo info, final String name, final Object[] args, final Throwable cause) {
            super(info, methodSignature(name, args), cause);
        }
        
        /**
         * @return the method name
         */
        public String getMethod() {
            final String signature = getMethodSignature();
            final int lparen = signature.indexOf('(');
            return lparen > 0? signature.substring(0, lparen) : signature;
        }  
        
        /**
         * @return the method signature
         * @since 3.2
         */
        public String getMethodSignature() {
            return super.detailedMessage();
        }

        @Override
        protected String detailedMessage() {
            return "unsolvable function/method '" + getMethodSignature() + "'";
        }
    }

    /**
     * Creates a signed-name for a given method name and arguments.
     * @param name the method name
     * @param args the method arguments
     * @return a suitable signed name
     */
    private static String methodSignature(final String name, final Object[] args) {
        if (args != null && args.length > 0) {
            final StringBuilder strb = new StringBuilder(name);
            strb.append('(');
            for (int a = 0; a < args.length; ++a) {
                if (a > 0) {
                    strb.append(", ");
                }
                final Class<?> clazz = args[a] == null ? Object.class : args[a].getClass();
                strb.append(clazz.getSimpleName());
            }
            strb.append(')');
            return strb.toString();
        }
        return name;
    }

    /**
     * Generates a message for a unsolvable method error.
     *
     * @param node the node where the error occurred
     * @param method the method name
     * @return the error message
     */
    public static String methodError(final JexlNode node, final String method) {
        return methodError(node, method, null);
    }
    
    /**
     * Generates a message for a unsolvable method error.
     *
     * @param node the node where the error occurred
     * @param method the method name
     * @param args the method arguments
     * @return the error message
     */
    public static String methodError(final JexlNode node, final String method, final Object[] args) {
        final StringBuilder msg = errorAt(node);
        msg.append("unsolvable function/method '");
        msg.append(methodSignature(method, args));
        msg.append('\'');
        return msg.toString();
    }

    /**
     * Thrown when an operator fails.
     *
     * @since 3.0
     */
    public static class Operator extends JexlException {
        /**
         * Creates a new Operator exception instance.
         *
         * @param node  the location information
         * @param symbol  the operator name
         * @param cause the exception causing the error
         */
        public Operator(final JexlNode node, final String symbol, final Throwable cause) {
            super(node, symbol, cause);
        }

        /**
         * @return the method name
         */
        public String getSymbol() {
            return super.detailedMessage();
        }

        @Override
        protected String detailedMessage() {
            return "error calling operator '" + getSymbol() + "'";
        }
    }

    /**
     * Generates a message for an operator error.
     *
     * @param node the node where the error occurred
     * @param symbol the operator name
     * @return the error message
     */
    public static String operatorError(final JexlNode node, final String symbol) {
        final StringBuilder msg = errorAt(node);
        msg.append("error calling operator '");
        msg.append(symbol);
        msg.append('\'');
        return msg.toString();
    }

    /**
     * Thrown when an annotation handler throws an exception.
     *
     * @since 3.1
     */
    public static class Annotation extends JexlException {
        /**
         * Creates a new Annotation exception instance.
         *
         * @param node  the annotated statement node
         * @param name  the annotation name
         * @param cause the exception causing the error
         */
        public Annotation(final JexlNode node, final String name, final Throwable cause) {
            super(node, name, cause);
        }

        /**
         * @return the annotation name
         */
        public String getAnnotation() {
            return super.detailedMessage();
        }

        @Override
        protected String detailedMessage() {
            return "error processing annotation '" + getAnnotation() + "'";
        }
    }

    /**
     * Generates a message for an annotation error.
     *
     * @param node the node where the error occurred
     * @param annotation the annotation name
     * @return the error message
     * @since 3.1
     */
    public static String annotationError(final JexlNode node, final String annotation) {
        final StringBuilder msg = errorAt(node);
        msg.append("error processing annotation '");
        msg.append(annotation);
        msg.append('\'');
        return msg.toString();
    }

    /**
     * Thrown to return a value.
     *
     * @since 3.0
     */
    public static class Return extends JexlException {

        /** The returned value. */
        private final Object result;

        /**
         * Creates a new instance of Return.
         *
         * @param node  the return node
         * @param msg   the message
         * @param value the returned value
         */
        public Return(final JexlNode node, final String msg, final Object value) {
            super(node, msg, null);
            this.result = value;
        }

        /**
         * @return the returned value
         */
        public Object getValue() {
            return result;
        }
    }

    /**
     * Thrown to yield a value.
     *
     * @since 3.2
     */
    public static class Yield extends JexlException {

        /** The yeilded value. */
        private final Object result;

        /**
         * Creates a new instance of Yield.
         *
         * @param node  the yeild node
         * @param msg   the message
         * @param value the yeilded value
         */
        public Yield(JexlNode node, String msg, Object value) {
            super(node, msg, null);
            this.result = value;
        }

        /**
         * @return the yeilded value
         */
        public Object getValue() {
            return result;
        }
    }

    /**
     * Thrown to cancel a script execution.
     *
     * @since 3.0
     */
    public static class Cancel extends JexlException {
        /**
         * Creates a new instance of Cancel.
         *
         * @param node the node where the interruption was detected
         */
        public Cancel(final JexlNode node) {
            super(node, "execution cancelled", null);
        }
    }

    /**
     * Thrown to branch a script execution.
     *
     * @since 3.2
     */
    public static class LabelledException extends JexlException {

        /** The target label */
        private final String label;

        /**
         * Creates a new instance of LabeledException.
         *
         * @param node the node where the interruption was detected
         * @param message the exception message
         * @param label the target label
         */
        public LabelledException(JexlNode node, String message, String label) {
            super(node, message, null);
            this.label = label;
        }

        /**
         * @return the statement target label
         */
        public String getLabel() {
            return label;
        }
    }

    /**
     * Thrown to break a loop or a block.
     *
     * @since 3.0
     */
    public static class Break extends LabelledException {
        /**
         * Creates a new instance of Break.
         *
         * @param node the break
         * @param label the target label
         */
        public Break(JexlNode node, String label) {
            super(node, "break loop", label);
        }

        /**
         * Creates a new instance of Break.
         *
         * @param node the break
         */
<<<<<<< HEAD
        public Break(JexlNode node) {
            this(node, null);
=======
        public Break(final JexlNode node) {
            super(node, "break loop", null);
>>>>>>> f8b0e860
        }
    }

    /**
     * Thrown to continue a loop.
     *
     * @since 3.0
     */
    public static class Continue extends LabelledException {
        /**
         * Creates a new instance of Continue.
         *
         * @param node the continue
         * @param label the target label
         */
        public Continue(JexlNode node, String label) {
            super(node, "continue loop", label);
        }

        /**
         * Creates a new instance of Continue.
         *
         * @param node the continue
         */
<<<<<<< HEAD
        public Continue(JexlNode node) {
            this(node, null);
        }
    }

    /**
     * Thrown to remove an element from underlying iterator collection within a loop.
     *
     * @since 3.2
     */
    public static class Remove extends LabelledException {
        /**
         * Creates a new instance of Remove.
         *
         * @param node the remove
         * @param label the target label
         */
        public Remove(JexlNode node, String label) {
            super(node, "remove", label);
        }

        /**
         * Creates a new instance of Remove.
         *
         * @param node the remove
         */
        public Remove(JexlNode node) {
            this(node, null);
=======
        public Continue(final JexlNode node) {
            super(node, "continue loop", null);
>>>>>>> f8b0e860
        }
    }

    /**
     * Thrown when method/ctor invocation fails.
     * <p>These wrap InvocationTargetException as runtime exception
     * allowing to go through without signature modifications.
     * @since 3.2
     */
    public static class TryFailed extends JexlException {
        /**
         * Creates a new instance.
         * @param xany the original invocation target exception
         */
        private TryFailed(final InvocationTargetException xany) {
            super((JexlInfo) null, "tryFailed", xany.getCause());
        }
    }
    
    /**
     * Wrap an invocation exception.
     * <p>Return the cause if it is already a JexlException.
     * @param xinvoke the invocation exception
     * @return a JexlException
     */
    public static JexlException tryFailed(final InvocationTargetException xinvoke) {
        final Throwable cause = xinvoke.getCause();
        return cause instanceof JexlException
                ? (JexlException) cause 
                : new JexlException.TryFailed(xinvoke); // fail
    }

    
    /**
     * Detailed info message about this error.
     * Format is "debug![begin,end]: string \n msg" where:
     *
     * - debug is the debugging information if it exists (@link JexlEngine.setDebug)
     * - begin, end are character offsets in the string for the precise location of the error
     * - string is the string representation of the offending expression
     * - msg is the actual explanation message for this error
     *
     * @return this error as a string
     */
    @Override
    public String getMessage() {
        final StringBuilder msg = new StringBuilder();
        if (info != null) {
            msg.append(info.toString());
        } else {
            msg.append("?:");
        }
        msg.append(' ');
        msg.append(detailedMessage());
        final Throwable cause = getCause();
        if (cause instanceof JexlArithmetic.NullOperand) {
            msg.append(" caused by null operand");
        }
        return msg.toString();
    }
}<|MERGE_RESOLUTION|>--- conflicted
+++ resolved
@@ -1058,13 +1058,8 @@
          *
          * @param node the break
          */
-<<<<<<< HEAD
-        public Break(JexlNode node) {
+        public Break(final JexlNode node) {
             this(node, null);
-=======
-        public Break(final JexlNode node) {
-            super(node, "break loop", null);
->>>>>>> f8b0e860
         }
     }
 
@@ -1080,7 +1075,7 @@
          * @param node the continue
          * @param label the target label
          */
-        public Continue(JexlNode node, String label) {
+        public Continue(final JexlNode node, final String label) {
             super(node, "continue loop", label);
         }
 
@@ -1089,8 +1084,7 @@
          *
          * @param node the continue
          */
-<<<<<<< HEAD
-        public Continue(JexlNode node) {
+        public Continue(final JexlNode node) {
             this(node, null);
         }
     }
@@ -1107,7 +1101,7 @@
          * @param node the remove
          * @param label the target label
          */
-        public Remove(JexlNode node, String label) {
+        public Remove(final JexlNode node, final String label) {
             super(node, "remove", label);
         }
 
@@ -1116,12 +1110,8 @@
          *
          * @param node the remove
          */
-        public Remove(JexlNode node) {
+        public Remove(final JexlNode node) {
             this(node, null);
-=======
-        public Continue(final JexlNode node) {
-            super(node, "continue loop", null);
->>>>>>> f8b0e860
         }
     }
 
