--- conflicted
+++ resolved
@@ -288,19 +288,6 @@
         vars = e.getVariables();
         expect = mkref(new String[][]{{"A"}});
         Assert.assertTrue(eq(expect, vars));
-<<<<<<< HEAD
-=======
-
-        e = JEXL.createScript("a[b]['c']");
-        vars = e.getVariables();
-        expect = mkref(new String[][]{{"a"}, {"b"}});
-        Assert.assertTrue(eq(expect, vars));
-
-        e = JEXL.createScript("a['b'][c]");
-        vars = e.getVariables();
-        expect = mkref(new String[][]{{"a", "b"}, {"c"}});
-        Assert.assertTrue(eq(expect, vars));
->>>>>>> 70422543
     }
 
     @Test
