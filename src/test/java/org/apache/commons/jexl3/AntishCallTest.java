--- conflicted
+++ resolved
@@ -183,10 +183,7 @@
         result = script.execute(ctxt);
         Assert.assertEquals(42, result);
         Assert.assertEquals(42, ctxt.get("x.y.z"));
-<<<<<<< HEAD
-
-=======
-        
+
         options.setAntish(false);
         try {
             result = script.execute(ctxt);
@@ -198,8 +195,7 @@
         } finally {
             options.setAntish(true);
         }
-                
->>>>>>> 95cc01a1
+
         result = null;
         script = JEXL.createScript("x?.y?.z");
         result = script.execute(ctxt);
