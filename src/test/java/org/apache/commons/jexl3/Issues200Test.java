/*
 * Licensed to the Apache Software Foundation (ASF) under one or more
 * contributor license agreements.  See the NOTICE file distributed with
 * this work for additional information regarding copyright ownership.
 * The ASF licenses this file to You under the Apache License, Version 2.0
 * (the "License"); you may not use this file except in compliance with
 * the License.  You may obtain a copy of the License at
 *
 *      http://www.apache.org/licenses/LICENSE-2.0
 *
 * Unless required by applicable law or agreed to in writing, software
 * distributed under the License is distributed on an "AS IS" BASIS,
 * WITHOUT WARRANTIES OR CONDITIONS OF ANY KIND, either express or implied.
 * See the License for the specific language governing permissions and
 * limitations under the License.
 */
package org.apache.commons.jexl3;


import java.io.StringReader;
import java.util.ArrayList;
import java.util.Arrays;
import java.util.Collection;
import java.util.Deque;
import java.util.HashMap;
import java.util.Iterator;
import java.util.LinkedList;
import java.util.List;
import java.util.Map;
import java.util.NoSuchElementException;
import java.util.Set;

import java.util.TreeSet;
import java.util.concurrent.ExecutorService;
import java.util.concurrent.Executors;
import org.apache.commons.jexl3.internal.TemplateDebugger;
import org.apache.commons.jexl3.introspection.JexlSandbox;
import org.apache.commons.logging.Log;
import org.junit.Assert;
import org.junit.Before;
import org.junit.Test;

/**
 * Test cases for reported issue between JEXL-200 and JEXL-299.
 */
@SuppressWarnings({"boxing", "UnnecessaryBoxing", "AssertEqualsBetweenInconvertibleTypes"})
public class Issues200Test extends JexlTestCase {
    public Issues200Test() {
        super("Issues200Test", null);
    }

    @Before
    @Override
    public void setUp() throws Exception {
        // ensure jul logging is only error to avoid warning in silent mode
        java.util.logging.Logger.getLogger(JexlEngine.class.getName()).setLevel(java.util.logging.Level.SEVERE);
    }

    public static class Eval {
        private JexlEngine jexl;

        public JexlScript fn(final String src) {
            return jexl.createScript(src);
        }

        void setJexl(final JexlEngine je) {
            jexl = je;
        }
    }

    @Test
    public void test200() throws Exception {
        final JexlContext jc = new MapContext();
        final Map<String, Object> funcs = new HashMap<String, Object>();
        final Eval eval = new Eval();
        funcs.put(null, eval);
        final JexlEngine jexl = new JexlBuilder().namespaces(funcs).create();
        eval.setJexl(jexl);
        final String src = "var f = fn(\'(x)->{x + 42}\'); f(y)";
        final JexlScript s200 = jexl.createScript(src, "y");
        Assert.assertEquals(142, s200.execute(jc, 100));
        Assert.assertEquals(52, s200.execute(jc, 10));
    }

    @Test
<<<<<<< HEAD
=======
    public void test200b() throws Exception {
        final JexlContext jc = new MapContext();
        final JexlEngine jexl = new JexlBuilder().create();
        final JexlScript e = jexl.createScript("var x = 0; var f = (y)->{ x = y; }; f(42); x");
        final Object r = e.execute(jc);
        Assert.assertEquals(0, r);
    }

    @Test
>>>>>>> f8b0e860
    public void test209a() throws Exception {
        final JexlContext jc = new MapContext();
        final JexlEngine jexl = new JexlBuilder().create();
        final JexlScript e = jexl.createScript("var x = new('java.util.HashMap'); x.a = ()->{return 1}; x['a']()");
        final Object r = e.execute(jc);
        Assert.assertEquals(1, r);
    }

    @Test
    public void test209b() throws Exception {
        final JexlContext jc = new MapContext();
        final JexlEngine jexl = new JexlBuilder().create();
        final JexlScript e = jexl.createScript("var x = new('java.util.HashMap'); x['a'] = ()->{return 1}; x.a()");
        final Object r = e.execute(jc);
        Assert.assertEquals(1, r);
    }

    public static class T210 {
        public void npe() {
            throw new NullPointerException("NPE210");
        }
    }

    @Test
    public void test210() throws Exception {
        final JexlContext jc = new MapContext();
        jc.set("v210", new T210());
        final JexlEngine jexl = new JexlBuilder().strict(false).silent(false).create();
        final JexlScript e = jexl.createScript("v210.npe()");
        try {
            e.execute(jc);
            Assert.fail("should have thrown an exception");
        } catch(final JexlException xjexl) {
            final Throwable th = xjexl.getCause();
            Assert.assertEquals("NPE210", th.getMessage());
        }
    }

    @Test
    public void test217() throws Exception {
        final JexlEvalContext jc = new JexlEvalContext();
        final JexlOptions options = jc.getEngineOptions();
        jc.set("foo", new int[]{0, 1, 2, 42});
        JexlEngine jexl;
        JexlScript e;
        Object r;
        jexl = new JexlBuilder().strict(false).silent(false).create();
        e = jexl.createScript("foo[3]");
        r = e.execute(jc);
        Assert.assertEquals(42, r);

        // cache and fail?
        jc.set("foo", new int[]{0, 1});
        options.setStrict(true);
        Assert.assertTrue(options.isStrict());
        try {
            r = e.execute(jc);
            Assert.fail("should have thrown an exception");
        } catch(final JexlException xjexl) {
            final Throwable th = xjexl.getCause();
            Assert.assertEquals(ArrayIndexOutOfBoundsException.class, th.getClass());
        }
        //
        options.setStrict(false);
        r = e.execute(jc);
        Assert.assertNull("oob adverted", r);
    }


    @Test
    public void test221() throws Exception {
        final JexlEvalContext jc = new JexlEvalContext();
        final Map<String, Integer> map = new HashMap<String, Integer>();
        map.put("one", 1);
        jc.set("map", map);
        final JexlEngine jexl = new JexlBuilder().cache(256).create();
        final JexlScript e = jexl.createScript("(x)->{ map[x] }");
        Object r;
        r = e.execute(jc, (Object) null);
        Assert.assertNull(r);
        r = e.execute(jc, (Object) null);
        Assert.assertNull(r);
        r = e.execute(jc, "one");
        Assert.assertEquals(1, r);
    }


    public static class JexlArithmetic224 extends JexlArithmetic {
        public JexlArithmetic224(final boolean astrict) {
            super(astrict);
        }

        protected Object nth(final Collection<?> c, int i) {
            if (c instanceof List) {
                // tell engine to use default
                return JexlEngine.TRY_FAILED;
            }
            for (final Object o : c) {
                if (i-- == 0) {
                    return o;
                }
            }
            return null;
        }

        public Object propertyGet(final Collection<?> c, final Number n) {
            return nth(c, n.intValue());
        }

        public Object arrayGet(final Collection<?> c, final Number n) {
            return nth(c, n.intValue());
        }

        public Object call(final Collection<?> c, final Number n) {
            if (c instanceof List) {
                return ((List) c).get(n.intValue());
            }
            return nth(c, n.intValue());
        }
    }

    @Test
    public void test224() throws Exception {
        final List<String> a0 = Arrays.asList("one", "two");
        final Set<String> a1 = new TreeSet<String>(a0);
        final JexlContext jc = new MapContext();
        final JexlEngine jexl = new JexlBuilder().arithmetic(new JexlArithmetic224(true)).create();
        Object r;
        JexlScript e = jexl.createScript("(map, x)->{ map[x] }");
        r = e.execute(jc, a0, 1);
        Assert.assertEquals("two", r);
        r = e.execute(jc, a1, 1);
        Assert.assertEquals("two", r);
        e = jexl.createScript("(map)->{ map.1 }");
        r = e.execute(jc, a0);
        Assert.assertEquals("two", r);
        r = e.execute(jc, a1);
        Assert.assertEquals("two", r);
        e = jexl.createScript("(map, x)->{ map(x) }");
        r = e.execute(jc, a0, 1);
        Assert.assertEquals("two", r);
        r = e.execute(jc, a1, 1);
        Assert.assertEquals("two", r);
    }

    public static class Context225 extends MapContext {
        public String bar(){
            return "bar";
        }
    }

    @Test
    public void test225() throws Exception {
        final Context225 df = new Context225();
        final JexlEngine jexl = new JexlBuilder().create();

        final JexlExpression expression = jexl.createExpression("bar()");
        Assert.assertEquals("bar", expression.evaluate(df));
        final ObjectContext<Object> context = new ObjectContext<Object>(jexl, df);
        Assert.assertEquals("bar", expression.evaluate(context));
    }

    private static void handle(final ExecutorService pool, final JexlScript script, final Map<String, Object> payload) {
       pool.submit(() -> script.execute(new MapContext(payload)));
    }

    @Test
    public void test241() throws Exception {
        ExecutorService pool;
        final JexlScript script = new JexlBuilder().create().createScript("`${item}`");

        pool = Executors.newFixedThreadPool(4);

        final Map<String, Object> m1 = new HashMap<String, Object>();
        m1.put("item", "A");
        final Map<String, Object> m2 = new HashMap<String, Object>();
        m2.put("item", "B");

        handle(pool, script, m1);
        script.execute(new MapContext(m2));
        pool.shutdown();
    }

    @Test
    public void test242() throws Exception {
        final Double a = -40.05d;
        final Double b = -8.01d;
        final Double c = a + b;
        final JexlContext context = new MapContext();
        context.set("a", a);
        context.set("b", b);
        final JexlEngine JEXL_ENGINE = new JexlBuilder().strict(true).silent(true).create();
        final JexlExpression jsp = JEXL_ENGINE.createExpression("a + b");
        final Double e = (Double) jsp.evaluate(context);
        Assert.assertEquals(Double.doubleToLongBits(e) + " != " + Double.doubleToLongBits(c), c,
                e, 0.0);
        Assert.assertEquals(Double.doubleToLongBits(e) + " != " + Double.doubleToLongBits(c), a + b, e, 0.0);
    }


    @Test
    public void test243a() throws Exception {
        final JexlEngine jexl = new JexlBuilder().cache(32).create();
        final JexlScript script = jexl.createScript("while(true);");
        try {
            final JexlExpression expr = jexl.createExpression("while(true);");
            Assert.fail("should have failed!, expr do not allow 'while' statement");
        } catch (final JexlException xparse) {
            // ok
        }
    }

    public static class Foo245 {
        private Object bar = null;

        void setBar(final Object bar) {
            this.bar = bar;
        }

        public Object getBar() {
            return bar;
        }
    }

    @Test
    public void test245() throws Exception {
        final MapContext ctx = new MapContext();
        final Foo245 foo245 = new Foo245();
        ctx.set("foo", foo245);

        final JexlEngine engine = new JexlBuilder().strict(true).safe(false).silent(false).create();
        final JexlExpression foobar = engine.createExpression("foo.bar");
        final JexlExpression foobaz = engine.createExpression("foo.baz");
        final JexlExpression foobarbaz = engine.createExpression("foo.bar.baz");
        // add ambiguity with null & not-null
        final Object[] args = { null, 245 };
        for(final Object arg : args ){
            foo245.setBar(arg);
            // ok
            Assert.assertEquals(foo245.getBar(), foobar.evaluate(ctx));
            // fail level 1
            try {
                foobaz.evaluate(ctx);
                Assert.fail("foo.baz is not solvable, exception expected");
            } catch(final JexlException xp) {
                Assert.assertTrue(xp instanceof JexlException.Property);
            }
            // fail level 2
            try {
                foobarbaz.evaluate(ctx);
                Assert.fail("foo.bar.baz is not solvable, exception expected");
            } catch(final JexlException xp) {
                Assert.assertTrue(xp instanceof JexlException.Property);
            }
        }
    }

    @Test
    public void test256() throws Exception {
        final MapContext ctx = new MapContext() {
            @Override public void set(final String name, final Object value) {
                if ("java".equals(name)) {
                    throw new JexlException(null, "can not set " + name);
                }
                super.set(name, value);
            }
            @Override public Object get(final String name) {
                if ("java".equals(name)) {
                    return null;
                }
                return super.get(name);
            }
            @Override public boolean has(final String name) {
                if ("java".equals(name)) {
                    return false;
                }
                return super.has(name);
            }
        };
        ctx.set("java.version", 10);
        final JexlEngine engine = new JexlBuilder().strict(true).silent(false).create();
        JexlScript script;
        script = engine.createScript("java = 3");
        try {
             script.execute(ctx);
             Assert.fail("should have failed!");
        } catch(final JexlException xjexl) {
            // expected
        }
        script = engine.createScript("java.version");
        Assert.assertEquals(10, script.execute(ctx));
    }

    @Test
    public void test230() throws Exception {
        final JexlEngine jexl = new JexlBuilder().cache(4).create();
        final JexlContext ctxt = new MapContext();
        final int[] foo = {42};
        ctxt.set("fo o", foo);
        Object value;
        for (int l = 0; l < 2; ++l) {
            value = jexl.createExpression("fo\\ o[0]").evaluate(ctxt);
            Assert.assertEquals(42, value);
            value = jexl.createExpression("fo\\ o[0] = 43").evaluate(ctxt);
            Assert.assertEquals(43, value);
            value = jexl.createExpression("fo\\ o.0").evaluate(ctxt);
            Assert.assertEquals(43, value);
            value = jexl.createExpression("fo\\ o.0 = 42").evaluate(ctxt);
            Assert.assertEquals(42, value);
        }
    }

    @Test
    public void test265() throws Exception {
        final JexlEngine jexl = new JexlBuilder().cache(4).create();
        final JexlContext ctxt = new MapContext();
        ctxt.set("x", 42);
        Object result;
        JexlScript script;
        try {
            script = jexl.createScript("(true) ? x : abs(1)");
        } catch (final JexlException.Parsing xparse) {
            // ambiguous, parsing fails
        }
        script = jexl.createScript("(true) ? (x) : abs(2)");
        result = script.execute(ctxt);
        Assert.assertEquals(42, result);
        script = jexl.createScript("(true) ? x : (abs(3))");
        result = script.execute(ctxt);
        Assert.assertEquals(42, result);
        script = jexl.createScript("(!true) ? abs(4) : x");
        result = script.execute(ctxt);
        Assert.assertEquals(42, result);
    }


    /**
     * An iterator that implements Closeable (at least implements a close method).
     */
    public static class Iterator266 implements /*Closeable,*/ Iterator<Object> {
        private Iterator<Object> iterator;

        Iterator266(final Iterator<Object> ator) {
            iterator = ator;
        }

        @Override
        protected void finalize() throws Throwable {
            close();
            super.finalize();
        }

        //@Override
        public void close() {
            if (iterator != null) {
                Arithmetic266.closeIterator(this);
                iterator = null;
            }
        }

        @Override
        public boolean hasNext() {
            if (iterator == null) {
                return false;
            }
            final boolean n = iterator.hasNext();
            if (!n) {
                close();
            }
            return n;
        }

        @Override
        public Object next() {
            if (iterator == null) {
                throw new NoSuchElementException();
            }
            return iterator.next();
        }

        @Override
        public void remove() {
            if (iterator != null) {
                iterator.remove();
            }
        }
    }
    public static class Arithmetic266 extends JexlArithmetic {
        static final ThreadLocal<Deque<Iterator266>> TLS_FOREACH = new ThreadLocal<Deque<Iterator266>>() {
            @Override
            public Deque<Iterator266> initialValue() {
                return new LinkedList<Iterator266>();
            }
        };
        public Arithmetic266(final boolean strict) {
            super(strict);
        }

        static void closeIterator(final Iterator266 i266) {
            final Deque<Iterator266> queue = TLS_FOREACH.get();
            if (queue != null) {
                queue.remove(i266);
            }
        }

        public Iterator<?> forEach(final Iterable<?> collection) {
            final Iterator266 it266 = new Iterator266((Iterator<Object>) collection.iterator());
            final Deque<Iterator266> queue = TLS_FOREACH.get();
            queue.addFirst(it266);
            return it266;
        }

        public Iterator<?> forEach(final Map<?,?> collection) {
            return forEach(collection.values());
        }

        public void remove() {
            final Deque<Iterator266> queue = TLS_FOREACH.get();
            final Iterator266 i266 = queue.getFirst();
            if (i266 != null) {
                i266.remove();
                throw new JexlException.Continue(null, null);
            } else {
                throw new NoSuchElementException();
            }
        }
    }

    @Test
    public void test266() throws Exception {
        Object result;
        JexlScript script;
        final JexlEngine jexl = new JexlBuilder().arithmetic(new Arithmetic266(true)).create();
        final JexlContext ctxt = new MapContext();

        final List<Integer> li = new ArrayList<Integer>(Arrays.asList(1, 2, 3, 4, 5 ,6));
        ctxt.set("list", li);
        script = jexl.createScript("for (var item : list) { if (item <= 3) remove(); } return size(list)");
        result = script.execute(ctxt);
        Assert.assertEquals(3, result);
        Assert.assertEquals(3, li.size());

        final Map<String, Integer> msi = new HashMap<String, Integer>();
        msi.put("a", 1);
        msi.put("b", 2);
        msi.put("c", 3);
        msi.put("d", 4);
        msi.put("e", 5);
        msi.put("f", 6);
        ctxt.set("map", msi);
        script = jexl.createScript("for (var item : map) { if (item <= 2) remove(); } return size(map)");
        result = script.execute(ctxt);
        Assert.assertEquals(4, result);
        Assert.assertEquals(4, msi.size());
    }

    @Test
    public void test267() throws Exception {
        Object result;
        JexlScript script;
        final JexlEngine jexl = new JexlBuilder().create();
        final JexlContext ctxt = new MapContext();
        // API declared params
        script = jexl.createScript("x + y", "x", "y");
        result = script.execute(ctxt, 20, 22);
        Assert.assertEquals(42, result);
        // script declared params
        script = jexl.createScript("(x, y)->{ x + y}");
        result = script.execute(ctxt, 22, 20);
        Assert.assertEquals(42, result);
        // explicitly returning the lambda
        script = jexl.createScript("return (x, y)->{ x + y}");
        result = script.execute(ctxt);
        Assert.assertTrue(result instanceof JexlScript);
    }


    @Test
    public void test274() throws Exception {
        JexlEngine jexl = new JexlBuilder().strict(true).safe(true).stackOverflow(5).create();
        final JexlContext ctxt = new MapContext();
        JexlScript script= jexl.createScript("var f = (x)->{ x > 1? x * f(x - 1) : x }; f(a)", "a");
        Object result = script.execute(ctxt, 3);
        Assert.assertEquals(6, result);
        try {
            result = script.execute(ctxt, 32);
            Assert.fail("should have overflown");
        } catch(final JexlException.StackOverflow xstack) {
            // expected
            final String sxs = xstack.toString();
            Assert.assertTrue(sxs.contains("jexl"));
        }
        jexl = new JexlBuilder().strict(true).create();
        script= jexl.createScript("var f = (x)->{ x * f(x - 1) }; f(a)", "a");
        try {
            result = script.execute(ctxt, 32);
            Assert.fail("should have overflown");
        } catch(final JexlException.StackOverflow xstack) {
            // expected
            final String sxs = xstack.toString();
            Assert.assertTrue(sxs.contains("jvm"));
        }
    }
    
    @Test
    public void test275a() throws Exception {
        final JexlContext ctxt = new MapContext();
        ctxt.set("out", System.out);
        final JexlEngine jexl = new JexlBuilder().strict(true).safe(true).create();

        final JexlScript e = jexl.createScript("out.println(xyz)");
        try {
            final Object o = e.execute(ctxt);
            Assert.fail("should have thrown");
        } catch (final JexlException.Variable xvar) {
            Assert.assertEquals("xyz", xvar.getVariable());
        }
    }

    @Test
    public void test275b() throws Exception {
        final JexlContext ctxt = new MapContext();
        //ctxt.set("out", System.out);
        final JexlEngine jexl = new JexlBuilder().strict(true).safe(true).create();
        final JexlScript e = jexl.createScript("var xyz = xyz");
        try {
            final Object o = e.execute(ctxt);
            Assert.assertNull(o);
        } catch (final JexlException.Variable xvar) {
            Assert.fail("should not have thrown");
            // Assert.assertEquals("xyz", xvar.getVariable());
        }
    }

    @Test
    public void test275c() throws Exception {
        final JexlContext ctxt = new MapContext();
        //ctxt.set("out", System.out);
        final JexlEngine jexl = new JexlBuilder().strict(true).safe(true).silent(true).create();
        JexlScript e;
        Object r;
        e = jexl.createScript("(s, v)->{  var x = y ; 42; }");
        // wont make an error
        try {
            r = e.execute(ctxt, false, true);
            Assert.assertEquals(42, r);
        } catch (final JexlException.Variable xjexl) {
            Assert.fail("should not have thrown");
        }
    }

    @Test
    public void test275d() throws Exception {
        final JexlContext ctxt = new MapContext();
        ctxt.set("out", System.out);
        final JexlEngine jexl = new JexlBuilder().strict(true).safe(true).create();

        final JexlScript e = jexl.createScript("{ var xyz = 42 } out.println(xyz)");
        try {
            final Object o = e.execute(ctxt);
            Assert.assertNull(o);
        } catch (final JexlException.Variable xvar) {
            Assert.fail("should not have thrown" + xvar);
        }
    }
    
    @Test
    public void test278() throws Exception {
        final String[] srcs = new String[]{
            "return union x143('arg',5,6) ",
            "return union y143('arg',5,6)   ;",
            "return union\n z143('arg',5,6)   ;",
            "var f =()->{ return union 143 } foo[0]"
        };
        final Object[] ctls = new Object[]{
            "42","42","42", 42
        };
        final JexlEngine jexl = new JexlBuilder().cache(4).create();
        final JexlContext ctxt = new MapContext();
        final int[] foo = {42};
        ctxt.set("foo", foo);
        ctxt.set("union", "42");
        Object value;
        JexlScript jc;
        for(int i = 0; i < srcs.length; ++i) {
            String src = srcs[i];
            try {
                jc = jexl.createScript(src);
                Assert.fail("should have failed, " + (jc != null));
            } catch(final JexlException.Ambiguous xa) {
                final String str = xa.toString();
                Assert.assertTrue(str.contains("143"));
                src = xa.tryCleanSource(src);
            }
            jc = jexl.createScript(src);
            value = jc.execute(ctxt);
            Assert.assertEquals(src, ctls[i], value);
        }
    }

    public static class Context279 extends MapContext {
        public String identity(final String x) {
            return x;
        }
        public Number identity(final Number x) {
            return x;
        }
        public String[] spread(final String str) {
            if (str == null) {
                return null;
            }
             final String[] a = new String[str.length()];
             for(int i = 0; i < str.length(); ++i) {
                 a[i] = "" + str.charAt(i);
             }
             return a;
        }
    }

    @Test
    public void test279() throws Exception {
        final Log logger = null;//LogFactory.getLog(Issues200Test.class);
        Object result;
        JexlScript script;
        final JexlContext ctxt = new Context279();
        final String[] srcs = new String[]{
            "var z = null; identity(z[0]);",
             "var z = null; z.0;",
             "var z = null; z.foo();",
            "z['y']['z']",
            "z.y.any()",
             "identity(z.any())",
             "z[0]",
             "z.0",
             "z.foo()",
             "z.y[0]",
             "z.y[0].foo()",
             "z.y.0",
             "z.y.foo()",
             "var z = { 'y' : [42] }; z.y[1]",
             "var z = { 'y' : [42] }; z.y.1",
             "var z = { 'y' : [-42] }; z.y[1].foo()",
             "var z = { 'y' : [42] }; z.y.1.foo()",
             "var z = { 'y' : [null, null] }; z.y[1].foo()",
             "var z = { 'y' : [null, null] }; z.y.1.foo()"
        };
        for (int i = 0; i < 2; ++i) {
            for (final boolean strict : new boolean[]{true, false}) {
                final JexlEngine jexl = new JexlBuilder().safe(false).strict(strict).create();
                for (final String src : srcs) {
                    script = jexl.createScript(src);
                    try {
                        result = script.execute(ctxt);
                        if (strict) {
                            if (logger != null) {
                                logger.warn(ctxt.has("z") + ": " + src + ": no fail, " + result);
                            }
                            Assert.fail("should have failed: " + src);
                        }
                        // not reachable
                        Assert.assertNull("non-null result ?!", result);
                    } catch (final JexlException.Variable xvar) {
                        if (logger != null) {
                            logger.warn(ctxt.has("z") + ": " + src + ": fail, " + xvar);
                        }
                        if (!strict) {
                            Assert.fail(src + ", should not have thrown " + xvar);
                        } else {
                            Assert.assertTrue(src + ": " + xvar.toString(), xvar.toString().contains("z"));
                        }
                    } catch (final JexlException.Property xprop) {
                        if (logger != null) {
                            logger.warn(ctxt.has("z") + ": " + src + ": fail, " + xprop);
                        }
                        if (!strict) {
                            Assert.fail(src + ", should not have thrown " + xprop);
                        } else {
                            Assert.assertTrue(src + ": " + xprop.toString(), xprop.toString().contains("1"));
                        }
                    }
                }
            }
            ctxt.set("z.y", null);
        }
    }

    @Test
    public void test279b() throws Exception {
        Object result;
        JexlScript script;
        final JexlContext ctxt = new Context279();
        ctxt.set("ctxt", ctxt);
        final String src = "(x)->{ spread(x)[0].toString() }";
        final JexlEngine jexl = new JexlBuilder().safe(true).strict(true).create();
        script = jexl.createScript(src);
        result = script.execute(ctxt, "abc");
        Assert.assertEquals("a", result);
        result = null;
        try {
            result = script.execute(ctxt, (Object) null);
        } catch(final JexlException xany) {
            Assert.assertNotNull(xany.getMessage());
        }
        Assert.assertNull(result);
    }

    @Test
    public void test285() throws Exception {
        final List<String> out = new ArrayList<String>(6);
        final JexlContext ctxt = new MapContext();
        ctxt.set("$out", out);
        final String src = "for(var b: ['g','h','i']) {\n"
                + "  var c = b;\n"
                + "  $out.add(c);\n"
                + "}\n"
                + " \n"
                + "for(var dc: ['j','k','l']) {\n"
                + "  $out.add(dc);\n"
                + "}"
                + " \n"
                + "$out.size()";

        final JexlFeatures features = new JexlFeatures();
        features.lexical(true);
        final JexlEngine jexl = new JexlBuilder()
                //.features(features)
                .safe(false).strict(true).lexical(true).create();
        final JexlScript script = jexl.createScript(src);
        final Object result = script.execute(ctxt, (Object) null);
        Assert.assertEquals(6, result);
        final List<String> ctl = Arrays.asList("g", "h", "i", "j", "k", "l");
        Assert.assertEquals(ctl, out);
    }

    @Test
    public void test285a() throws Exception {
        final List<String> out = new ArrayList<String>(6);
        final JexlContext ctxt = new MapContext();
        ctxt.set("$out", out);
        final String src =
                  "for(var b: ['g','h','i']) { $out.add(b); }\n"
                + "for(b: ['j','k','l']) { $out.add(b);}\n"
                + "$out.size()";

        final JexlEngine jexl = new JexlBuilder().safe(false).strict(true).lexical(false).create();
        final JexlScript script = jexl.createScript(src);
        final Object result = script.execute(ctxt, (Object) null);
        Assert.assertEquals(6, result);
        final List<String> ctl = Arrays.asList("g", "h", "i", "j", "k", "l");
        Assert.assertEquals(ctl, out);
    }

    @Test
    public void test285b() throws Exception {
        final List<String> out = new ArrayList<String>(6);
        final JexlContext ctxt = new MapContext();
        ctxt.set("$out", out);
        final String src =
                  "for(b: ['g','h','i']) { $out.add(b); }\n"
                + "for(var b: ['j','k','l']) { $out.add(b);}\n"
                + "$out.size()";

        final JexlEngine jexl = new JexlBuilder().safe(false).strict(true).create();
        final JexlScript script = jexl.createScript(src);
        final Object result = script.execute(ctxt, (Object) null);
        Assert.assertEquals(6, result);
        final List<String> ctl = Arrays.asList("g", "h", "i", "j", "k", "l");
        Assert.assertEquals(ctl, out);
    }

    @Test
    public void test286() {
        final String s286 = "var x = 0; for(x : 1..2){}; return x";
        final JexlEngine jexl = new JexlBuilder().strict(true).create();
        Assert.assertEquals(2, jexl.createScript(s286).execute(null));
    }

    @Test
    public void test287() {
        final JexlEvalContext ctxt = new JexlEvalContext();
        final JexlOptions options = ctxt.getEngineOptions();
        final JexlEngine jexl = new JexlBuilder().strict(true).create();
        String src;
        JexlScript script;
        Object result;
        // declared, not defined
        src = "x = 1; if (false) var x = 2; x";
        script = jexl.createScript(src);
        result = script.execute(ctxt);
        Assert.assertEquals(1, result);
        // declared and defined
        src = "x = 1; if (true) var x = 2; x";
        script = jexl.createScript(src);
        result = script.execute(ctxt);
        Assert.assertEquals(2, result);
        // definition using shadowed global
        src = "x = 1; var x = x + 41; x";
        script = jexl.createScript(src);
        result = script.execute(ctxt);
        Assert.assertEquals(42, result);
        // definition using shadowed global
        options.setLexical(false);
        src = "(x)->{ if (x==1) { var y = 2; } else if (x==2) { var y = 3; }; y }";
        script = jexl.createScript(src);
        result = script.execute(ctxt, 1);
        Assert.assertEquals(2, result);
        result = script.execute(ctxt, 2);
        Assert.assertEquals(3, result);
        options.setStrict(true);
        try {
            result = script.execute(ctxt, 0);
            Assert.fail("should have failed!");
        } catch (final JexlException.Variable xvar) {
            Assert.assertTrue(xvar.getMessage().contains("y"));
        }
        options.setStrict(false);
        try {
            result = script.execute(ctxt, 0);
<<<<<<< HEAD
        } catch (JexlException xvar) {
            Assert.fail("should not have failed! " + xvar);
=======
        } catch (final JexlException xvar) {
            Assert.fail("should not have failed!");
>>>>>>> f8b0e860
        }
        Assert.assertNull(result);
    }

    @Test
<<<<<<< HEAD
=======
    public void test289() {
        final JexlContext ctxt = new MapContext();
        final JexlEngine jexl = new JexlBuilder().strict(true).create();
        String src;
        JexlScript script;
        Object result;
        src = "var x = function(a) { var b; return b}; x(1,2)";
        script = jexl.createScript(src);
        result = script.execute(ctxt);
        Assert.assertNull(result);
    }

    @Test
>>>>>>> f8b0e860
    public void test290a() throws Exception {
        Object result;
        JexlScript script;
        final String[] srcs = new String[]{
            "(x)->{ x.nothing().toString() }",
            "(x)->{ x.toString().nothing() }",
            "(x)->{ x.nothing().nothing() }",
        };
        for (final boolean safe : new boolean[]{true, false}) {
            final JexlEngine jexl = new JexlBuilder().safe(safe).strict(true).create();
            for (final String src : srcs) {
                script = jexl.createScript(src);
                try {
                    result = script.execute(null, "abc");
                    if (!safe) {
                        Assert.fail("should have failed: " + src);
                    } else {
                        Assert.assertNull("non-null result ?!", result);
                    }
                } catch (final JexlException.Method xmethod) {
                    if (safe) {
                        Assert.fail(src + ", should not have thrown " + xmethod);
                    } else {
                        Assert.assertTrue(src + ": " + xmethod.toString(), xmethod.toString().contains("nothing"));
                    }
                }
            }
        }
    }

    @Test
    public void test290b() throws Exception {
        Object result;
        JexlScript script;
        final String[] srcs = new String[]{
            "(x)->{ x?.nothing()?.toString() }",
            "(x)->{ x.toString()?.nothing() }",
            "(x)->{ x?.nothing().nothing() }",};
        final JexlEngine jexl = new JexlBuilder().strict(true).create();
        for (final String src : srcs) {
            script = jexl.createScript(src);
            result = script.execute(null, "abc");
            Assert.assertNull(result);
        }
    }

    @Test
    public void test291() throws Exception {
        final String str = "{1:'one'}[1]";
        final JexlContext ctxt = new MapContext();
        final JexlEngine jexl = new JexlBuilder().create();
        JexlExpression e = jexl.createExpression(str);
        Object value = e.evaluate(ctxt);
        Assert.assertEquals("one", value);

        final JexlEngine sandboxedJexlEngine = new JexlBuilder().
                sandbox(new JexlSandbox(true)). // add a whitebox sandbox
                create();
         e = sandboxedJexlEngine.createExpression(str);
        value = e.evaluate(ctxt);
        Assert.assertEquals("one", value);
    }

    @Test
    public void testTemplate6565a() throws Exception {
        final JexlEngine jexl = new JexlBuilder().create();
        final JxltEngine jexlt = jexl.createJxltEngine();
        final String source =
            "$$ var res = '';\n" +
            "$$ var meta = session.data['METADATA'];\n" +
            "$$ if (meta) {\n" +
            "$$   var entry = meta['ID'];\n" +
            "$$   if (entry) {\n" +
            "$$     var value = session.data[entry];\n" +
            "$$     res = value?: '';\n" +
            "$$   }\n" +
            "$$ }\n" +
            "${res}\n";
        final JxltEngine.Template script = jexlt.createTemplate("$$", new StringReader(source));
        Assert.assertNotNull(script);
        final TemplateDebugger dbg = new TemplateDebugger();
        final String refactored = dbg.debug(script) ? dbg.toString() : "";
        Assert.assertNotNull(refactored);
        Assert.assertEquals(source, refactored);
    }

    @Test
    public void testTemplate6565b() throws Exception {
        final JexlEngine jexl = new JexlBuilder().create();
        final JxltEngine jexlt = jexl.createJxltEngine();
        final String source =
            "$$ var res = '';\n" +
            "$$ var meta = session.data['METADATA'];\n" +
            "$$ if (meta) {\n" +
            "$$   var entry = meta['ID'];\n" +
            "$$   if (entry) {\n" +
            "$$     var value = session.data[entry];\n" +
            "$$     res = value?: '';\n" +
            "${res}\n" +
            "$$   }\n" +
            "$$ }\n";
        final JxltEngine.Template script = jexlt.createTemplate("$$", new StringReader(source));
        Assert.assertNotNull(script);
        final TemplateDebugger dbg = new TemplateDebugger();
        final String refactored = dbg.debug(script) ? dbg.toString() : "";
        Assert.assertNotNull(refactored);
        Assert.assertEquals(source, refactored);
    }

    public static class Cls298 {
        int sz = 42;

        public int size() {
            return sz;
        }

        public int size(final int x) {
            return sz + x;
        }

        public boolean isEmpty() {
            return sz <= 0;
        }
    }

    @Test
    public void test298() throws Exception {
        final Cls298 c298 = new Cls298();
        final JexlContext ctxt = new MapContext();
        final JexlEngine jexl = new JexlBuilder().create();

        String str = "c.size()";
        JexlScript e = jexl.createScript(str, "c");
        Object value = e.execute(ctxt, c298);
        Assert.assertEquals(str, 42, value);

        str = "size c";
        e = jexl.createScript(str, "c");
        value = e.execute(ctxt, c298);
        Assert.assertEquals(str, 42, value);

        str = "c.size(127)";
        e = jexl.createScript(str, "c");
        value = e.execute(ctxt, c298);
        Assert.assertEquals(str, 169, value);

    }
}<|MERGE_RESOLUTION|>--- conflicted
+++ resolved
@@ -83,18 +83,6 @@
     }
 
     @Test
-<<<<<<< HEAD
-=======
-    public void test200b() throws Exception {
-        final JexlContext jc = new MapContext();
-        final JexlEngine jexl = new JexlBuilder().create();
-        final JexlScript e = jexl.createScript("var x = 0; var f = (y)->{ x = y; }; f(42); x");
-        final Object r = e.execute(jc);
-        Assert.assertEquals(0, r);
-    }
-
-    @Test
->>>>>>> f8b0e860
     public void test209a() throws Exception {
         final JexlContext jc = new MapContext();
         final JexlEngine jexl = new JexlBuilder().create();
@@ -913,34 +901,13 @@
         options.setStrict(false);
         try {
             result = script.execute(ctxt, 0);
-<<<<<<< HEAD
-        } catch (JexlException xvar) {
+        } catch (final JexlException xvar) {
             Assert.fail("should not have failed! " + xvar);
-=======
-        } catch (final JexlException xvar) {
-            Assert.fail("should not have failed!");
->>>>>>> f8b0e860
         }
         Assert.assertNull(result);
     }
 
     @Test
-<<<<<<< HEAD
-=======
-    public void test289() {
-        final JexlContext ctxt = new MapContext();
-        final JexlEngine jexl = new JexlBuilder().strict(true).create();
-        String src;
-        JexlScript script;
-        Object result;
-        src = "var x = function(a) { var b; return b}; x(1,2)";
-        script = jexl.createScript(src);
-        result = script.execute(ctxt);
-        Assert.assertNull(result);
-    }
-
-    @Test
->>>>>>> f8b0e860
     public void test290a() throws Exception {
         Object result;
         JexlScript script;
