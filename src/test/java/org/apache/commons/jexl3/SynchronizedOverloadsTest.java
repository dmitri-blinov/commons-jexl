/*
 * Licensed to the Apache Software Foundation (ASF) under one or more
 * contributor license agreements.  See the NOTICE file distributed with
 * this work for additional information regarding copyright ownership.
 * The ASF licenses this file to You under the Apache License, Version 2.0
 * (the "License"); you may not use this file except in compliance with
 * the License.  You may obtain a copy of the License at
 *
 *      http://www.apache.org/licenses/LICENSE-2.0
 *
 * Unless required by applicable law or agreed to in writing, software
 * distributed under the License is distributed on an "AS IS" BASIS,
 * WITHOUT WARRANTIES OR CONDITIONS OF ANY KIND, either express or implied.
 * See the License for the specific language governing permissions and
 * limitations under the License.
 */
package org.apache.commons.jexl3;

import java.util.Map;
import java.util.TreeMap;
import org.junit.Assert;
import org.junit.Before;
import org.junit.Test;


/**
 * Test cases for synchronized calls.
 * <p>May be a base for synchronized calls.
 */
@SuppressWarnings({"boxing", "UnnecessaryBoxing", "AssertEqualsBetweenInconvertibleTypes"})
public class SynchronizedOverloadsTest extends JexlTestCase {
    public SynchronizedOverloadsTest() {
        super("SynchronizedOverloadsTest", null);
    }

    @Before
    @Override
    public void setUp() throws Exception {
        // ensure jul logging is only error to avoid warning in silent mode
        java.util.logging.Logger.getLogger(JexlEngine.class.getName()).setLevel(java.util.logging.Level.SEVERE);
    }


    @Test
    public void testSynchronizer() throws Exception {
<<<<<<< HEAD
        Map<String, Object> ns = new TreeMap<String, Object>();
        ns.put("sync", SynchronizedContext.class);
        JexlContext jc = new MapContext();
        JexlEngine jexl = new JexlBuilder().namespaces(ns).create();
        JexlScript js0 = jexl.createScript("sync:call(x, (y)->{y.size()})", "x");
        Object size = js0.execute(jc, "foobar");
=======
        final Map<String, Object> ns = new TreeMap<String, Object>();
        ns.put("synchronized", SynchronizedContext.class);
        final JexlContext jc = new MapContext();
        final JexlEngine jexl = new JexlBuilder().namespaces(ns).create();
        final JexlScript js0 = jexl.createScript("synchronized:call(x, (y)->{y.size()})", "x");
        final Object size = js0.execute(jc, "foobar");
>>>>>>> f8b0e860
        Assert.assertEquals(6, size);
    }

    @Test
    public void testSynchronized() throws Exception {
        final Map<String, Object> ns = new TreeMap<String, Object>();
        final JexlContext jc = new SynchronizedContext(new MapContext());
        final JexlEngine jexl = new JexlBuilder().namespaces(ns).create();
        final JexlScript js0 = jexl.createScript("@synchronized(y) {return y.size(); }", "y");
        final Object size = js0.execute(jc, "foobar");
        Assert.assertEquals(6, size);
    }

    @Test
    public void testUnsafeMonitor() throws Exception {
        final SynchronizedArithmetic.Monitor monitor = new SynchronizedArithmetic.SafeMonitor();
        final Map<String, Object> foo = new TreeMap<String, Object>();
        foo.put("one", 1);
        foo.put("two", 2);
        foo.put("three", 3);
        final JexlContext jc = new SynchronizedContext(new MapContext());
        final JexlEngine jexl = new JexlBuilder().arithmetic(new SynchronizedArithmetic(monitor, true)).create();
        final JexlScript js0 = jexl.createScript("x['four'] = 4; var t = 0.0; for(var z: x) { t += z; }; call(t, (y)->{return y});", "x");
        Object t = js0.execute(jc, foo);
        Assert.assertEquals(10.0d, t);
        Assert.assertTrue(monitor.isBalanced());
        Assert.assertEquals(2, monitor.getCount());
        t = js0.execute(jc, foo);
        Assert.assertEquals(10.0d, t);
        Assert.assertTrue(monitor.isBalanced());
        Assert.assertEquals(4, monitor.getCount());
    }
}<|MERGE_RESOLUTION|>--- conflicted
+++ resolved
@@ -43,21 +43,12 @@
 
     @Test
     public void testSynchronizer() throws Exception {
-<<<<<<< HEAD
-        Map<String, Object> ns = new TreeMap<String, Object>();
+        final Map<String, Object> ns = new TreeMap<String, Object>();
         ns.put("sync", SynchronizedContext.class);
-        JexlContext jc = new MapContext();
-        JexlEngine jexl = new JexlBuilder().namespaces(ns).create();
-        JexlScript js0 = jexl.createScript("sync:call(x, (y)->{y.size()})", "x");
-        Object size = js0.execute(jc, "foobar");
-=======
-        final Map<String, Object> ns = new TreeMap<String, Object>();
-        ns.put("synchronized", SynchronizedContext.class);
         final JexlContext jc = new MapContext();
         final JexlEngine jexl = new JexlBuilder().namespaces(ns).create();
-        final JexlScript js0 = jexl.createScript("synchronized:call(x, (y)->{y.size()})", "x");
+        final JexlScript js0 = jexl.createScript("sync:call(x, (y)->{y.size()})", "x");
         final Object size = js0.execute(jc, "foobar");
->>>>>>> f8b0e860
         Assert.assertEquals(6, size);
     }
 
