--- conflicted
+++ resolved
@@ -70,13 +70,8 @@
         final JexlContext ctxt = new MapContext();
         ctxt.set("latch", latch);
 
-<<<<<<< HEAD
-        JexlScript e = JEXL.createScript("latch.release(); while(true);");
+        final JexlScript e = JEXL.createScript("latch.release(); while(true);");
         final Script.CallableScript c = (Script.CallableScript) e.callable(ctxt);
-=======
-        final JexlScript e = JEXL.createScript("latch.release(); while(true);");
-        final Script.Callable c = (Script.Callable) e.callable(ctxt);
->>>>>>> f8b0e860
         Object t = 42;
         final Callable<Object> kc = () -> {
             latch.acquire();
@@ -120,13 +115,8 @@
         final JexlContext ctxt = new CancellationContext(cancel);
         ctxt.set("latch", latch);
 
-<<<<<<< HEAD
-        JexlScript e = JEXL.createScript("latch.release(); while(true);");
+        final JexlScript e = JEXL.createScript("latch.release(); while(true);");
         final Script.CallableScript c = (Script.CallableScript) e.callable(ctxt);
-=======
-        final JexlScript e = JEXL.createScript("latch.release(); while(true);");
-        final Script.Callable c = (Script.Callable) e.callable(ctxt);
->>>>>>> f8b0e860
         Object t = 42;
         final Callable<Object> kc = () -> {
             latch.acquire();
