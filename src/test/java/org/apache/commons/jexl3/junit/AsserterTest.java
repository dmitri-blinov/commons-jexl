/*
 * Licensed to the Apache Software Foundation (ASF) under one or more
 * contributor license agreements.  See the NOTICE file distributed with
 * this work for additional information regarding copyright ownership.
 * The ASF licenses this file to You under the Apache License, Version 2.0
 * (the "License"); you may not use this file except in compliance with
 * the License.  You may obtain a copy of the License at
 *
 *      http://www.apache.org/licenses/LICENSE-2.0
 *
 * Unless required by applicable law or agreed to in writing, software
 * distributed under the License is distributed on an "AS IS" BASIS,
 * WITHOUT WARRANTIES OR CONDITIONS OF ANY KIND, either express or implied.
 * See the License for the specific language governing permissions and
 * limitations under the License.
 */

package org.apache.commons.jexl3.junit;

import org.apache.commons.jexl3.Foo;
import org.apache.commons.jexl3.JexlTestCase;
import org.junit.Assert;
import org.junit.Test;

/**
 *  Simple testcases
 *
 *  @since 1.0
 */
@SuppressWarnings({"UnnecessaryBoxing", "AssertEqualsBetweenInconvertibleTypes"})
public class AsserterTest extends JexlTestCase {
    public AsserterTest() {
        super("AsserterTest");
    }

    @Test
    public void testThis() throws Exception {
<<<<<<< HEAD
        Asserter asserter = new Asserter(JEXL);
        asserter.setVariable("foo", new Foo());
        asserter.assertExpression("foo.repeat('abc')", "Repeat : abc");
=======
        final Asserter asserter = new Asserter(JEXL);
        asserter.setVariable("this", new Foo());
        asserter.assertExpression("this.repeat('abc')", "Repeat : abc");
>>>>>>> f8b0e860
        try {
            asserter.assertExpression("foo.count", "Wrong Value");
            Assert.fail("This method should have thrown an assertion exception");
        }
        catch (final AssertionError e) {
            // it worked!
        }
    }

    @Test
    public void testVariable() throws Exception {
        final Asserter asserter = new Asserter(JEXL);
        asserter.setSilent(true);
        asserter.setVariable("foo", new Foo());
        asserter.setVariable("person", "James");

        asserter.assertExpression("person", "James");
        asserter.assertExpression("size(person)", new Integer(5));

        asserter.assertExpression("foo.getCount()", new Integer(5));
        asserter.assertExpression("foo.count", new Integer(5));

        try {
            asserter.assertExpression("bar.count", new Integer(5));
            Assert.fail("This method should have thrown an assertion exception");
        }
        catch (final AssertionError e) {
            // it worked!
        }
    }
}<|MERGE_RESOLUTION|>--- conflicted
+++ resolved
@@ -35,15 +35,9 @@
 
     @Test
     public void testThis() throws Exception {
-<<<<<<< HEAD
-        Asserter asserter = new Asserter(JEXL);
+        final Asserter asserter = new Asserter(JEXL);
         asserter.setVariable("foo", new Foo());
         asserter.assertExpression("foo.repeat('abc')", "Repeat : abc");
-=======
-        final Asserter asserter = new Asserter(JEXL);
-        asserter.setVariable("this", new Foo());
-        asserter.assertExpression("this.repeat('abc')", "Repeat : abc");
->>>>>>> f8b0e860
         try {
             asserter.assertExpression("foo.count", "Wrong Value");
             Assert.fail("This method should have thrown an assertion exception");
