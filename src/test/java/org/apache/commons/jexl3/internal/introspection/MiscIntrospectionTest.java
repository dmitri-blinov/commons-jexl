--- conflicted
+++ resolved
@@ -82,147 +82,4 @@
         }
     }
 
-<<<<<<< HEAD
-    public static class A {
-        public int i;
-        public A() {}
-        public int method() { return 0; }
-    }
-
-    @NoJexl
-    public interface InterNoJexl0 {
-        int method();
-    }
-
-    public interface InterNoJexl1 {
-        @NoJexl
-        int method();
-    }
-
-
-    public static class A0 extends A implements InterNoJexl0 {
-        @NoJexl public int i0;
-        @NoJexl public A0() {}
-        @Override public int method() { return 1; }
-    }
-
-    public static class A1 extends A implements InterNoJexl1 {
-        private int i1;
-        @NoJexl public A1() {}
-        @Override public int method() { return 2; }
-    }
-
-    @NoJexl
-    public static class A2 extends A  {
-        public A2() {}
-        @Override public int method() { return 3; }
-    }
-
-    protected static class A3 {
-        protected int i3;
-        protected A3() {}
-        int method() { return 4; }
-    }
-
-    public static class A5 implements InterNoJexl5 {
-        public A5() {}
-        @Override public int method() { return 0; }
-    }
-
-    @NoJexl
-    public interface InterNoJexl5 {
-        int method();
-    }
-
-    @Test
-    public void testPermissions() throws Exception {
-        Permissions p = Permissions.DEFAULT;
-        Assert.assertFalse(p.allow((Field) null));
-        Assert.assertFalse(p.allow((Package) null));
-        Assert.assertFalse(p.allow((Method) null));
-        Assert.assertFalse(p.allow((Constructor<?>) null));
-        Assert.assertFalse(p.allow((Class<?>) null));
-
-        Assert.assertTrue(p.allow(A2.class));
-        Assert.assertFalse(p.allow(A3.class));
-        Assert.assertFalse(p.allow(A5.class));
-
-        Method mA = A.class.getMethod("method");
-        Assert.assertNotNull(mA);
-        Method mA0 = A0.class.getMethod("method");
-        Assert.assertNotNull(mA0);
-        Method mA1 = A1.class.getMethod("method");
-        Assert.assertNotNull(mA1);
-        Method mA2 = A2.class.getMethod("method");
-        Assert.assertNotNull(mA1);
-        Method mA3 = A2.class.getDeclaredMethod("method");
-        Assert.assertNotNull(mA1);
-
-        Assert.assertTrue(p.allow(mA));
-        Assert.assertFalse(p.allow(mA0));
-        Assert.assertFalse(p.allow(mA1));
-        Assert.assertFalse(p.allow(mA2));
-        Assert.assertFalse(p.allow(mA3));
-
-        Field fA = A.class.getField("i");
-        Assert.assertNotNull(fA);
-        Assert.assertTrue(p.allow(fA));
-
-        Field fA0 = A0.class.getField("i0");
-        Assert.assertNotNull(fA0);
-        Assert.assertFalse(p.allow(fA0));
-        Field fA1 = A1.class.getDeclaredField("i1");
-        Assert.assertNotNull(fA1);
-        Assert.assertFalse(p.allow(fA0));
-
-        Constructor<?> cA = A.class.getConstructor();
-        Assert.assertNotNull(cA);
-        Assert.assertTrue(p.allow(cA));
-
-        Constructor<?> cA0 = A0.class.getConstructor();
-        Assert.assertNotNull(cA0);
-        Assert.assertFalse(p.allow(cA0));
-
-        Constructor<?> cA3 = A3.class.getDeclaredConstructor();
-        Assert.assertNotNull(cA3);
-        Assert.assertFalse(p.allow(cA3));
-    }
-
-
-    @Test
-    public void testParsePermissions0() throws Exception {
-        String src = "java.lang { Runtime { exit(); } }";
-        PermissionParser pp = new PermissionParser();
-        Map<String, Permissions.NoJexlPackage> nojexlmap = pp.parse(src);
-        Assert.assertNotNull(nojexlmap);
-    }
-
-
-    @Test
-    public void testParsePermissions1() throws Exception {
-        String src = "java.lang { Runtime { exit(); } }" +
-                "java.rmi {}" +
-                "java.io { File {} }" +
-                "java.nio { Path {} }";
-        PermissionParser pp = new PermissionParser();
-        Map<String, Permissions.NoJexlPackage> nojexlmap = pp.parse(src);
-        Assert.assertNotNull(nojexlmap);
-    }
-=======
-    @Test
-    public void testArrayListWrapper() {
-        ArrayListWrapper alw ;
-        try {
-            new ArrayListWrapper(1);
-            Assert.fail("non-array wrap?");
-        } catch(IllegalArgumentException xil) {
-            Assert.assertNotNull(xil);
-        }
-        Integer[] ai = new Integer[]{1, 2};
-        alw = new ArrayListWrapper(ai);
-        Assert.assertEquals(1, alw.indexOf(2));
-        Assert.assertEquals(-1, alw.indexOf(null));
-    }
-
->>>>>>> d6df444c
 }