/*
 * Licensed to the Apache Software Foundation (ASF) under one or more
 * contributor license agreements.  See the NOTICE file distributed with
 * this work for additional information regarding copyright ownership.
 * The ASF licenses this file to You under the Apache License, Version 2.0
 * (the "License"); you may not use this file except in compliance with
 * the License.  You may obtain a copy of the License at
 *
 *      http://www.apache.org/licenses/LICENSE-2.0
 *
 * Unless required by applicable law or agreed to in writing, software
 * distributed under the License is distributed on an "AS IS" BASIS,
 * WITHOUT WARRANTIES OR CONDITIONS OF ANY KIND, either express or implied.
 * See the License for the specific language governing permissions and
 * limitations under the License.
 */
package org.apache.commons.jexl3.internal.introspection;

import java.io.Serializable;
import org.apache.commons.jexl3.JexlTestCase;
import org.apache.commons.jexl3.internal.Engine;
import org.apache.commons.jexl3.introspection.JexlPropertyGet;
import org.apache.commons.jexl3.introspection.JexlPropertySet;

import java.util.ArrayList;
import java.util.HashMap;
import java.util.List;
import java.util.Map;
import org.apache.commons.jexl3.introspection.JexlMethod;
import org.junit.Assert;
import org.junit.Test;

/**
 * Tests for checking introspection discovery.
 *
 * @since 2.0
 */
public class DiscoveryTest extends JexlTestCase {
    public DiscoveryTest() {
        super("DiscoveryTest");
    }

    public static class Duck {
        private String value;
        private String eulav;

        public Duck(String v, String e) {
            value = v;
            eulav = e;
        }

        public String get(String prop) {
            if ("value".equals(prop)) {
                return value;
            }
            if ("eulav".equals(prop)) {
                return eulav;
            }
            return "no such property";
        }

        public void set(String prop, String v) {
            if ("value".equals(prop)) {
                value = v;
            } else if ("eulav".equals(prop)) {
                eulav = v;
            }
        }
    }

    public static class Bean {
        private String value;
        private String eulav;
        private boolean flag;

        public Bean(String v, String e) {
            value = v;
            eulav = e;
            flag = true;
        }

        public String getValue() {
            return value;
        }

        public void setValue(String v) {
            value = v;
        }

        public String getEulav() {
            return eulav;
        }

        public void setEulav(String v) {
            eulav = v;
        }

        public boolean isFlag() {
            return flag;
        }

        public void setFlag(boolean f) {
            flag = f;
        }
    }

    @Test
    public void testBeanIntrospection() throws Exception {
        Uberspect uber = Engine.getUberspect(null, null);
        Bean bean = new Bean("JEXL", "LXEJ");

        JexlPropertyGet get = uber.getPropertyGet(bean, "value");
        JexlPropertySet set = uber.getPropertySet(bean, "value", "foo");
        Assert.assertTrue("bean property getter", get instanceof PropertyGetExecutor);
        Assert.assertTrue("bean property setter", set instanceof PropertySetExecutor);
        // introspector and uberspect should return same result
        Assert.assertEquals(get, uber.getPropertyGet(bean, "value"));
        Assert.assertEquals(set, uber.getPropertySet(bean, "value", "foo"));
        // different property should return different setter/getter
        Assert.assertNotEquals(get, uber.getPropertyGet(bean, "eulav"));
        Assert.assertNotEquals(set, uber.getPropertySet(bean, "eulav", "foo"));
        // setter returns argument
        Object bar = set.invoke(bean, "bar");
        Assert.assertEquals("bar", bar);
        // getter should return last value
        Assert.assertEquals("bar", get.invoke(bean));
        // tryExecute should succeed on same property
        Object quux = set.tryInvoke(bean, "value", "quux");
        Assert.assertEquals("quux", quux);
        Assert.assertEquals("quux", get.invoke(bean));
        // tryExecute should fail on different property
        Assert.assertEquals(AbstractExecutor.TRY_FAILED, set.tryInvoke(bean, "eulav", "nope"));

    }

    @Test
    public void testDuckIntrospection() throws Exception {
        Uberspect uber = Engine.getUberspect(null, null);
        Duck duck = new Duck("JEXL", "LXEJ");

        JexlPropertyGet get = uber.getPropertyGet(duck, "value");
        JexlPropertySet set = uber.getPropertySet(duck, "value", "foo");
        Assert.assertTrue("duck property getter", get instanceof DuckGetExecutor);
        Assert.assertTrue("duck property setter", set instanceof DuckSetExecutor);
        // introspector and uberspect should return same result
        Assert.assertEquals(get, uber.getPropertyGet(duck, "value"));
        Assert.assertEquals(set, uber.getPropertySet(duck, "value", "foo"));
        // different property should return different setter/getter
        Assert.assertNotEquals(get, uber.getPropertyGet(duck, "eulav"));
        Assert.assertNotEquals(set, uber.getPropertySet(duck, "eulav", "foo"));
        // setter returns argument
        Object bar = set.invoke(duck, "bar");
        Assert.assertEquals("bar", bar);
        // getter should return last value
        Assert.assertEquals("bar", get.invoke(duck));
        // tryExecute should succeed on same property
        Object quux = set.tryInvoke(duck, "value", "quux");
        Assert.assertEquals("quux", quux);
        Assert.assertEquals("quux", get.invoke(duck));
        // tryExecute should fail on different property
        Assert.assertEquals(AbstractExecutor.TRY_FAILED, set.tryInvoke(duck, "eulav", "nope"));
    }

    @Test
    public void testListIntrospection() throws Exception {
        Uberspect uber = Engine.getUberspect(null, null);
        List<Object> list = new ArrayList<Object>();
        list.add("LIST");
        list.add("TSIL");

        JexlPropertyGet get = uber.getPropertyGet(list, 1);
        JexlPropertySet set = uber.getPropertySet(list, 1, "foo");
        Assert.assertTrue("list property getter", get instanceof ListGetExecutor);
        Assert.assertTrue("list property setter", set instanceof ListSetExecutor);
        // introspector and uberspect should return same result
        Assert.assertEquals(get, uber.getPropertyGet(list, 1));
        Assert.assertEquals(set, uber.getPropertySet(list, 1, "foo"));
        // different property should return different setter/getter
        Assert.assertNotEquals(get, uber.getPropertyGet(list, 0));
        Assert.assertNotEquals(get, uber.getPropertySet(list, 0, "foo"));
        // setter returns argument
        Object bar = set.invoke(list, "bar");
        Assert.assertEquals("bar", bar);
        // getter should return last value
        Assert.assertEquals("bar", get.invoke(list));
        // tryExecute should succeed on integer property
        Object quux = set.tryInvoke(list, 1, "quux");
        Assert.assertEquals("quux", quux);
        // getter should return last value
        Assert.assertEquals("quux", get.invoke(list));
        // tryExecute should fail on non-integer property class
        Assert.assertEquals(AbstractExecutor.TRY_FAILED, set.tryInvoke(list, "eulav", "nope"));
    }

    @Test
    public void testMapIntrospection() throws Exception {
        Uberspect uber = Engine.getUberspect(null, null);
        Map<String, Object> map = new HashMap<String, Object>();
        map.put("value", "MAP");
        map.put("eulav", "PAM");

        JexlPropertyGet get = uber.getPropertyGet(map, "value");
        JexlPropertySet set = uber.getPropertySet(map, "value", "foo");
        Assert.assertTrue("map property getter", get instanceof MapGetExecutor);
        Assert.assertTrue("map property setter", set instanceof MapSetExecutor);
        // introspector and uberspect should return same result
        Assert.assertEquals(get, uber.getPropertyGet(map, "value"));
        Assert.assertEquals(set, uber.getPropertySet(map, "value", "foo"));
        // different property should return different setter/getter
        Assert.assertNotEquals(get, uber.getPropertyGet(map, "eulav"));
        Assert.assertNotEquals(get, uber.getPropertySet(map, "eulav", "foo"));
        // setter returns argument
        Object bar = set.invoke(map, "bar");
        Assert.assertEquals("bar", bar);
        // getter should return last value
        Assert.assertEquals("bar", get.invoke(map));
        // tryExecute should succeed on same property class
        Object quux = set.tryInvoke(map, "value", "quux");
        Assert.assertEquals("quux", quux);
        // getter should return last value
        Assert.assertEquals("quux", get.invoke(map));
<<<<<<< HEAD
=======
        // tryExecute should fail on different property class
        Assert.assertEquals(AbstractExecutor.TRY_FAILED, set.tryInvoke(map, 1, "nope"));
>>>>>>> bc269ea4
    }

    public static class Bulgroz {
        public Object list(int x) {
            return 0;
        }
        public Object list(String x) {
            return 1;
        }
        public Object list(Object x) {
            return 2;
        }
        public Object list(int x, Object...y) {
            return 3;
        }
        public Object list(int x, int y) {
            return 4;
        }
        public Object list(String x, Object...y) {
            return 5;
        }
        public Object list(String x, String y) {
            return 6;
        }
        public Object list(Object x, Object...y) {
            return 7;
        }
        public Object list(Object x, Object y) {
            return 8;
        }
        public Object amb(Serializable x) {
            return -1;
        }
        public Object amb(Number x) {
            return -2;
        }
    }

    @Test
    public void testMethodIntrospection() throws Exception {
        Uberspect uber = new Uberspect(null, null);
        Bulgroz bulgroz = new Bulgroz();
        JexlMethod jmethod;
        Object result;
        jmethod = uber.getMethod(bulgroz, "list", 0);
        result = jmethod.invoke(bulgroz, 0);
        Assert.assertEquals(0, result);
        jmethod = uber.getMethod(bulgroz, "list", "1");
        result = jmethod.invoke(bulgroz, "1");
        Assert.assertEquals(1, result);
        jmethod = uber.getMethod(bulgroz, "list", bulgroz);
        result = jmethod.invoke(bulgroz, bulgroz);
        Assert.assertEquals(2, result);
        jmethod = uber.getMethod(bulgroz, "list", 1, bulgroz);
        result = jmethod.invoke(bulgroz, 1, bulgroz);
        Assert.assertEquals(3, result);
        jmethod = uber.getMethod(bulgroz, "list", 1, bulgroz, bulgroz);
        result = jmethod.invoke(bulgroz, 1, bulgroz, bulgroz);
        Assert.assertEquals(3, result);
        jmethod = uber.getMethod(bulgroz, "list", 1, 2);
        result = jmethod.invoke(bulgroz, 1, 2);
        Assert.assertEquals(4, result);
        jmethod = uber.getMethod(bulgroz, "list", "1", bulgroz);
        result = jmethod.invoke(bulgroz, "1", bulgroz);
        Assert.assertEquals(5, result);
        jmethod = uber.getMethod(bulgroz, "list", "1", "2");
        result = jmethod.invoke(bulgroz, "1", "2");
        Assert.assertEquals(6, result);
        jmethod = uber.getMethod(bulgroz, "list", bulgroz, bulgroz);
        result = jmethod.invoke(bulgroz, bulgroz, bulgroz);
        Assert.assertEquals(8, result);
        jmethod = uber.getMethod(bulgroz, "list", bulgroz, 1, bulgroz);
        result = jmethod.invoke(bulgroz, bulgroz, 1, bulgroz);
        Assert.assertEquals(7, result);
        jmethod = uber.getMethod(bulgroz, "list", bulgroz, 1, "1");
        result = jmethod.invoke(bulgroz, bulgroz, 1, "1");
        Assert.assertEquals(7, result);
        jmethod = uber.getMethod(bulgroz, "list", (Object) null);
        result = jmethod.invoke(bulgroz,  (Object) null);
        Assert.assertEquals(2, result);
        jmethod = uber.getMethod(bulgroz, "list", bulgroz, (Object) null);
        result = jmethod.invoke(bulgroz, bulgroz, (Object) null);
        Assert.assertEquals(8, result);
        jmethod = uber.getMethod(bulgroz, "list", null, "1");
        result = jmethod.invoke(bulgroz, null, "1");
        Assert.assertEquals(8, result);
        jmethod = uber.getMethod(bulgroz, "list", bulgroz, null, null);
        result = jmethod.invoke(bulgroz, bulgroz, null, null);
        Assert.assertEquals(7, result);

        jmethod = uber.getMethod(bulgroz, "amb", 3d);
        Assert.assertNotNull(null, jmethod);
    }
}<|MERGE_RESOLUTION|>--- conflicted
+++ resolved
@@ -219,11 +219,8 @@
         Assert.assertEquals("quux", quux);
         // getter should return last value
         Assert.assertEquals("quux", get.invoke(map));
-<<<<<<< HEAD
-=======
-        // tryExecute should fail on different property class
-        Assert.assertEquals(AbstractExecutor.TRY_FAILED, set.tryInvoke(map, 1, "nope"));
->>>>>>> bc269ea4
+        // why tryExecute should fail on different map property class ?
+        // Assert.assertEquals(AbstractExecutor.TRY_FAILED, set.tryInvoke(map, 1, "nope"));
     }
 
     public static class Bulgroz {
