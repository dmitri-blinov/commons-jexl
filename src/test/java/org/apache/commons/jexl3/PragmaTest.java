/*
 * Licensed to the Apache Software Foundation (ASF) under one or more
 * contributor license agreements.  See the NOTICE file distributed with
 * this work for additional information regarding copyright ownership.
 * The ASF licenses this file to You under the Apache License, Version 2.0
 * (the "License"); you may not use this file except in compliance with
 * the License.  You may obtain a copy of the License at
 *
 *      http://www.apache.org/licenses/LICENSE-2.0
 *
 * Unless required by applicable law or agreed to in writing, software
 * distributed under the License is distributed on an "AS IS" BASIS,
 * WITHOUT WARRANTIES OR CONDITIONS OF ANY KIND, either express or implied.
 * See the License for the specific language governing permissions and
 * limitations under the License.
 */
package org.apache.commons.jexl3;

import java.util.Map;
import org.junit.Assert;
import org.junit.Test;

/**
 * Tests for pragmas
 */
public class PragmaTest extends JexlTestCase {
    /**
     * Create a new test case.
     */
    public PragmaTest() {
        super("PragmaTest");
    }

    /**
     * Test creating a script from a string.
     */
    @Test
    @SuppressWarnings("AssertEqualsBetweenInconvertibleTypes")
    public void testPragmas() throws Exception {
        JexlContext jc = new MapContext();
<<<<<<< HEAD
        try {
            JexlScript script = JEXL.createScript("#pragma one 1\n#pragma the.very.hard 'truth'\n2;");
            Assert.assertTrue(script != null);
            Map<String, Object> pragmas = script.getPragmas();
            Assert.assertEquals(2, pragmas.size());
            Assert.assertEquals(1, pragmas.get("one"));
            Assert.assertEquals("truth", pragmas.get("the.very.hard"));
        } catch (JexlException xjexl) {
            String s = xjexl.toString();
            Assert.fail("Should not fail with: " + s);
        }
=======
        JexlScript script = JEXL.createScript("#pragma one 1\n#pragma the.very.hard 'truth'\n2;");
        Assert.assertTrue(script != null);
        Map<String, Object> pragmas = script.getPragmas();
        Assert.assertEquals(2, pragmas.size());
        Assert.assertEquals(1, pragmas.get("one"));
        Assert.assertEquals("truth", pragmas.get("the.very.hard"));
>>>>>>> 3b4a4848
    }

    @Test
    @SuppressWarnings("AssertEqualsBetweenInconvertibleTypes")
    public void testJxltPragmas() throws Exception {
        JexlContext jc = new MapContext();
<<<<<<< HEAD
        try {
            JxltEngine engine = new JexlBuilder().create().createJxltEngine();
            JxltEngine.Template tscript = engine.createTemplate("$$ #pragma one 1\n$$ #pragma the.very.hard 'truth'\n2;");
            Assert.assertTrue(tscript != null);
            Map<String, Object> pragmas = tscript.getPragmas();
            Assert.assertEquals(2, pragmas.size());
            Assert.assertEquals(1, pragmas.get("one"));
            Assert.assertEquals("truth", pragmas.get("the.very.hard"));
        } catch (JexlException xjexl) {
            String s = xjexl.toString();
            Assert.fail("Should not fail with: " + s);
        }
=======
        JxltEngine engine = new JexlBuilder().create().createJxltEngine();
        JxltEngine.Template tscript = engine.createTemplate("$$ #pragma one 1\n$$ #pragma the.very.hard 'truth'\n2;");
        Assert.assertTrue(tscript != null);
        Map<String, Object> pragmas = tscript.getPragmas();
        Assert.assertEquals(2, pragmas.size());
        Assert.assertEquals(1, pragmas.get("one"));
        Assert.assertEquals("truth", pragmas.get("the.very.hard"));
>>>>>>> 3b4a4848
    }

}<|MERGE_RESOLUTION|>--- conflicted
+++ resolved
@@ -38,46 +38,18 @@
     @SuppressWarnings("AssertEqualsBetweenInconvertibleTypes")
     public void testPragmas() throws Exception {
         JexlContext jc = new MapContext();
-<<<<<<< HEAD
-        try {
-            JexlScript script = JEXL.createScript("#pragma one 1\n#pragma the.very.hard 'truth'\n2;");
-            Assert.assertTrue(script != null);
-            Map<String, Object> pragmas = script.getPragmas();
-            Assert.assertEquals(2, pragmas.size());
-            Assert.assertEquals(1, pragmas.get("one"));
-            Assert.assertEquals("truth", pragmas.get("the.very.hard"));
-        } catch (JexlException xjexl) {
-            String s = xjexl.toString();
-            Assert.fail("Should not fail with: " + s);
-        }
-=======
         JexlScript script = JEXL.createScript("#pragma one 1\n#pragma the.very.hard 'truth'\n2;");
         Assert.assertTrue(script != null);
         Map<String, Object> pragmas = script.getPragmas();
         Assert.assertEquals(2, pragmas.size());
         Assert.assertEquals(1, pragmas.get("one"));
         Assert.assertEquals("truth", pragmas.get("the.very.hard"));
->>>>>>> 3b4a4848
     }
 
     @Test
     @SuppressWarnings("AssertEqualsBetweenInconvertibleTypes")
     public void testJxltPragmas() throws Exception {
         JexlContext jc = new MapContext();
-<<<<<<< HEAD
-        try {
-            JxltEngine engine = new JexlBuilder().create().createJxltEngine();
-            JxltEngine.Template tscript = engine.createTemplate("$$ #pragma one 1\n$$ #pragma the.very.hard 'truth'\n2;");
-            Assert.assertTrue(tscript != null);
-            Map<String, Object> pragmas = tscript.getPragmas();
-            Assert.assertEquals(2, pragmas.size());
-            Assert.assertEquals(1, pragmas.get("one"));
-            Assert.assertEquals("truth", pragmas.get("the.very.hard"));
-        } catch (JexlException xjexl) {
-            String s = xjexl.toString();
-            Assert.fail("Should not fail with: " + s);
-        }
-=======
         JxltEngine engine = new JexlBuilder().create().createJxltEngine();
         JxltEngine.Template tscript = engine.createTemplate("$$ #pragma one 1\n$$ #pragma the.very.hard 'truth'\n2;");
         Assert.assertTrue(tscript != null);
@@ -85,7 +57,6 @@
         Assert.assertEquals(2, pragmas.size());
         Assert.assertEquals(1, pragmas.get("one"));
         Assert.assertEquals("truth", pragmas.get("the.very.hard"));
->>>>>>> 3b4a4848
     }
 
 }