/*
 * Licensed to the Apache Software Foundation (ASF) under one or more
 * contributor license agreements.  See the NOTICE file distributed with
 * this work for additional information regarding copyright ownership.
 * The ASF licenses this file to You under the Apache License, Version 2.0
 * (the "License"); you may not use this file except in compliance with
 * the License.  You may obtain a copy of the License at
 *
 *      http://www.apache.org/licenses/LICENSE-2.0
 *
 * Unless required by applicable law or agreed to in writing, software
 * distributed under the License is distributed on an "AS IS" BASIS,
 * WITHOUT WARRANTIES OR CONDITIONS OF ANY KIND, either express or implied.
 * See the License for the specific language governing permissions and
 * limitations under the License.
 */
package org.apache.commons.jexl3;

import java.util.Set;
import java.util.TreeSet;
import java.util.concurrent.Callable;
import java.util.concurrent.ExecutorService;
import java.util.concurrent.Executors;
import java.util.concurrent.TimeUnit;
import org.apache.commons.jexl3.internal.Interpreter;
import org.junit.Assert;
import org.junit.Test;

/**
 * Test cases for annotations.
 * @since 3.1
 */
@SuppressWarnings({"UnnecessaryBoxing", "AssertEqualsBetweenInconvertibleTypes"})

public class AnnotationTest extends JexlTestCase {

    public final static int NUM_THREADS = 10;
    public final static int NUM_ITERATIONS = 1000;
    
    public AnnotationTest() {
        super("AnnotationTest");
    }

    @Test
    public void test197a() throws Exception {
        final JexlContext jc = new MapContext();
        final JexlScript e = JEXL.createScript("@synchronized { return 42; }");
        final Object r = e.execute(jc);
        Assert.assertEquals(42, r);
    }

    public static class AnnotationContext extends MapContext implements JexlContext.AnnotationProcessor {
        private int count = 0;
        private final Set<String> names = new TreeSet<String>();

        @Override
        public Object processAnnotation(final String name, final Object[] args, final Callable<Object> statement) throws Exception {
            count += 1;
            names.add(name);
            if ("one".equals(name)) {
                names.add(args[0].toString());
            } else if ("two".equals(name)) {
                names.add(args[0].toString());
                names.add(args[1].toString());
            } else if ("error".equals(name)) {
                names.add(args[0].toString());
                throw new IllegalArgumentException(args[0].toString());
            } else if ("unknown".equals(name)) {
                return null;
            } else if ("synchronized".equals(name)) {
                if (statement instanceof Interpreter.AnnotatedCall) {
                    final Object sa = ((Interpreter.AnnotatedCall) statement).getStatement();
                    if (sa != null) {
                        synchronized (sa) {
                            return statement.call();
                        }
                    }
                }
                final JexlEngine jexl = JexlEngine.getThreadEngine();
                if (jexl != null) {
                    synchronized (jexl) {
                        return statement.call();
                    }
                }
            }
            return statement.call();
        }

        public int getCount() {
            return count;
        }

        public Set<String> getNames() {
            return names;
        }
    }

    public static class OptAnnotationContext extends JexlEvalContext implements JexlContext.AnnotationProcessor {
        @Override
        public Object processAnnotation(final String name, final Object[] args, final Callable<Object> statement) throws Exception {
            final JexlOptions options = this.getEngineOptions();
            // transient side effect for strict
            if ("strict".equals(name)) {
                final boolean s = (Boolean) args[0];
                final boolean b = options.isStrict();
                options.setStrict(s);
                final Object r = statement.call();
                options.setStrict(b);
                return r;
            }
            // transient side effect for silent
            if ("silent".equals(name)) {
                if (args == null || args.length == 0) {
                    final boolean b = options.isSilent();
                    try {
                        return statement.call();
                    } catch(final JexlException xjexl) {
                        return null;
                    } finally {
                        options.setSilent(b);
                    }
                } else {
                    final boolean s = (Boolean) args[0];
                    final boolean b = options.isSilent();
                    options.setSilent(s);
                    Assert.assertEquals(s, options.isSilent());
                    final Object r = statement.call();
                    options.setSilent(b);
                    return r;
                }
            }
            // durable side effect for scale
            if ("scale".equals(name)) {
                options.setMathScale((Integer) args[0]);
                return statement.call();
            }
            return statement.call();
        }
    }

    @Test
    public void testVarStmt() throws Exception {
        final OptAnnotationContext jc = new OptAnnotationContext();
        final JexlOptions options = jc.getEngineOptions();
        jc.getEngineOptions().set(JEXL);
        options.setSharedInstance(true);
        JexlScript e;
        Object r;
        e = JEXL.createScript("(s, v)->{ @strict(s) @silent(v) var x = y ; 42; }");

        // wont make an error
        try {
            r = e.execute(jc, false, true);
            Assert.assertEquals(42, r);
        } catch (final JexlException.Variable xjexl) {
            Assert.fail("should not have thrown");
        }

        r = null;
        // will make an error and throw
        options.setSafe(false);
        try {
            r = e.execute(jc, true, false);
            Assert.fail("should have thrown");
        } catch (final JexlException.Variable xjexl) {
            Assert.assertNull(r);
        }

        r = null;
        // will make an error and will not throw but result is null
        try {
            r = e.execute(jc, true, true);
            Assert.assertNull(r);
        } catch (final JexlException.Variable xjexl) {
            Assert.fail("should not have thrown");
        }
        options.setSafe(true);

        r = null;
        // will not make an error and will not throw
        try {
            r = e.execute(jc, false, false);
            Assert.assertEquals(42, r);
        } catch (final JexlException.Variable xjexl) {
            Assert.fail("should not have thrown");
        }
        //Assert.assertEquals(42, r);
        Assert.assertTrue(options.isStrict());
        e = JEXL.createScript("@scale(5) 42;");
        r = e.execute(jc);
        Assert.assertEquals(42, r);
        Assert.assertTrue(options.isStrict());
        Assert.assertEquals(5, options.getMathScale());
    }

    @Test
    public void testNoArg() throws Exception {
        final AnnotationContext jc = new AnnotationContext();
        final JexlScript e = JEXL.createScript("@synchronized { return 42; }");
        final Object r = e.execute(jc);
        Assert.assertEquals(42, r);
        Assert.assertEquals(1, jc.getCount());
        Assert.assertTrue(jc.getNames().contains("synchronized"));
    }

    @Test
    public void testNoArgExpression() throws Exception {
        final AnnotationContext jc = new AnnotationContext();
        final JexlScript e = JEXL.createScript("@synchronized 42");
        final Object r = e.execute(jc);
        Assert.assertEquals(42, r);
        Assert.assertEquals(1, jc.getCount());
        Assert.assertTrue(jc.getNames().contains("synchronized"));
    }

    @Test
    public void testNoArgStatement() throws Exception {
        final AnnotationContext jc = new AnnotationContext();
        final JexlScript e = JEXL.createScript("@synchronized if (true) 2 * 3 * 7; else -42;");
        final Object r = e.execute(jc);
        Assert.assertEquals(42, r);
        Assert.assertEquals(1, jc.getCount());
        Assert.assertTrue(jc.getNames().contains("synchronized"));
    }
    
    @Test
<<<<<<< HEAD
    public void testCapturingStatement() throws Exception {
        AnnotationContext jc = new AnnotationContext();
        JexlScript e = JEXL.createScript("var t = 1; @synchronized for(var x : [2,3,7]) t *= x; t");
        Object r = e.execute(jc);
=======
    public void testHoistingStatement() throws Exception {
        final AnnotationContext jc = new AnnotationContext();
        final JexlScript e = JEXL.createScript("var t = 1; @synchronized for(var x : [2,3,7]) t *= x; t");
        final Object r = e.execute(jc);
>>>>>>> f8b0e860
        Assert.assertEquals(42, r);
        Assert.assertEquals(1, jc.getCount());
        Assert.assertTrue(jc.getNames().contains("synchronized"));
    }
    
    @Test
    public void testOneArg() throws Exception {
        final AnnotationContext jc = new AnnotationContext();
        final JexlScript e = JEXL.createScript("@one(1) { return 42; }");
        final Object r = e.execute(jc);
        Assert.assertEquals(42, r);
        Assert.assertEquals(1, jc.getCount());
        Assert.assertTrue(jc.getNames().contains("one"));
        Assert.assertTrue(jc.getNames().contains("1"));
    }

    @Test
    public void testMultiple() throws Exception {
        final AnnotationContext jc = new AnnotationContext();
        final JexlScript e = JEXL.createScript("@one(1) @synchronized { return 42; }");
        final Object r = e.execute(jc);
        Assert.assertEquals(42, r);
        Assert.assertEquals(2, jc.getCount());
        Assert.assertTrue(jc.getNames().contains("synchronized"));
        Assert.assertTrue(jc.getNames().contains("one"));
        Assert.assertTrue(jc.getNames().contains("1"));
    }

    @Test
    public void testError() throws Exception {
        testError(true);
        testError(false);
    }

    private void testError(final boolean silent) throws Exception {
        final CaptureLog log = new CaptureLog();
        final AnnotationContext jc = new AnnotationContext();
        final JexlEngine jexl = new JexlBuilder().logger(log).strict(true).silent(silent).create();
        final JexlScript e = jexl.createScript("@error('42') { return 42; }");
        try {
            final Object r = e.execute(jc);
            if (!silent) {
                Assert.fail("should have failed");
            } else {
                Assert.assertEquals(1, log.count("warn"));
            }
        } catch (final JexlException.Annotation xjexl) {
            Assert.assertEquals("error", xjexl.getAnnotation());
        }
        Assert.assertEquals(1, jc.getCount());
        Assert.assertTrue(jc.getNames().contains("error"));
        Assert.assertTrue(jc.getNames().contains("42"));
        if (!silent) {
            Assert.assertEquals(0, log.count("warn"));
        }
    }

    @Test
    public void testUnknown() throws Exception {
        testUnknown(true);
        testUnknown(false);
    }

    private void testUnknown(final boolean silent) throws Exception {
        final CaptureLog log = new CaptureLog();
        final AnnotationContext jc = new AnnotationContext();
        final JexlEngine jexl = new JexlBuilder().logger(log).strict(true).silent(silent).create();
        final JexlScript e = jexl.createScript("@unknown('42') { return 42; }");
        try {
            final Object r = e.execute(jc);
            if (!silent) {
                Assert.fail("should have failed");
            } else {
                Assert.assertEquals(1, log.count("warn"));
            }
        } catch (final JexlException.Annotation xjexl) {
            Assert.assertEquals("unknown", xjexl.getAnnotation());
        }
        Assert.assertEquals(1, jc.getCount());
        Assert.assertTrue(jc.getNames().contains("unknown"));
        Assert.assertFalse(jc.getNames().contains("42"));
        if (!silent) {
            Assert.assertEquals(0, log.count("warn"));
        }
    }
    
    /**
     * A counter whose inc method will misbehave if not mutex-ed.
     */
    public static class Counter {
        private int value = 0;

        public void inc() {
            final int v = value;
            // introduce some concurency
            for (int i = (int) System.currentTimeMillis() % 5; i >= 0; --i) {
                Thread.yield();
            }
            value = v + 1;
        }

        public int getValue() {
            return value;
        }
    }

    /**
     * Runs a counter test with n-thread in //.
     */
    public static class TestRunner {
        public final Counter syncCounter = new Counter();
        public final Counter concCounter = new Counter();

        public void run(final Runnable runnable) throws InterruptedException {
            final ExecutorService executor = Executors.newFixedThreadPool(NUM_THREADS);
            for (int i = 0; i < NUM_THREADS; i++) {
                executor.submit(runnable);
            }
            executor.shutdown();
            executor.awaitTermination(5, TimeUnit.SECONDS);
            // this may succeed concurrently if there is only one 'real' thread
            // during execution; we can only prove the 'synchronized' if the unsync-ed
            // version fails...
            if (NUM_THREADS * NUM_ITERATIONS != concCounter.getValue()) {
                Assert.assertEquals(NUM_THREADS * NUM_ITERATIONS, syncCounter.getValue());
            }
        }
    }    

    @Test
    /**
     * A base test to ensure synchronized makes a difference. 
     */
    public void testSynchronized() throws InterruptedException {
        final TestRunner tr = new TestRunner();
        final Counter syncCounter = tr.syncCounter;
        final Counter concCounter = tr.concCounter;
        tr.run(() -> {
            for (int i = 0; i < NUM_ITERATIONS; i++) {
                synchronized (syncCounter) {
                    syncCounter.inc();
                }
                concCounter.inc();
            }
        });
    }

    @Test
    public void testJexlSynchronized0() throws InterruptedException {
        final TestRunner tr = new TestRunner();
        final AnnotationContext ctxt = new AnnotationContext();
        final JexlScript script = JEXL.createScript(
                "for(var i : 1..NUM_ITERATIONS) {"
                + "@synchronized { syncCounter.inc(); }"
                + "concCounter.inc();"
                + "}",
                "NUM_ITERATIONS",
                "syncCounter",
                "concCounter");
        // will sync on syncCounter
        tr.run(() -> {
            script.execute(ctxt, NUM_ITERATIONS, tr.syncCounter, tr.concCounter);
        });
    }
}<|MERGE_RESOLUTION|>--- conflicted
+++ resolved
@@ -224,17 +224,10 @@
     }
     
     @Test
-<<<<<<< HEAD
     public void testCapturingStatement() throws Exception {
-        AnnotationContext jc = new AnnotationContext();
-        JexlScript e = JEXL.createScript("var t = 1; @synchronized for(var x : [2,3,7]) t *= x; t");
-        Object r = e.execute(jc);
-=======
-    public void testHoistingStatement() throws Exception {
         final AnnotationContext jc = new AnnotationContext();
         final JexlScript e = JEXL.createScript("var t = 1; @synchronized for(var x : [2,3,7]) t *= x; t");
         final Object r = e.execute(jc);
->>>>>>> f8b0e860
         Assert.assertEquals(42, r);
         Assert.assertEquals(1, jc.getCount());
         Assert.assertTrue(jc.getNames().contains("synchronized"));
