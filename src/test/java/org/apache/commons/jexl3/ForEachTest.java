--- conflicted
+++ resolved
@@ -105,13 +105,8 @@
 
     @Test
     public void testForEachWithBlock() throws Exception {
-<<<<<<< HEAD
-        JexlScript exs0 = JEXL.createScript("for(var i : list) { x = x + i; }");
-        JexlContext jc = new MapContext();
-=======
-        final JexlScript exs0 = JEXL.createScript("for(var in : list) { x = x + in; }");
-        final JexlContext jc = new MapContext();
->>>>>>> f8b0e860
+        final JexlScript exs0 = JEXL.createScript("for(var i : list) { x = x + i; }");
+        final JexlContext jc = new MapContext();
         jc.set("list", new Object[]{2, 3});
             jc.set("x", new Integer(1));
         final Object o = exs0.execute(jc);
