--- conflicted
+++ resolved
@@ -750,7 +750,7 @@
     }
 
     @Test
-    public void tesstCaptured0() throws Exception {
+    public void testCaptured0() throws Exception {
         JexlFeatures f = new JexlFeatures();
         f.lexical(true);
         JexlEngine jexl = new JexlBuilder().strict(true).features(f).create();
@@ -760,11 +760,7 @@
         Object result = script.execute(jc);
         Assert.assertEquals(42, result);
     }
-<<<<<<< HEAD
-
-=======
-    
->>>>>>> 8dee2ad6
+
     @Test
     public void testCaptured1() throws Exception {
         JexlFeatures f = new JexlFeatures();
