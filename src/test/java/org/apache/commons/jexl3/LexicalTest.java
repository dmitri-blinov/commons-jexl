/*
 * Licensed to the Apache Software Foundation (ASF) under one or more
 * contributor license agreements.  See the NOTICE file distributed with
 * this work for additional information regarding copyright ownership.
 * The ASF licenses this file to You under the Apache License, Version 2.0
 * (the "License"); you may not use this file except in compliance with
 * the License.  You may obtain a copy of the License at
 *
 *      http://www.apache.org/licenses/LICENSE-2.0
 *
 * Unless required by applicable law or agreed to in writing, software
 * distributed under the License is distributed on an "AS IS" BASIS,
 * WITHOUT WARRANTIES OR CONDITIONS OF ANY KIND, either express or implied.
 * See the License for the specific language governing permissions and
 * limitations under the License.
 */
package org.apache.commons.jexl3;

import java.io.StringReader;
import java.io.StringWriter;
import java.util.ArrayList;
import java.util.List;
import java.util.Map;
import java.util.Set;
import java.util.concurrent.Callable;
import org.apache.commons.jexl3.internal.LexicalScope;
import org.apache.commons.jexl3.internal.Script;
import org.junit.Assert;
import org.junit.Test;

/**
 * Test cases for lexical option and feature.
 */
public class LexicalTest {

    @Test
    public void testLexical0a() throws Exception {
        runLexical0(false);
    }

    @Test
    public void testLexical0b() throws Exception {
        runLexical0(true);
    }

    void runLexical0(boolean feature) throws Exception {
        JexlFeatures f = new JexlFeatures();
        f.lexical(feature);
        JexlEngine jexl = new JexlBuilder().strict(true).features(f).create();
        JexlEvalContext ctxt = new JexlEvalContext();
        JexlOptions options = ctxt.getEngineOptions();
        // ensure errors will throw
        options.setLexical(true);
        JexlScript script;
        try {
            script = jexl.createScript("var x = 0; var x = 1;");
            if (!feature) {
                script.execute(ctxt);
            }
            Assert.fail();
        } catch (JexlException xany) {
            String ww = xany.toString();
        }
        try {
            script = jexl.createScript("var x = 0; for(var y : null) { var y = 1;");
            if (!feature) {
                script.execute(ctxt);
            }
            Assert.fail();
        } catch (JexlException xany) {
            String ww = xany.toString();
        }
        try {
            script = jexl.createScript("var x = 0; for(var x : null) {};");
            if (!feature) {
                script.execute(ctxt);
            }
            Assert.fail();
        } catch (JexlException xany) {
            String ww = xany.toString();
        }
        try {
            script = jexl.createScript("(x)->{ var x = 0; x; }");
            if (!feature) {
                script.execute(ctxt);
            }
            Assert.fail();
        } catch (JexlException xany) {
            String ww = xany.toString();
        }
        try {
            script = jexl.createScript("var x; if (true) { if (true) { var x = 0; x; } }");
            if (!feature) {
                script.execute(ctxt);
            }
            Assert.fail();
        } catch (JexlException xany) {
            String ww = xany.toString();
        }
        try {
            script = jexl.createScript("if (a) { var y = (x)->{ var x = 0; x; }; y(2) }", "a");
            if (!feature) {
                script.execute(ctxt);
            }
            Assert.fail();
        } catch (JexlException xany) {
            String ww = xany.toString();
        }
        try {
            script = jexl.createScript("(x)->{ for(var x : null) { x; } }");
            if (!feature) {
                script.execute(ctxt, 42);
            }
            Assert.fail();
        } catch (JexlException xany) {
            String ww = xany.toString();
        }
        // no fail
        script = jexl.createScript("var x = 32; (()->{ for(var x : null) { x; }})();");
        if (!feature) {
            script.execute(ctxt, 42);
        }
    }

    @Test
    public void testLexical1a() throws Exception {
        runLexical1(false);
    }

    @Test
    public void testLexical1b() throws Exception {
        runLexical1(true);
    }

    void runLexical1(boolean shade) throws Exception {
        JexlEngine jexl = new JexlBuilder().strict(true).create();
        JexlEvalContext ctxt = new JexlEvalContext();
        Object result;
        ctxt.set("x", 4242);
        JexlOptions options = ctxt.getEngineOptions();
        // ensure errors will throw
        options.setLexical(true);
        options.setLexicalShade(shade);
        JexlScript script;
        try {
            // if local shade, x is undefined
            script = jexl.createScript("{ var x = 0; } x");
            script.execute(ctxt);
            if (shade) {
                Assert.fail("local shade means 'x' should be undefined");
            }
        } catch (JexlException xany) {
            if (!shade) {
                throw xany;
            }
        }
        try {
            // if local shade, x = 42 is undefined
            script = jexl.createScript("{ var x = 0; } x = 42");
            script.execute(ctxt);
            if (shade) {
                Assert.fail("local shade means 'x = 42' should be undefined");
            }
        } catch (JexlException xany) {
            if (!shade) {
                throw xany;
            }
        }
        try {
            // if local shade, x = 42 is undefined
            script = jexl.createScript("{ var x = 0; } y = 42");
            script.execute(ctxt);
            if (shade) {
                Assert.fail("local shade means 'y = 42' should be undefined (y is undefined)");
            }
        } catch (JexlException xany) {
            if (!shade) {
                throw xany;
            }
        }
        // no fail
        script = jexl.createScript("var x = 32; (()->{ for(var x : null) { x; }})();");
        //if (!feature) {
            script.execute(ctxt, 42);
        //}
        // y being defined as global
        ctxt.set("y", 4242);
        try {
            // if no shade and global y being defined,
            script = jexl.createScript("{ var y = 0; } y = 42");
            result = script.execute(ctxt);
            if (!shade) {
                Assert.assertEquals(42, result);
            } else {
                Assert.fail("local shade means 'y = 42' should be undefined");
            }
        } catch (JexlException xany) {
            if (!shade) {
                throw xany;
            }
        }
    }

    @Test
    public void testLexical1() throws Exception {
        JexlEngine jexl = new JexlBuilder().strict(true).create();
        JexlEvalContext ctxt = new JexlEvalContext();
        JexlOptions options = ctxt.getEngineOptions();
        // ensure errors will throw
        options.setLexical(true);
        JexlScript script;
        Object result;

        script = jexl.createScript("var x = 0; for(var y : [1]) { var x = 42; return x; };");
        try {
        result = script.execute(ctxt);
        //Assert.assertEquals(42, result);
            Assert.fail();
        } catch (JexlException xany) {
            String ww = xany.toString();
        }

        try {
            script = jexl.createScript("(x)->{ if (x) { var x = 7 * (x + x); x; } }");
            result = script.execute(ctxt, 3);
            Assert.fail();
        } catch (JexlException xany) {
            String ww = xany.toString();
        }

        script = jexl.createScript("{ var x = 0; } var x = 42; x");
        result = script.execute(ctxt, 21);
        Assert.assertEquals(42, result);
    }

    @Test
    public void testLexical2a() throws Exception {
        runLexical2(true);
    }

    @Test
    public void testLexical2b() throws Exception {
        runLexical2(false);
    }

    protected void runLexical2(boolean lexical) throws Exception {
        JexlEngine jexl = new JexlBuilder().strict(true).lexical(lexical).create();
        JexlContext ctxt = new MapContext();
        JexlScript script = jexl.createScript("{var x = 42}; {var x; return x; }");
        Object result = script.execute(ctxt);
        if (lexical) {
            Assert.assertNull(result);
        } else {
            Assert.assertEquals(42, result);
        }
    }

    @Test
    public void testLexical3() throws Exception {
        String str = "var s = {}; for (var i : [1]) s.add(i); s";
        JexlEngine jexl = new JexlBuilder().strict(true).lexical(true).create();
        JexlScript e = jexl.createScript(str);
        JexlContext jc = new MapContext();
        Object o = e.execute(jc);
        Assert.assertTrue(((Set)o).contains(1));

        e = jexl.createScript(str);
        o = e.execute(jc);
        Assert.assertTrue(((Set)o).contains(1));
    }

    @Test
    public void testLexical4() throws Exception {
        JexlEngine Jexl = new JexlBuilder().silent(false).strict(true).lexical(true).create();
        JxltEngine Jxlt = Jexl.createJxltEngine();
        JexlContext ctxt = new MapContext();
        String rpt
                = "<report>\n"
                + "\n$$var y = 1; var x = 2;"
                + "\n${x + y}"
                + "\n</report>\n";
        JxltEngine.Template t = Jxlt.createTemplate("$$", new StringReader(rpt));
        StringWriter strw = new StringWriter();
        t.evaluate(ctxt, strw);
        String output = strw.toString();
        String ctl = "<report>\n\n3\n</report>\n";
        Assert.assertEquals(ctl, output);
    }

    public static class DebugContext extends MapContext {
        public DebugContext() {
            super();
        }
        public Object debug(Object arg) {
            return arg;
        }
    }

    @Test
    public void testLexical5() throws Exception {
        JexlEngine jexl = new JexlBuilder().strict(true).lexical(true).create();
        JexlContext ctxt = new DebugContext();
        JexlScript script;
        Object result;
            script = jexl.createScript("var x = 42; var y = () -> { {var x = debug(-42); }; return x; }; y()");
        try {
            result = script.execute(ctxt);
            Assert.assertEquals(42, result);
        } catch (JexlException xany) {
            String ww = xany.toString();
            Assert.fail(ww);
        }
    }

    @Test
    public void testLexical6a() throws Exception {
        String str = "i = 0; { var i = 32; }; i";
        JexlEngine jexl = new JexlBuilder().strict(true).lexical(true).create();
        JexlScript e = jexl.createScript(str);
        JexlContext ctxt = new MapContext();
        Object o = e.execute(ctxt);
        Assert.assertEquals(0, o);
    }

    @Test
    public void testLexical6b() throws Exception {
        String str = "i = 0; { var i = 32; }; i";
        JexlEngine jexl = new JexlBuilder().strict(true).lexical(true).lexicalShade(true).create();
        JexlScript e = jexl.createScript(str);
        JexlContext ctxt = new MapContext();
        try {
            Object o = e.execute(ctxt);
            Assert.fail("i should be shaded");
        } catch (JexlException xany) {
            Assert.assertNotNull(xany);
        }
    }

    @Test
    public void testLexical6c() throws Exception {
        String str = "i = 0; for (var i : [42]) i; i";
        JexlEngine jexl = new JexlBuilder().strict(true).lexical(true).lexicalShade(false).create();
        JexlScript e = jexl.createScript(str);
        JexlContext ctxt = new MapContext();
        Object o = e.execute(ctxt);
        Assert.assertEquals(0, o);
    }

    @Test
    public void testLexical6d() throws Exception {
        String str = "i = 0; for (var i : [42]) i; i";
        JexlEngine jexl = new JexlBuilder().strict(true).lexical(true).lexicalShade(true).create();
        JexlScript e = jexl.createScript(str);
        JexlContext ctxt = new MapContext();
        try {
            Object o = e.execute(ctxt);
            Assert.fail("i should be shaded");
        } catch (JexlException xany) {
            Assert.assertNotNull(xany);
        }
    }

    @Test
    public void testPragmaOptions() throws Exception {
        // same as 6d but using a pragma
        String str = "#pragma jexl.options '+strict +lexical +lexicalShade -safe'\n"
                + "i = 0; for (var i : [42]) i; i";
        JexlEngine jexl = new JexlBuilder().strict(false).create();
        JexlScript e = jexl.createScript(str);
        JexlContext ctxt = new MapContext();
        try {
            Object o = e.execute(ctxt);
            Assert.fail("i should be shaded");
        } catch (JexlException xany) {
            Assert.assertNotNull(xany);
        }
    }

    @Test
    public void testPragmaNoop() throws Exception {
        // unknow pragma
        String str = "#pragma jexl.options 'no effect'\ni = -42; for (var i : [42]) i; i";
        JexlEngine jexl = new JexlBuilder().lexical(false).strict(true).create();
        JexlScript e = jexl.createScript(str);
        JexlContext ctxt = new MapContext();
        Object result = e.execute(ctxt);
        Assert.assertEquals(42, result);
    }


    @Test
    public void testScopeFrame() throws Exception {
        LexicalScope scope = new LexicalScope();
        for(int i = 0; i < 128; i += 2) {
            Assert.assertTrue(scope.addSymbol(i));
            Assert.assertFalse(scope.addSymbol(i));
        }
        for(int i = 0; i < 128; i += 2) {
            Assert.assertTrue(scope.hasSymbol(i));
            Assert.assertFalse(scope.hasSymbol(i + 1));
        }
    }

    @Test
    public void testContextualOptions0() throws Exception {
        JexlFeatures f= new JexlFeatures();
        JexlEngine jexl = new JexlBuilder().features(f).strict(true).create();
        JexlEvalContext ctxt = new JexlEvalContext();
        JexlOptions options = ctxt.getEngineOptions();
        options.setSharedInstance(false);
        options.setLexical(true);
        options.setLexicalShade(true);
        ctxt.set("options", options);
        JexlScript script = jexl.createScript("{var x = 42;} options.lexical = false; options.lexicalShade=false; x");
        try {
        Object result = script.execute(ctxt);
        Assert.fail("setting options.lexical should have no effect during execution");
        } catch(JexlException xf) {
            Assert.assertNotNull(xf);
        }
    }

    /**
     * Context augmented with a tryCatch.
     */
    public static class TestContext extends JexlEvalContext {
        public TestContext() {}
        public TestContext(Map<String, Object> map) {
            super(map);
        }

        /**
         * Allows calling a script and catching its raised exception.
         * @param tryFn the lambda to call
         * @param catchFn the lambda catching the exception
         * @param args the arguments to the lambda
         * @return the tryFn result or the catchFn if an exception was raised
         */
        public Object tryCatch(JexlScript tryFn, JexlScript catchFn, Object... args) {
            Object result;
            try {
                result = tryFn.execute(this, args);
            } catch (Throwable xthrow) {
                result = catchFn != null ? catchFn.execute(this, xthrow) : xthrow;
            }
            return result;
        }
    }

    @Test
    public void testContextualOptions1() throws Exception {
        JexlFeatures f = new JexlFeatures();
        JexlEngine jexl = new JexlBuilder().features(f).strict(true).create();
        JexlEvalContext ctxt = new TestContext();
        JexlOptions options = ctxt.getEngineOptions();
        options.setSharedInstance(true);
        options.setLexical(true);
        options.setLexicalShade(true);
        ctxt.set("options", options);
        JexlScript runner = jexl.createScript(
                "options.lexical = flag; options.lexicalShade = flag;"
              + "tryCatch(tested, catchFn, 42);",
                "flag", "tested", "catchFn");
        JexlScript tested = jexl.createScript("(y)->{ {var x = y;} x }");
        JexlScript catchFn = jexl.createScript("(xany)-> { xany }");
        Object result;
        // run it once, old 3.1 semantics, lexical/shade = false
        result = runner.execute(ctxt, false, tested, catchFn);
        // result 42
        Assert.assertEquals(42, result);
        // run it a second time, new 3.2 semantics, lexical/shade = true
        result = runner.execute(ctxt, true, tested, catchFn);
        // result is exception!
        Assert.assertTrue(result instanceof JexlException.Variable);
    }

    @Test
    public void testParameter0() throws Exception {
        String str = "function(u) {}";
        JexlEngine jexl = new JexlBuilder().create();
        JexlScript e = jexl.createScript(str);
        Assert.assertEquals(1, e.getParameters().length);
        e = jexl.createScript(new JexlInfo("TestScript", 1, 1), str);
        Assert.assertEquals(1, e.getParameters().length);
    }

    @Test
    public void testParameter1() throws Exception {
        JexlEngine jexl = new JexlBuilder().strict(true).safe(false).lexical(true).create();
        JexlContext jc = new MapContext();
        String strs = "var s = function(x) { for (var i : 1..2) {if (i > 1) return x}}; s(42)";
        JexlScript s42 = jexl.createScript(strs);
        Object result = s42.execute(jc);
        Assert.assertEquals(42, result);
    }

    @Test
    public void testInnerAccess0() throws Exception {
        JexlFeatures f = new JexlFeatures();
        f.lexical(true);
        JexlEngine jexl = new JexlBuilder().strict(true).features(f).create();
        JexlScript script = jexl.createScript(
                "var x = 32; ("
                        + "()->{ for(var x : null) { var c = 0; {return x; }} })"
                        + "();");
        Assert.assertNull(script.execute(null));
    }

    @Test
    public void testInnerAccess1() throws Exception {
        JexlEngine jexl = new JexlBuilder().strict(true).lexical(true).create();
        JexlScript script = jexl.createScript("var x = 32; (()->{ for(var x : null) { var c = 0; {return x; }} })();");
    }

    @Test
    public void testForVariable0() throws Exception {
        JexlFeatures f = new JexlFeatures();
        f.lexical(true);
        f.lexicalShade(true);
        JexlEngine jexl = new JexlBuilder().strict(true).features(f).create();
        try {
            JexlScript script = jexl.createScript("for(var x : 1..3) { var c = 0}; return x");
            Assert.fail("Should not have been parsed");
        } catch (JexlException ex) {
           // OK
        }
    }

    @Test
    public void testForVariable1() throws Exception {
        JexlFeatures f = new JexlFeatures();
        f.lexical(true);
        f.lexicalShade(true);
        JexlEngine jexl = new JexlBuilder().strict(true).features(f).create();
        try {
            JexlScript script = jexl.createScript("for(var x : 1..3) { var c = 0} for(var x : 1..3) { var c = 0}; return x");
            Assert.fail("Should not have been parsed");
        } catch (JexlException ex) {
           // OK
           Assert.assertTrue(ex instanceof JexlException);
        }
    }

    @Test
    public void testUndeclaredVariable() throws Exception {
        JexlFeatures f = new JexlFeatures();
        f.lexical(true);
        f.lexicalShade(true);
        JexlEngine jexl = new JexlBuilder().strict(true).features(f).create();
        try {
            JexlScript script = jexl.createScript("{var x = 0}; return x");
            Assert.fail("Should not have been parsed");
        } catch (Exception ex) {
           // OK
           Assert.assertTrue(ex instanceof JexlException);
        }
    }

    @Test
    public void testLexical6a1() throws Exception {
        String str = "i = 0; { var i = 32; }; i";
        JexlFeatures f = new JexlFeatures();
        f.lexical(true);
        JexlEngine jexl = new JexlBuilder().strict(true).features(f).create();
        JexlScript e = jexl.createScript(str);
        JexlContext ctxt = new MapContext();
        Object o = e.execute(ctxt);
        Assert.assertEquals(0, o);
    }

    public static class VarContext extends MapContext implements JexlContext.PragmaProcessor, JexlContext.OptionsHandle {
        private JexlOptions options = new JexlOptions();

        JexlOptions snatchOptions() {
            JexlOptions o = options;
            options = new JexlOptions();
            return o;
        }

        @Override
        public void processPragma(String key, Object value) {
            if ("jexl.options".equals(key) && "canonical".equals(value)) {
                options.setStrict(true);
                options.setLexical(true);
                options.setLexicalShade(true);
                options.setSafe(false);
            }
        }

        @Override
        public JexlOptions getEngineOptions() {
            return options;
        }
    }

    @Test
    public void testInternalLexicalFeatures() throws Exception {
        String str = "42";
        JexlFeatures f = new JexlFeatures();
        f.lexical(true);
        f.lexicalShade(true);
        JexlEngine jexl = new JexlBuilder().features(f).create();
        JexlScript e = jexl.createScript(str);
        VarContext vars = new VarContext();
        JexlOptions opts = vars.getEngineOptions();
        // so we can see the effect of features on options
        opts.setSharedInstance(true);
        Script script = (Script) e;
        JexlFeatures features = script.getFeatures();
        Assert.assertTrue(features.isLexical());
        Assert.assertTrue(features.isLexicalShade());
        Object result = e.execute(vars);
        Assert.assertEquals(42, result);
        Assert.assertTrue(opts.isLexical());
        Assert.assertTrue(opts.isLexicalShade());
    }

    @Test
    public void testOptionsPragma() throws Exception {
        try {
            JexlOptions.setDefaultFlags("+safe", "-lexical", "-lexicalShade");
            VarContext vars = new VarContext();
            JexlEngine jexl = new JexlBuilder().create();
            int n42;
            JexlOptions o;

            n42 = (Integer) jexl.createScript("#pragma jexl.options 'none'\n-42").execute(vars);
            Assert.assertEquals(-42, n42);
            o = vars.snatchOptions();
            Assert.assertNotNull(o);
            Assert.assertTrue(o.isStrict());
            Assert.assertTrue(o.isSafe());
            Assert.assertTrue(o.isCancellable());
            Assert.assertFalse(o.isLexical());
            Assert.assertFalse(o.isLexicalShade());

            n42 = (Integer) jexl.createScript("#pragma jexl.options 'canonical'\n42").execute(vars);
            Assert.assertEquals(42, n42);
            o = vars.snatchOptions();
            Assert.assertNotNull(o);
            Assert.assertTrue(o.isStrict());
            Assert.assertFalse(o.isSafe());
            Assert.assertTrue(o.isCancellable());
            Assert.assertTrue(o.isLexical());
            Assert.assertTrue(o.isLexicalShade());
            Assert.assertFalse(o.isSharedInstance());
        } finally {
            JexlOptions.setDefaultFlags("-safe", "+lexical");
        }
    }

    @Test
    public void testVarLoop0() throws Exception {
        String src0 = "var count = 10;\n"
                + "for (var i : 0 .. count-1) {\n"
                + "  $out.add(i);\n"
                + "}";
        String src1 = "var count = [0,1,2,3,4,5,6,7,8,9];\n"
                + "for (var i : count) {\n"
                + "  $out.add(i);\n"
                + "}";
        String src2 = "var count = 10;\n" +
                "  var outer = 0;\n"
                + "for (var i : 0 .. count-1) {\n"
                + "  $out.add(i);\n"
                + "  outer = i;"
                + "}\n"
                + "outer == 9";
        JexlFeatures ff0 = runVarLoop(false, src0);
        JexlFeatures ft0= runVarLoop(true, src0);
        JexlFeatures ff1 = runVarLoop(false, src1);
        JexlFeatures ft1= runVarLoop(true, src1);
        JexlFeatures ff2 = runVarLoop(false, src2);
        JexlFeatures ft2= runVarLoop(true, src2);

        // and check some features features
        Assert.assertEquals(ff0, ff1);
        Assert.assertEquals(ft0, ft1);
        Assert.assertNotEquals(ff0, ft0);
        String sff0 = ff0.toString();
        String sff1 = ff1.toString();
        Assert.assertEquals(sff0, sff1);
        String sft1 = ft1.toString();
        Assert.assertNotEquals(sff0, sft1);
    }

    private JexlFeatures runVarLoop(boolean flag, String src) throws Exception {
        try {
            VarContext vars = new VarContext();
            JexlOptions options = vars.getEngineOptions();
            options.setLexical(true);
            options.setLexicalShade(true);
            options.setSafe(false);
            JexlFeatures features = new JexlFeatures();
            if (flag) {
                features.lexical(true).lexicalShade(true);
            }
            JexlEngine jexl = new JexlBuilder().features(features).create();
            JexlScript script = jexl.createScript(src);
            List<Integer> out = new ArrayList<Integer>(10);
            vars.set("$out", out);
            Object result = script.execute(vars);
            Assert.assertEquals(true, result);
            Assert.assertEquals(10, out.size());
            return features;
        } catch(JexlException xany) {
            throw xany;
        }
    }

    public static class OptAnnotationContext extends JexlEvalContext implements JexlContext.AnnotationProcessor {
        @Override
        public Object processAnnotation(String name, Object[] args, Callable<Object> statement) throws Exception {
            // transient side effect for strict
            if ("scale".equals(name)) {
                JexlOptions options = this.getEngineOptions();
                int scale = options.getMathScale();
                int newScale = (Integer) args[0];
                options.setMathScale(newScale);
                try {
                    return statement.call();
                } finally {
                    options.setMathScale(scale);
                }
            }
            return statement.call();
        }
    }

    @Test
    public void testAnnotation() throws Exception {
        JexlFeatures f = new JexlFeatures();
        f.lexical(true);
        JexlEngine jexl = new JexlBuilder().strict(true).features(f).create();
        JexlScript script = jexl.createScript("@scale(13) @test {var i = 42}");
        JexlContext jc = new OptAnnotationContext();
        Object result = script.execute(jc);
        Assert.assertEquals(result, 42);
    }

    @Test
    public void testNamed() throws Exception {
        JexlFeatures f = new JexlFeatures();
        f.lexical(true);
        JexlEngine jexl = new JexlBuilder().strict(true).features(f).create();
        JexlScript script = jexl.createScript("var i = (x, y, z)->{return x + y + z}; i(22,18,2)");
        JexlContext jc = new MapContext();
        Object result = script.execute(jc);
        Assert.assertEquals(42, result);
    }

    @Test
<<<<<<< HEAD
    public void testCaptured() throws Exception {
=======
    public void tesstCaptured0() throws Exception {
>>>>>>> aaaf8424
        JexlFeatures f = new JexlFeatures();
        f.lexical(true);
        JexlEngine jexl = new JexlBuilder().strict(true).features(f).create();
        JexlScript script = jexl.createScript(
              "var x = 10;"
            + "var a = function(var b) {for (var q : 1 ..10) {return x + b}}; a(32)");
        JexlContext jc = new MapContext();
<<<<<<< HEAD
        Object result = script.execute(null);
        Assert.assertEquals(result, 42);
    }    

=======
        Object result = script.execute(jc);
        Assert.assertEquals(42, result);
    }
    
        
    @Test
    public void testCaptured1() throws Exception {
        JexlFeatures f = new JexlFeatures();
        f.lexical(true);
        JexlEngine jexl = new JexlBuilder().strict(true).features(f).create();
        JexlScript script = jexl.createScript(
              "{var x = 10; }"
            + "var a = function(var b) {for (var q : 1 ..10) {return x + b}}; a(32)");
        JexlContext jc = new MapContext();
        jc.set("x", 11);
        Object result = script.execute(jc);
        Assert.assertEquals(43, result);
    }  
>>>>>>> aaaf8424
}<|MERGE_RESOLUTION|>--- conflicted
+++ resolved
@@ -750,11 +750,7 @@
     }
 
     @Test
-<<<<<<< HEAD
-    public void testCaptured() throws Exception {
-=======
     public void tesstCaptured0() throws Exception {
->>>>>>> aaaf8424
         JexlFeatures f = new JexlFeatures();
         f.lexical(true);
         JexlEngine jexl = new JexlBuilder().strict(true).features(f).create();
@@ -762,17 +758,10 @@
               "var x = 10;"
             + "var a = function(var b) {for (var q : 1 ..10) {return x + b}}; a(32)");
         JexlContext jc = new MapContext();
-<<<<<<< HEAD
-        Object result = script.execute(null);
-        Assert.assertEquals(result, 42);
-    }    
-
-=======
         Object result = script.execute(jc);
         Assert.assertEquals(42, result);
     }
-    
-        
+
     @Test
     public void testCaptured1() throws Exception {
         JexlFeatures f = new JexlFeatures();
@@ -785,6 +774,5 @@
         jc.set("x", 11);
         Object result = script.execute(jc);
         Assert.assertEquals(43, result);
-    }  
->>>>>>> aaaf8424
+    }
 }