--- conflicted
+++ resolved
@@ -286,7 +286,7 @@
         String ctl = "<report>\n\n3\n</report>\n";
         Assert.assertEquals(ctl, output);
     }
-    
+
     public static class DebugContext extends MapContext {
         public DebugContext() {
             super();
@@ -493,7 +493,7 @@
         Object result = s42.execute(jc);
         Assert.assertEquals(42, result);
     }
-        
+
     @Test
     public void testInnerAccess0() throws Exception {
         JexlFeatures f = new JexlFeatures();
@@ -511,7 +511,7 @@
         JexlEngine jexl = new JexlBuilder().strict(true).lexical(true).create();
         JexlScript script = jexl.createScript("var x = 32; (()->{ for(var x : null) { var c = 0; {return x; }} })();");
     }
-        
+
     @Test
     public void testForVariable0() throws Exception {
         JexlFeatures f = new JexlFeatures();
@@ -525,7 +525,7 @@
            // OK
         }
     }
-           
+
     @Test
     public void testForVariable1() throws Exception {
         JexlFeatures f = new JexlFeatures();
@@ -540,7 +540,7 @@
            Assert.assertTrue(ex instanceof JexlException);
         }
     }
-      
+
     @Test
     public void testUndeclaredVariable() throws Exception {
         JexlFeatures f = new JexlFeatures();
@@ -555,7 +555,7 @@
            Assert.assertTrue(ex instanceof JexlException);
         }
     }
-    
+
     @Test
     public void testLexical6a1() throws Exception {
         String str = "i = 0; { var i = 32; }; i";
@@ -565,7 +565,7 @@
         JexlScript e = jexl.createScript(str);
         JexlContext ctxt = new MapContext();
         Object o = e.execute(ctxt);
-        Assert.assertEquals(0, o);    
+        Assert.assertEquals(0, o);
     }
 
     public static class VarContext extends MapContext implements JexlContext.PragmaProcessor, JexlContext.OptionsHandle {
@@ -591,8 +591,8 @@
         public JexlOptions getEngineOptions() {
             return options;
         }
-    } 
-       
+    }
+
     @Test
     public void testInternalLexicalFeatures() throws Exception {
         String str = "42";
@@ -614,7 +614,7 @@
         Assert.assertTrue(opts.isLexical());
         Assert.assertTrue(opts.isLexicalShade());
     }
-    
+
     @Test
     public void testOptionsPragma() throws Exception {
         try {
@@ -672,7 +672,7 @@
         JexlFeatures ft1= runVarLoop(true, src1);
         JexlFeatures ff2 = runVarLoop(false, src2);
         JexlFeatures ft2= runVarLoop(true, src2);
-        
+
         // and check some features features
         Assert.assertEquals(ff0, ff1);
         Assert.assertEquals(ft0, ft1);
@@ -707,7 +707,7 @@
             throw xany;
         }
     }
-    
+
     public static class OptAnnotationContext extends JexlEvalContext implements JexlContext.AnnotationProcessor {
         @Override
         public Object processAnnotation(String name, Object[] args, Callable<Object> statement) throws Exception {
@@ -726,7 +726,7 @@
             return statement.call();
         }
     }
-    
+
     @Test
     public void testAnnotation() throws Exception {
         JexlFeatures f = new JexlFeatures();
@@ -737,7 +737,7 @@
         Object result = script.execute(jc);
         Assert.assertEquals(result, 42);
     }
-         
+
     @Test
     public void testNamed() throws Exception {
         JexlFeatures f = new JexlFeatures();
@@ -748,12 +748,9 @@
         Object result = script.execute(null);
         Assert.assertEquals(result, 42);
     }
-<<<<<<< HEAD
-
-=======
-      
-    @Test
-    public void testHoisted() throws Exception {
+
+    @Test
+    public void testCaptured() throws Exception {
         JexlFeatures f = new JexlFeatures();
         f.lexical(true);
         JexlEngine jexl = new JexlBuilder().strict(true).features(f).create();
@@ -761,7 +758,5 @@
         JexlContext jc = new MapContext();
         Object result = script.execute(null);
         Assert.assertEquals(result, 42);
-    }
-    
->>>>>>> 69f4bcc3
+    }    
 }