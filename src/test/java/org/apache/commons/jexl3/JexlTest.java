--- conflicted
+++ resolved
@@ -265,13 +265,8 @@
      */
     @Test
     public void testNew() throws Exception {
-<<<<<<< HEAD
-        JexlContext jc = new MapContext();
+        final JexlContext jc = new MapContext();
         jc.set("duble", Double.class);
-=======
-        final JexlContext jc = new MapContext();
-        jc.set("double", Double.class);
->>>>>>> f8b0e860
         jc.set("foo", "org.apache.commons.jexl3.Foo");
         JexlExpression expr;
         Object value;
