--- conflicted
+++ resolved
@@ -166,11 +166,7 @@
             asserter.assertExpression("-aBigDecimal", new BigDecimal("-8.8"));
         }
     }
-<<<<<<< HEAD
-       
-=======
-
->>>>>>> 30678660
+
     /**
      * test some simple mathematical calculations
      */
