/*
 * Licensed to the Apache Software Foundation (ASF) under one or more
 * contributor license agreements.  See the NOTICE file distributed with
 * this work for additional information regarding copyright ownership.
 * The ASF licenses this file to You under the Apache License, Version 2.0
 * (the "License"); you may not use this file except in compliance with
 * the License.  You may obtain a copy of the License at
 *
 *      http://www.apache.org/licenses/LICENSE-2.0
 *
 * Unless required by applicable law or agreed to in writing, software
 * distributed under the License is distributed on an "AS IS" BASIS,
 * WITHOUT WARRANTIES OR CONDITIONS OF ANY KIND, either express or implied.
 * See the License for the specific language governing permissions and
 * limitations under the License.
 */
package org.apache.commons.jexl3;

import org.apache.commons.jexl3.junit.Asserter;

import java.io.ByteArrayInputStream;
import java.io.InputStream;
import java.nio.charset.StandardCharsets;
import java.util.HashMap;
import java.util.Map;

import java.math.BigDecimal;
import java.math.BigInteger;
import java.math.MathContext;
import java.util.concurrent.atomic.AtomicBoolean;
import javax.xml.parsers.DocumentBuilder;
import javax.xml.parsers.DocumentBuilderFactory;
import org.junit.Assert;
import org.junit.Before;
import org.junit.Test;
import org.w3c.dom.Attr;
import org.w3c.dom.Document;
import org.w3c.dom.NamedNodeMap;
import org.w3c.dom.Node;

@SuppressWarnings({"UnnecessaryBoxing", "AssertEqualsBetweenInconvertibleTypes"})
public class ArithmeticTest extends JexlTestCase {
    /** A small delta to compare doubles. */
    private static final double EPSILON = 1.e-6;
    private final Asserter asserter;

    public ArithmeticTest() {
        super("ArithmeticTest");
        asserter = new Asserter(JEXL);
    }

    @Before
    @Override
    public void setUp() {
    }

    @Test
    public void testUndefinedVar() throws Exception {
        asserter.failExpression("objects[1].status", ".*variable 'objects' is undefined.*");
    }

    @Test
    public void testLeftNullOperand() throws Exception {
        asserter.setVariable("left", null);
        asserter.setVariable("right", Integer.valueOf(8));
        asserter.setStrict(true);
        asserter.failExpression("left + right", ".*null.*");
        asserter.failExpression("left - right", ".*null.*");
        asserter.failExpression("left * right", ".*null.*");
        asserter.failExpression("left / right", ".*null.*");
        asserter.failExpression("left % right", ".*null.*");
        asserter.failExpression("left & right", ".*null.*");
        asserter.failExpression("left | right", ".*null.*");
        asserter.failExpression("left ^ right", ".*null.*");
    }

    @Test
    public void testRightNullOperand() throws Exception {
        asserter.setVariable("left", Integer.valueOf(9));
        asserter.setVariable("right", null);
        asserter.failExpression("left + right", ".*null.*");
        asserter.failExpression("left - right", ".*null.*");
        asserter.failExpression("left * right", ".*null.*");
        asserter.failExpression("left / right", ".*null.*");
        asserter.failExpression("left % right", ".*null.*");
        asserter.failExpression("left & right", ".*null.*");
        asserter.failExpression("left | right", ".*null.*");
        asserter.failExpression("left ^ right", ".*null.*");
    }

    @Test
    public void testNullOperands() throws Exception {
        asserter.setVariable("left", null);
        asserter.setVariable("right", null);
        asserter.failExpression("left + right", ".*null.*");
        asserter.failExpression("left - right", ".*null.*");
        asserter.failExpression("left * right", ".*null.*");
        asserter.failExpression("left / right", ".*null.*");
        asserter.failExpression("left % right", ".*null.*");
        asserter.failExpression("left & right", ".*null.*");
        asserter.failExpression("left | right", ".*null.*");
        asserter.failExpression("left ^ right", ".*null.*");
    }

    @Test
    public void testNullOperand() throws Exception {
        asserter.setVariable("right", null);
        asserter.failExpression("~right", ".*null.*");
    }

    @Test
    public void testBigDecimal() throws Exception {
        asserter.setVariable("left", new BigDecimal(2));
        asserter.setVariable("right", new BigDecimal(6));
        asserter.assertExpression("left + right", new BigDecimal(8));
        asserter.assertExpression("right - left", new BigDecimal(4));
        asserter.assertExpression("right * left", new BigDecimal(12));
        asserter.assertExpression("right / left", new BigDecimal(3));
        asserter.assertExpression("right % left", new BigDecimal(0));
    }

    @Test
    public void testBigInteger() throws Exception {
        asserter.setVariable("left", new BigInteger("2"));
        asserter.setVariable("right", new BigInteger("6"));
        asserter.assertExpression("left + right", new BigInteger("8"));
        asserter.assertExpression("right - left", new BigInteger("4"));
        asserter.assertExpression("right * left", new BigInteger("12"));
        asserter.assertExpression("right / left", new BigInteger("3"));
        asserter.assertExpression("right % left", new BigInteger("0"));
    }

    @Test
    public void testOverflows() throws Exception {
        asserter.assertExpression("1 + 2147483647", Long.valueOf("2147483648"));
        asserter.assertExpression("3 + " + (Long.MAX_VALUE - 2),  BigInteger.valueOf(Long.MAX_VALUE).add(BigInteger.ONE));
        asserter.assertExpression("-2147483648 - 1", Long.valueOf("-2147483649"));
        asserter.assertExpression("-3 + " + (Long.MIN_VALUE + 2),  BigInteger.valueOf(Long.MIN_VALUE).subtract(BigInteger.ONE));
        asserter.assertExpression("1 + 9223372036854775807", new BigInteger("9223372036854775808"));
        asserter.assertExpression("-1 + (-9223372036854775808)", new BigInteger("-9223372036854775809"));
        asserter.assertExpression("-9223372036854775808 - 1", new BigInteger("-9223372036854775809"));
        final BigInteger maxl = BigInteger.valueOf(Long.MAX_VALUE);
        asserter.assertExpression(maxl.toString() + " * " + maxl.toString() , maxl.multiply(maxl));
    }

    /**
     * test some simple mathematical calculations
     */
    @Test
    public void testUnaryMinus() throws Exception {
        asserter.setVariable("aByte", new Byte((byte) 1));
        asserter.setVariable("aShort", new Short((short) 2));
        asserter.setVariable("anInteger", new Integer(3));
        asserter.setVariable("aLong", new Long(4));
        asserter.setVariable("aFloat", new Float(5.5));
        asserter.setVariable("aDouble", new Double(6.6));
        asserter.setVariable("aBigInteger", new BigInteger("7"));
        asserter.setVariable("aBigDecimal", new BigDecimal("8.8"));

        // loop to allow checking caching of constant numerals (debug)
        for(int i = 0 ; i < 2; ++i) {
            asserter.assertExpression("-3", new Integer("-3"));
            asserter.assertExpression("-3.0", new Double("-3.0"));
            asserter.assertExpression("-aByte", new Byte((byte) -1));
            asserter.assertExpression("-aShort", new Short((short) -2));
            asserter.assertExpression("-anInteger", new Integer(-3));
            asserter.assertExpression("-aLong", new Long(-4));
            asserter.assertExpression("-aFloat", new Float(-5.5));
            asserter.assertExpression("-aDouble", new Double(-6.6));
            asserter.assertExpression("-aBigInteger", new BigInteger("-7"));
            asserter.assertExpression("-aBigDecimal", new BigDecimal("-8.8"));
        }
    }

    /**
     * test some simple mathematical calculations
     */
    @Test
    public void testUnaryPlus() throws Exception {
        asserter.setVariable("aByte", new Byte((byte) 1));
        asserter.setVariable("aShort", new Short((short) 2));
        asserter.setVariable("aChar", new Character('A'));
        asserter.setVariable("anInteger", new Integer(3));
        asserter.setVariable("aLong", new Long(4));
        asserter.setVariable("aFloat", new Float(5.5));
        asserter.setVariable("aDouble", new Double(6.6));
        asserter.setVariable("aBigInteger", new BigInteger("7"));
        asserter.setVariable("aBigDecimal", new BigDecimal("8.8"));

        asserter.assertExpression("+3", new Integer("3"));
        asserter.assertExpression("+3.0", new Double("3.0"));
        asserter.assertExpression("+aByte", new Integer(1));
        asserter.assertExpression("+aShort", new Integer(2));
        asserter.assertExpression("+aChar", new Integer(65));
        asserter.assertExpression("+anInteger", new Integer(3));
        asserter.assertExpression("+aLong", new Long(4));
        asserter.assertExpression("+aFloat", new Float(5.5));
        asserter.assertExpression("+aDouble", new Double(6.6));
        asserter.assertExpression("+aBigInteger", new BigInteger("7"));
        asserter.assertExpression("+aBigDecimal", new BigDecimal("8.8"));
    }

    /**
     * test some simple mathematical calculations
     */
    @Test
    public void testCalculations() throws Exception {
        asserter.setStrict(true, false);
        /*
         * test new null coersion
         */
        asserter.setVariable("imanull", null);
        asserter.assertExpression("imanull + 2", new Integer(2));
        asserter.assertExpression("imanull + imanull", new Integer(0));
        asserter.setVariable("foo", new Integer(2));

        asserter.assertExpression("foo + 2", new Integer(4));
        asserter.assertExpression("3 + 3", new Integer(6));
        asserter.assertExpression("3 + 3 + foo", new Integer(8));
        asserter.assertExpression("3 * 3", new Integer(9));
        asserter.assertExpression("3 * 3 + foo", new Integer(11));
        asserter.assertExpression("3 * 3 - foo", new Integer(7));

        /*
         * test parenthesized exprs
         */
        asserter.assertExpression("(4 + 3) * 6", new Integer(42));
        asserter.assertExpression("(8 - 2) * 7", new Integer(42));

        /*
         * test some floaty stuff
         */
        asserter.assertExpression("3 * \"3.0\"", new Double(9));
        asserter.assertExpression("3 * 3.0", new Double(9));

        /*
         * test / and %
         */
        asserter.setStrict(false, false);
        asserter.assertExpression("6 / 3", new Integer(6 / 3));
        asserter.assertExpression("6.4 / 3", new Double(6.4 / 3));
        asserter.assertExpression("0 / 3", new Integer(0 / 3));
        asserter.assertExpression("3 / 0", new Double(0));
        asserter.assertExpression("4 % 3", new Integer(1));
        asserter.assertExpression("4.8 % 3", new Double(4.8 % 3));

    }

    @Test
    public void testCoercions() throws Exception {
        asserter.assertExpression("1", new Integer(1)); // numerics default to Integer
        asserter.assertExpression("5L", new Long(5));

        asserter.setVariable("I2", new Integer(2));
        asserter.setVariable("L2", new Long(2));
        asserter.setVariable("L3", new Long(3));
        asserter.setVariable("B10", BigInteger.TEN);

        // Integer & Integer => Integer
        asserter.assertExpression("I2 + 2", new Integer(4));
        asserter.assertExpression("I2 * 2", new Integer(4));
        asserter.assertExpression("I2 - 2", new Integer(0));
        asserter.assertExpression("I2 / 2", new Integer(1));

        // Integer & Long => Long
        asserter.assertExpression("I2 * L2", new Long(4));
        asserter.assertExpression("I2 / L2", new Long(1));

        // Long & Long => Long
        asserter.assertExpression("L2 + 3", new Long(5));
        asserter.assertExpression("L2 + L3", new Long(5));
        asserter.assertExpression("L2 / L2", new Long(1));
        asserter.assertExpression("L2 / 2", new Long(1));

        // BigInteger
        asserter.assertExpression("B10 / 10", BigInteger.ONE);
        asserter.assertExpression("B10 / I2", new BigInteger("5"));
        asserter.assertExpression("B10 / L2", new BigInteger("5"));
    }

    // JEXL-24: long integers (and doubles)
    @Test
    public void testLongLiterals() throws Exception {
        final JexlEvalContext ctxt = new JexlEvalContext();
        final JexlOptions options = ctxt.getEngineOptions();
        options.setStrictArithmetic(true);
        final String stmt = "{a = 10L; b = 10l; c = 42.0D; d = 42.0d; e=56.3F; f=56.3f; g=63.5; h=0x10; i=010; j=0x10L; k=010l}";
        final JexlScript expr = JEXL.createScript(stmt);
        /* Object value = */ expr.execute(ctxt);
        Assert.assertEquals(10L, ctxt.get("a"));
        Assert.assertEquals(10L, ctxt.get("b"));
        Assert.assertEquals(42.0D, ctxt.get("c"));
        Assert.assertEquals(42.0d, ctxt.get("d"));
        Assert.assertEquals(56.3f, ctxt.get("e"));
        Assert.assertEquals(56.3f, ctxt.get("f"));
        Assert.assertEquals(63.5d, ctxt.get("g"));
        Assert.assertEquals(0x10, ctxt.get("h"));
        Assert.assertEquals(010, ctxt.get("i"));
        Assert.assertEquals(0x10L, ctxt.get("j"));
        Assert.assertEquals(010L, ctxt.get("k"));
    }

    @Test
    public void testBigLiteralValue() throws Exception {
        final JexlEvalContext ctxt = new JexlEvalContext();
        final JexlOptions options = ctxt.getEngineOptions();
        options.setStrictArithmetic(true);
        final JexlExpression e = JEXL.createExpression("9223372036854775806.5B");
        final String res = String.valueOf(e.evaluate(ctxt));
        Assert.assertEquals("9223372036854775806.5", res);
    }

    @Test
    public void testBigdOp() throws Exception {
        final BigDecimal sevendot475 = new BigDecimal("7.475");
        final BigDecimal SO = new BigDecimal("325");
        final JexlContext jc = new MapContext();
        jc.set("SO", SO);

        final String expr = "2.3*SO/100";

        final Object evaluate = JEXL.createExpression(expr).evaluate(jc);
        Assert.assertEquals(sevendot475, evaluate);
    }

    // JEXL-24: big integers and big decimals
    @Test
    public void testBigLiterals() throws Exception {
        final JexlEvalContext ctxt = new JexlEvalContext();
        final JexlOptions options = ctxt.getEngineOptions();
        options.setStrictArithmetic(true);
        final String stmt = "{a = 10H; b = 10h; c = 42.0B; d = 42.0b;}";
        final JexlScript expr = JEXL.createScript(stmt);
        /* Object value = */ expr.execute(ctxt);
        Assert.assertEquals(new BigInteger("10"), ctxt.get("a"));
        Assert.assertEquals(new BigInteger("10"), ctxt.get("b"));
        Assert.assertEquals(new BigDecimal("42.0"), ctxt.get("c"));
        Assert.assertEquals(new BigDecimal("42.0"), ctxt.get("d"));
    }

    // JEXL-24: big decimals with exponent
    @Test
    public void testBigExponentLiterals() throws Exception {
        final JexlEvalContext ctxt = new JexlEvalContext();
        final JexlOptions options = ctxt.getEngineOptions();
        options.setStrictArithmetic(true);
        final String stmt = "{a = 42.0e1B; b = 42.0E+2B; c = 42.0e-1B; d = 42.0E-2b; e=4242.4242e1b}";
        final JexlScript expr = JEXL.createScript(stmt);
        /* Object value = */ expr.execute(ctxt);
        Assert.assertEquals(new BigDecimal("42.0e+1"), ctxt.get("a"));
        Assert.assertEquals(new BigDecimal("42.0e+2"), ctxt.get("b"));
        Assert.assertEquals(new BigDecimal("42.0e-1"), ctxt.get("c"));
        Assert.assertEquals(new BigDecimal("42.0e-2"), ctxt.get("d"));
        Assert.assertEquals(new BigDecimal("4242.4242e1"), ctxt.get("e"));
    }

    // JEXL-24: doubles with exponent
    @Test
    public void test2DoubleLiterals() throws Exception {
        final JexlEvalContext ctxt = new JexlEvalContext();
        final JexlOptions options = ctxt.getEngineOptions();
        options.setStrictArithmetic(true);
        final String stmt = "{a = 42.0e1D; b = 42.0E+2D; c = 42.0e-1d; d = 42.0E-2d; e=10e10; f= +1.e1; g=1e1; }";
        final JexlScript expr = JEXL.createScript(stmt);
        /* Object value = */ expr.execute(ctxt);
        Assert.assertEquals(Double.valueOf("42.0e+1"), ctxt.get("a"));
        Assert.assertEquals(Double.valueOf("42.0e+2"), ctxt.get("b"));
        Assert.assertEquals(Double.valueOf("42.0e-1"), ctxt.get("c"));
        Assert.assertEquals(Double.valueOf("42.0e-2"), ctxt.get("d"));
        Assert.assertEquals(Double.valueOf("10e10"), ctxt.get("e"));
        Assert.assertEquals(Double.valueOf("10"), ctxt.get("f"));
        Assert.assertEquals(Double.valueOf("10"), ctxt.get("g"));
    }

    /**
     *
     * if silent, all arith exception return 0.0
     * if not silent, all arith exception throw
     * @throws Exception
     */
    @Test
    public void testDivideByZero() throws Exception {
        final Map<String, Object> vars = new HashMap<String, Object>();
        final JexlEvalContext context = new JexlEvalContext(vars);
        final JexlOptions options = context.getEngineOptions();
        options.setStrictArithmetic(true);
        vars.put("aByte", new Byte((byte) 1));
        vars.put("aShort", new Short((short) 2));
        vars.put("aInteger", new Integer(3));
        vars.put("aLong", new Long(4));
        vars.put("aFloat", new Float(5.5));
        vars.put("aDouble", new Double(6.6));
        vars.put("aBigInteger", new BigInteger("7"));
        vars.put("aBigDecimal", new BigDecimal("8.8"));

        vars.put("zByte", new Byte((byte) 0));
        vars.put("zShort", new Short((short) 0));
        vars.put("zInteger", new Integer(0));
        vars.put("zLong", new Long(0));
        vars.put("zFloat", new Float(0));
        vars.put("zDouble", new Double(0));
        vars.put("zBigInteger", new BigInteger("0"));
        vars.put("zBigDecimal", new BigDecimal("0"));

        final String[] tnames = {
            "Byte", "Short", "Integer", "Long",
            "Float", "Double",
            "BigInteger", "BigDecimal"
        };
        // number of permutations this will generate
        final int PERMS = tnames.length * tnames.length;

        final JexlEngine jexl = JEXL;
        // for non-silent, silent...
        for (int s = 0; s < 2; ++s) {
            final boolean strict = Boolean.valueOf(s != 0);
            options.setStrict(true);
            options.setStrictArithmetic(strict);
            int zthrow = 0;
            int zeval = 0;
            // for vars of all types...
            for (final String vname : tnames) {
                // for zeros of all types...
                for (final String zname : tnames) {
                    // divide var by zero
                    final String expr = "a" + vname + " / " + "z" + zname;
                    try {
                        final JexlExpression zexpr = jexl.createExpression(expr);
                        final Object nan = zexpr.evaluate(context);
                        // check we have a zero & incremement zero count
                        if (nan instanceof Number) {
                            final double zero = ((Number) nan).doubleValue();
                            if (zero == 0.0) {
                                zeval += 1;
                            }
                        }
                    } catch (final Exception any) {
                        // increment the exception count
                        zthrow += 1;
                    }
                }
            }
            if (strict) {
                Assert.assertEquals("All expressions should have thrown " + zthrow + "/" + PERMS, zthrow, PERMS);
            } else {
                Assert.assertEquals("All expressions should have zeroed " + zeval + "/" + PERMS, zeval, PERMS);
            }
        }
        debuggerCheck(jexl);
    }

    @Test
    public void testNaN() throws Exception {
<<<<<<< HEAD
        Map<String, Object> ns = new HashMap<String, Object>();
        ns.put("d", Double.class);
        JexlEngine jexl = new JexlBuilder().namespaces(ns).create();
=======
        final Map<String, Object> ns = new HashMap<String, Object>();
        ns.put("double", Double.class);
        final JexlEngine jexl = new JexlBuilder().namespaces(ns).create();
>>>>>>> f8b0e860
        JexlScript script;
        Object result;
        script = jexl.createScript("#NaN");
        result = script.execute(null);
        Assert.assertTrue(Double.isNaN((Double) result));
        script = jexl.createScript("NaN");
        result = script.execute(null);
        Assert.assertTrue(Double.isNaN((Double) result));
        script = jexl.createScript("d:isNaN(#NaN)");
        result = script.execute(null);
        Assert.assertTrue((Boolean) result);
        script = jexl.createScript("d:isNaN(NaN)");
        result = script.execute(null);
        Assert.assertTrue((Boolean) result);
    }

    /**
     * JEXL-156.
     */
    @Test
    public void testMultClass() throws Exception {
        final JexlEngine jexl = new JexlBuilder().create();
        final JexlContext jc = new MapContext();
        final Object ra = jexl.createExpression("463.0d * 0.1").evaluate(jc);
        Assert.assertEquals(Double.class, ra.getClass());
        final Object r0 = jexl.createExpression("463.0B * 0.1").evaluate(jc);
        Assert.assertEquals(java.math.BigDecimal.class, r0.getClass());
        final Object r1 = jexl.createExpression("463.0B * 0.1B").evaluate(jc);
        Assert.assertEquals(java.math.BigDecimal.class, r1.getClass());
    }

    @Test
    public void testDivClass() throws Exception {
        final JexlEngine jexl = new JexlBuilder().create();
        final JexlContext jc = new MapContext();
        final Object ra = jexl.createExpression("463.0d / 0.1").evaluate(jc);
        Assert.assertEquals(Double.class, ra.getClass());
        final Object r0 = jexl.createExpression("463.0B / 0.1").evaluate(jc);
        Assert.assertEquals(java.math.BigDecimal.class, r0.getClass());
        final Object r1 = jexl.createExpression("463.0B / 0.1B").evaluate(jc);
        Assert.assertEquals(java.math.BigDecimal.class, r1.getClass());
    }

    @Test
    public void testPlusClass() throws Exception {
        final JexlEngine jexl = new JexlBuilder().create();
        final JexlContext jc = new MapContext();
        final Object ra = jexl.createExpression("463.0d + 0.1").evaluate(jc);
        Assert.assertEquals(Double.class, ra.getClass());
        final Object r0 = jexl.createExpression("463.0B + 0.1").evaluate(jc);
        Assert.assertEquals(java.math.BigDecimal.class, r0.getClass());
        final Object r1 = jexl.createExpression("463.0B + 0.1B").evaluate(jc);
        Assert.assertEquals(java.math.BigDecimal.class, r1.getClass());
    }

    @Test
    public void testMinusClass() throws Exception {
        final JexlEngine jexl = new JexlBuilder().create();
        final JexlContext jc = new MapContext();
        final Object ra = jexl.createExpression("463.0d - 0.1").evaluate(jc);
        Assert.assertEquals(Double.class, ra.getClass());
        final Object r0 = jexl.createExpression("463.0B - 0.1").evaluate(jc);
        Assert.assertEquals(java.math.BigDecimal.class, r0.getClass());
        final Object r1 = jexl.createExpression("463.0B - 0.1B").evaluate(jc);
        Assert.assertEquals(java.math.BigDecimal.class, r1.getClass());
    }

    @Test
    public void testAddWithStringsLenient() throws Exception {
        final JexlEngine jexl = new JexlBuilder().arithmetic(new JexlArithmetic(false)).create();
        JexlScript script;
        Object result;
        script = jexl.createScript("'a' + 0");
        result = script.execute(null);
        Assert.assertEquals("a0", result);

        script = jexl.createScript("0 + 'a' ");
        result = script.execute(null);
        Assert.assertEquals("0a", result);

        script = jexl.createScript("0 + '1.2' ");
        result = script.execute(null);
        Assert.assertEquals(1.2d, (Double) result, EPSILON);

        script = jexl.createScript("'1.2' + 1.2 ");
        result = script.execute(null);
        Assert.assertEquals(2.4d, (Double) result, EPSILON);

        script = jexl.createScript("1.2 + 1.2 ");
        result = script.execute(null);
        Assert.assertEquals(2.4d, (Double) result, EPSILON);

        script = jexl.createScript("1.2 + '1.2' ");
        result = script.execute(null);
        Assert.assertEquals(2.4d, (Double) result, EPSILON);

        script = jexl.createScript("'1.2' + 0 ");
        result = script.execute(null);
        Assert.assertEquals(1.2d, (Double) result, EPSILON);

        script = jexl.createScript("'1.2' + '1.2' ");
        result = script.execute(null);
        Assert.assertEquals("1.21.2", result);
    }

    @Test
    public void testAddWithStringsStrict() throws Exception {
        final JexlEngine jexl = new JexlBuilder().arithmetic(new JexlArithmetic(true)).create();
        JexlScript script;
        Object result;
        script = jexl.createScript("'a' + 0");
        result = script.execute(null);
        Assert.assertEquals("a0", result);

        script = jexl.createScript("0 + 'a' ");
        result = script.execute(null);
        Assert.assertEquals("0a", result);

        script = jexl.createScript("0 + '1.2' ");
        result = script.execute(null);
        Assert.assertEquals("01.2", result);

        script = jexl.createScript("'1.2' + 1.2 ");
        result = script.execute(null);
        Assert.assertEquals("1.21.2", result);

        script = jexl.createScript("1.2 + 1.2 ");
        result = script.execute(null);
        Assert.assertEquals(2.4d, (Double) result, EPSILON);

        script = jexl.createScript("1.2 + '1.2' ");
        result = script.execute(null);
        Assert.assertEquals("1.21.2", result);

        script = jexl.createScript("'1.2' + 0 ");
        result = script.execute(null);
        Assert.assertEquals("1.20", result);

        script = jexl.createScript("'1.2' + '1.2' ");
        result = script.execute(null);
        Assert.assertEquals("1.21.2", result);
    }

    @Test
    public void testOption() throws Exception {
        final Map<String, Object> vars = new HashMap<String, Object>();
        final JexlEvalContext context = new JexlEvalContext(vars);
        final JexlOptions options = context.getEngineOptions();
        options.setStrictArithmetic(true);
        final JexlScript script = JEXL.createScript("0 + '1.2' ");
        Object result;

        options.setStrictArithmetic(true);
        result = script.execute(context);
        Assert.assertEquals("01.2", result);

        options.setStrictArithmetic(false);
        result = script.execute(context);
        Assert.assertEquals(1.2d, (Double) result, EPSILON);
    }

    @Test
    public void testIsFloatingPointPattern() throws Exception {
        final JexlArithmetic ja = new JexlArithmetic(true);

        Assert.assertFalse(ja.isFloatingPointNumber("floating point"));
        Assert.assertFalse(ja.isFloatingPointNumber("a1."));
        Assert.assertFalse(ja.isFloatingPointNumber("b1.2"));
        Assert.assertFalse(ja.isFloatingPointNumber("-10.2a-34"));
        Assert.assertFalse(ja.isFloatingPointNumber("+10.2a+34"));
        Assert.assertFalse(ja.isFloatingPointNumber("0"));
        Assert.assertFalse(ja.isFloatingPointNumber("1"));
        Assert.assertFalse(ja.isFloatingPointNumber("12A"));
        Assert.assertFalse(ja.isFloatingPointNumber("2F3"));
        Assert.assertFalse(ja.isFloatingPointNumber("23"));
        Assert.assertFalse(ja.isFloatingPointNumber("+3"));
        Assert.assertFalse(ja.isFloatingPointNumber("+34"));
        Assert.assertFalse(ja.isFloatingPointNumber("+3-4"));
        Assert.assertFalse(ja.isFloatingPointNumber("+3.-4"));
        Assert.assertFalse(ja.isFloatingPointNumber("3ee4"));

        Assert.assertTrue(ja.isFloatingPointNumber("0."));
        Assert.assertTrue(ja.isFloatingPointNumber("1."));
        Assert.assertTrue(ja.isFloatingPointNumber("1.2"));
        Assert.assertTrue(ja.isFloatingPointNumber("1.2e3"));
        Assert.assertTrue(ja.isFloatingPointNumber("2e3"));
        Assert.assertTrue(ja.isFloatingPointNumber("+2e-3"));
        Assert.assertTrue(ja.isFloatingPointNumber("+23E-34"));
        Assert.assertTrue(ja.isFloatingPointNumber("+23.E-34"));
        Assert.assertTrue(ja.isFloatingPointNumber("-23.4E+45"));
        Assert.assertTrue(ja.isFloatingPointNumber("1.2e34"));
        Assert.assertTrue(ja.isFloatingPointNumber("10.2e34"));
        Assert.assertTrue(ja.isFloatingPointNumber("+10.2e34"));
        Assert.assertTrue(ja.isFloatingPointNumber("-10.2e34"));
        Assert.assertTrue(ja.isFloatingPointNumber("10.2e-34"));
        Assert.assertTrue(ja.isFloatingPointNumber("10.2e+34"));
        Assert.assertTrue(ja.isFloatingPointNumber("-10.2e-34"));
        Assert.assertTrue(ja.isFloatingPointNumber("+10.2e+34"));
        Assert.assertTrue(ja.isFloatingPointNumber("-10.2E-34"));
        Assert.assertTrue(ja.isFloatingPointNumber("+10.2E+34"));
    }

    public static class EmptyTestContext extends MapContext implements JexlContext.NamespaceResolver {
        public static int log(final Object fmt, final Object... arr) {
            //System.out.println(String.format(fmt.toString(), arr));
            return arr == null ? 0 : arr.length;
        }

        public static int log(final Object fmt, final int... arr) {
            //System.out.println(String.format(fmt.toString(), arr));
            return arr == null ? 0 : arr.length;
        }

        @Override
        public Object resolveNamespace(final String name) {
            return this;
        }
    }

    @Test
    public void testEmpty() throws Exception {
        final Object[] SCRIPTS = {
            "var x = null; log('x = %s', x);", 0,
            "var x = 'abc'; log('x = %s', x);", 1,
            "var x = 333; log('x = %s', x);", 1,
            "var x = [1, 2]; log('x = %s', x);", 2,
            "var x = ['a', 'b']; log('x = %s', x);", 2,
            "var x = {1:'A', 2:'B'}; log('x = %s', x);", 1,
            "var x = null; return empty(x);", true,
            "var x = ''; return empty(x);", true,
            "var x = 'abc'; return empty(x);", false,
            "var x = 0; return empty(x);", true,
            "var x = 333; return empty(x);", false,
            "var x = []; return empty(x);", true,
            "var x = [1, 2]; return empty(x);", false,
            "var x = ['a', 'b']; return empty(x);", false,
            "var x = [...]; return empty(x);", true,
            "var x = [1, 2,...]; return empty(x);", false,
            "var x = {:}; return empty(x);", true,
            "var x = {1:'A', 2:'B'}; return empty(x);", false,
            "var x = {}; return empty(x);", true,
            "var x = {'A','B'}; return empty(x);", false
        };
        final JexlEngine jexl = new JexlBuilder().create();
        final JexlContext jc = new EmptyTestContext();
        JexlScript script;

        for (int e = 0; e < SCRIPTS.length; e += 2) {
            final String stext = (String) SCRIPTS[e];
            final Object expected = SCRIPTS[e + 1];
            script = jexl.createScript(stext);
            final Object result = script.execute(jc);
            Assert.assertEquals("failed on " + stext, expected, result);
        }
    }

    public static class Var {
        int value;

        Var(final int v) {
            value = v;
        }

        @Override
        public String toString() {
            return Integer.toString(value);
        }
    }

    // an arithmetic that know how to subtract strings
    public static class ArithmeticPlus extends JexlArithmetic {
        public ArithmeticPlus(final boolean strict) {
            super(strict);
        }

        public boolean equals(final Var lhs, final Var rhs) {
            return lhs.value == rhs.value;
        }

        public boolean lessThan(final Var lhs, final Var rhs) {
            return lhs.value < rhs.value;
        }

        public boolean lessThanOrEqual(final Var lhs, final Var rhs) {
            return lhs.value <= rhs.value;
        }

        public boolean greaterThan(final Var lhs, final Var rhs) {
            return lhs.value > rhs.value;
        }

        public boolean greaterThanOrEqual(final Var lhs, final Var rhs) {
            return lhs.value >= rhs.value;
        }

        public Var add(final Var lhs, final Var rhs) {
            return new Var(lhs.value + rhs.value);
        }

        public Var subtract(final Var lhs, final Var rhs) {
            return new Var(lhs.value - rhs.value);
        }

        public Var divide(final Var lhs, final Var rhs) {
            return new Var(lhs.value / rhs.value);
        }

        public Var multiply(final Var lhs, final Var rhs) {
            return new Var(lhs.value * rhs.value);
        }

        public Var mod(final Var lhs, final Var rhs) {
            return new Var(lhs.value / rhs.value);
        }

        public Var negate(final Var arg) {
            return new Var(-arg.value);
        }

        public Var and(final Var lhs, final Var rhs) {
            return new Var(lhs.value & rhs.value);
        }

        public Var or(final Var lhs, final Var rhs) {
            return new Var(lhs.value | rhs.value);
        }

        public Var xor(final Var lhs, final Var rhs) {
            return new Var(lhs.value ^ rhs.value);
        }

        public Boolean contains(final Var lhs, final Var rhs) {
            return lhs.toString().contains(rhs.toString());
        }

        public Boolean startsWith(final Var lhs, final Var rhs) {
            return lhs.toString().startsWith(rhs.toString());
        }

        public Boolean endsWith(final Var lhs, final Var rhs) {
            return lhs.toString().endsWith(rhs.toString());
        }

        public Var complement(final Var arg) {
            return new Var(~arg.value);
        }

        public Object subtract(final String x, final String y) {
            final int ix = x.indexOf(y);
            if (ix < 0) {
                return x;
            }
            final StringBuilder strb = new StringBuilder(x.substring(0, ix));
            strb.append(x.substring(ix + y.length()));
            return strb.toString();
        }

        public Object negate(final String str) {
            final int length = str.length();
            final StringBuilder strb = new StringBuilder(str.length());
            for (int c = length - 1; c >= 0; --c) {
                strb.append(str.charAt(c));
            }
            return strb.toString();
        }

        public Object not(final Var x) {
            throw new NullPointerException("make it fail");
        }
    }

    @Test
    public void testArithmeticPlus() throws Exception {
        final JexlEngine jexl = new JexlBuilder().cache(64).arithmetic(new ArithmeticPlus(false)).create();
        final JexlContext jc = new EmptyTestContext();
        runOverload(jexl, jc);
        runOverload(jexl, jc);
    }

    @Test
    public void testArithmeticPlusNoCache() throws Exception {
        final JexlEngine jexl = new JexlBuilder().cache(0).arithmetic(new ArithmeticPlus(false)).create();
        final JexlContext jc = new EmptyTestContext();
        runOverload(jexl, jc);
    }

    protected void runOverload(final JexlEngine jexl, final JexlContext jc) {
        JexlScript script;
        Object result;

        script = jexl.createScript("(x, y)->{ x < y }");
        result = script.execute(jc, 42, 43);
        Assert.assertEquals(true, result);
        result = script.execute(jc, new Var(42), new Var(43));
        Assert.assertEquals(true, result);
        result = script.execute(jc, new Var(42), new Var(43));
        Assert.assertEquals(true, result);
        result = script.execute(jc, 43, 42);
        Assert.assertEquals(false, result);
        result = script.execute(jc, new Var(43), new Var(42));
        Assert.assertEquals(false, result);

        script = jexl.createScript("(x, y)->{ x <= y }");
        result = script.execute(jc, 42, 43);
        Assert.assertEquals(true, result);
        result = script.execute(jc, new Var(42), new Var(43));
        Assert.assertEquals(true, result);
        result = script.execute(jc, new Var(41), new Var(44));
        Assert.assertEquals(true, result);
        result = script.execute(jc, 43, 42);
        Assert.assertEquals(false, result);
        result = script.execute(jc, new Var(45), new Var(40));
        Assert.assertEquals(false, result);

        script = jexl.createScript("(x, y)->{ x > y }");
        result = script.execute(jc, 42, 43);
        Assert.assertEquals(false, result);
        result = script.execute(jc, new Var(42), new Var(43));
        Assert.assertEquals(false, result);
        result = script.execute(jc, new Var(42), new Var(43));
        Assert.assertEquals(false, result);
        result = script.execute(jc, 43, 42);
        Assert.assertEquals(true, result);
        result = script.execute(jc, new Var(43), new Var(42));
        Assert.assertEquals(true, result);

        script = jexl.createScript("(x, y)->{ x >= y }");
        result = script.execute(jc, 42, 43);
        Assert.assertEquals(false, result);
        result = script.execute(jc, new Var(42), new Var(43));
        Assert.assertEquals(false, result);
        result = script.execute(jc, new Var(41), new Var(44));
        Assert.assertEquals(false, result);
        result = script.execute(jc, 43, 42);
        Assert.assertEquals(true, result);
        result = script.execute(jc, new Var(45), new Var(40));
        Assert.assertEquals(true, result);

        script = jexl.createScript("(x, y)->{ x == y }");
        result = script.execute(jc, 42, 43);
        Assert.assertEquals(false, result);
        result = script.execute(jc, new Var(42), new Var(43));
        Assert.assertEquals(false, result);
        result = script.execute(jc, new Var(41), new Var(44));
        Assert.assertEquals(false, result);
        result = script.execute(jc, 43, 42);
        Assert.assertEquals(false, result);
        result = script.execute(jc, new Var(45), new Var(40));
        Assert.assertEquals(false, result);

        script = jexl.createScript("(x, y)->{ x != y }");
        result = script.execute(jc, 42, 43);
        Assert.assertEquals(true, result);
        result = script.execute(jc, new Var(42), new Var(43));
        Assert.assertEquals(true, result);
        result = script.execute(jc, new Var(44), new Var(44));
        Assert.assertEquals(false, result);
        result = script.execute(jc, 44, 44);
        Assert.assertEquals(false, result);
        result = script.execute(jc, new Var(45), new Var(40));
        Assert.assertEquals(true, result);

        script = jexl.createScript("(x, y)->{ x % y }");
        result = script.execute(jc, 4242, 100);
        Assert.assertEquals(42, result);
        result = script.execute(jc, new Var(4242), new Var(100));
        Assert.assertEquals(42, ((Var) result).value);

        script = jexl.createScript("(x, y)->{ x * y }");
        result = script.execute(jc, 6, 7);
        Assert.assertEquals(42, result);
        result = script.execute(jc, new Var(6), new Var(7));
        Assert.assertEquals(42, ((Var) result).value);

        script = jexl.createScript("(x, y)->{ x + y }");
        result = script.execute(jc, 35, 7);
        Assert.assertEquals(42, result);
        result = script.execute(jc, new Var(35), new Var(7));
        Assert.assertEquals(42, ((Var) result).value);

        script = jexl.createScript("(x, y)->{ x - y }");
        result = script.execute(jc, 49, 7);
        Assert.assertEquals(42, result);
        result = script.execute(jc, "foobarquux", "bar");
        Assert.assertEquals("fooquux", result);
        result = script.execute(jc, 50, 8);
        Assert.assertEquals(42, result);
        result = script.execute(jc, new Var(50), new Var(8));
        Assert.assertEquals(42, ((Var) result).value);

        script = jexl.createScript("(x)->{ -x }");
        result = script.execute(jc, -42);
        Assert.assertEquals(42, result);
        result = script.execute(jc, new Var(-42));
        Assert.assertEquals(42, ((Var) result).value);
        result = script.execute(jc, "pizza");
        Assert.assertEquals("azzip", result);
        result = script.execute(jc, -142);
        Assert.assertEquals(142, result);

        script = jexl.createScript("(x)->{ ~x }");
        result = script.execute(jc, -1);
        Assert.assertEquals(0L, result);
        result = script.execute(jc, new Var(-1));
        Assert.assertEquals(0L, ((Var) result).value);
        result = script.execute(jc, new Var(-42));
        Assert.assertEquals(41, ((Var) result).value);

        script = jexl.createScript("(x, y)->{ x ^ y }");
        result = script.execute(jc, 35, 7);
        Assert.assertEquals(36L, result);
        result = script.execute(jc, new Var(35), new Var(7));
        Assert.assertEquals(36L, ((Var) result).value);

        script = jexl.createScript("(x, y)->{ x & y }");
        result = script.execute(jc, 35, 7);
        Assert.assertEquals(3L, result);
        result = script.execute(jc, new Var(35), new Var(7));
        Assert.assertEquals(3L, ((Var) result).value);

        script = jexl.createScript("(x, y)->{ x =^ y }");
        result = script.execute(jc, 3115, 31);
        Assert.assertFalse((Boolean) result);
        result = script.execute(jc, new Var(3115), new Var(31));
        Assert.assertTrue((Boolean) result);

        script = jexl.createScript("(x, y)->{ x !^ y }");
        result = script.execute(jc, 3115, 31);
        Assert.assertTrue((Boolean) result);
        result = script.execute(jc, new Var(3115), new Var(31));
        Assert.assertFalse((Boolean) result);

        script = jexl.createScript("(x, y)->{ x =$ y }");
        result = script.execute(jc, 3115, 15);
        Assert.assertFalse((Boolean) result);
        result = script.execute(jc, new Var(3115), new Var(15));
        Assert.assertTrue((Boolean) result);

        script = jexl.createScript("(x, y)->{ x !$ y }");
        result = script.execute(jc, 3115, 15);
        Assert.assertTrue((Boolean) result);
        result = script.execute(jc, new Var(3115), new Var(15));
        Assert.assertFalse((Boolean) result);

        script = jexl.createScript("(x, y)->{ x =~ y }");
        result = script.execute(jc, 3155, 15);
        Assert.assertFalse((Boolean) result);
        result = script.execute(jc, new Var(3155), new Var(15));
        Assert.assertFalse((Boolean) result);
        result = script.execute(jc, new Var(15), new Var(3155));
        Assert.assertTrue((Boolean) result);

        script = jexl.createScript("(x, y)->{ x !~ y }");
        result = script.execute(jc, 3115, 15);
        Assert.assertTrue((Boolean) result);
        result = script.execute(jc, new Var(3155), new Var(15));
        Assert.assertTrue((Boolean) result);
        result = script.execute(jc, new Var(15), new Var(3155));
        Assert.assertFalse((Boolean) result);

        script = jexl.createScript("(x)->{ !x }");
        try {
            result = script.execute(jc, new Var(-42));
            Assert.fail("should fail");
        } catch (final JexlException xany) {
            Assert.assertTrue(xany instanceof JexlException.Operator);
        }
    }

    public static class Callable173 {
        public Object call(final String... arg) {
            return 42;
        }
        public Object call(final Integer... arg) {
            return arg[0] * arg[1];
        }
    }

    @Test
    public void testJexl173() throws Exception {
        final JexlEngine jexl = new JexlBuilder().create();
        final JexlContext jc = new MapContext();
        final Callable173 c173 = new Callable173();
        JexlScript e = jexl.createScript( "c173(9, 6)", "c173" );
        Object result = e.execute(jc, c173);
        Assert.assertEquals(54, result);
        e = jexl.createScript( "c173('fourty', 'two')", "c173" );
        result = e.execute(jc, c173);
        Assert.assertEquals(42, result);

    }

    public static class Arithmetic132 extends JexlArithmetic {
        public Arithmetic132() {
            super(false);
        }

        protected double divideZero(final BigDecimal x) {
            final int ls = x.signum();
            if (ls < 0) {
                return Double.NEGATIVE_INFINITY;
            } else if (ls > 0) {
                return Double.POSITIVE_INFINITY;
            } else {
                return Double.NaN;
            }
        }

        protected double divideZero(final BigInteger x) {
            final int ls = x.signum();
            if (ls < 0) {
                return Double.NEGATIVE_INFINITY;
            } else if (ls > 0) {
                return Double.POSITIVE_INFINITY;
            } else {
                return Double.NaN;
            }
        }

        @Override
        public Object divide(final Object left, final Object right) {
            if (left == null && right == null) {
                return controlNullNullOperands();
            }
            // if either are bigdecimal use that type
            if (left instanceof BigDecimal || right instanceof BigDecimal) {
                final BigDecimal l = toBigDecimal(left);
                final BigDecimal r = toBigDecimal(right);
                if (BigDecimal.ZERO.equals(r)) {
                    return divideZero(l);
                }
                final BigDecimal result = l.divide(r, getMathContext());
                return narrowBigDecimal(left, right, result);
            }
            // if either are floating point (double or float) use double
            if (isFloatingPointNumber(left) || isFloatingPointNumber(right)) {
                final double l = toDouble(left);
                final double r = toDouble(right);
                return new Double(l / r);
            }
            // otherwise treat as integers
            final BigInteger l = toBigInteger(left);
            final BigInteger r = toBigInteger(right);
            if (BigInteger.ZERO.equals(r)) {
                return divideZero(l);
            }
            final BigInteger result = l.divide(r);
            return narrowBigInteger(left, right, result);
        }

        @Override
        public Object mod(final Object left, final Object right) {
            if (left == null && right == null) {
                return controlNullNullOperands();
            }
            // if either are bigdecimal use that type
            if (left instanceof BigDecimal || right instanceof BigDecimal) {
                final BigDecimal l = toBigDecimal(left);
                final BigDecimal r = toBigDecimal(right);
                if (BigDecimal.ZERO.equals(r)) {
                    return divideZero(l);
                }
                final BigDecimal remainder = l.remainder(r, getMathContext());
                return narrowBigDecimal(left, right, remainder);
            }
            // if either are floating point (double or float) use double
            if (isFloatingPointNumber(left) || isFloatingPointNumber(right)) {
                final double l = toDouble(left);
                final double r = toDouble(right);
                return new Double(l % r);
            }
            // otherwise treat as integers
            final BigInteger l = toBigInteger(left);
            final BigInteger r = toBigInteger(right);
            final BigInteger result = l.mod(r);
            if (BigInteger.ZERO.equals(r)) {
                return divideZero(l);
            }
            return narrowBigInteger(left, right, result);
        }
    }

    @Test
    public void testInfiniteArithmetic() throws Exception {
        final Map<String, Object> ns = new HashMap<String, Object>();
        ns.put("math", Math.class);
        final JexlEngine jexl = new JexlBuilder().arithmetic(new Arithmetic132()).namespaces(ns).create();

        Object evaluate = jexl.createExpression("1/0").evaluate(null);
        Assert.assertTrue(Double.isInfinite((Double) evaluate));

        evaluate = jexl.createExpression("-1/0").evaluate(null);
        Assert.assertTrue(Double.isInfinite((Double) evaluate));

        evaluate = jexl.createExpression("1.0/0.0").evaluate(null);
        Assert.assertTrue(Double.isInfinite((Double) evaluate));

        evaluate = jexl.createExpression("-1.0/0.0").evaluate(null);
        Assert.assertTrue(Double.isInfinite((Double) evaluate));

        evaluate = jexl.createExpression("math:abs(-42)").evaluate(null);
        Assert.assertEquals(42, evaluate);
    }

    private static Document getDocument(final String xml) throws Exception {
        final DocumentBuilder xmlBuilder = DocumentBuilderFactory.newInstance().newDocumentBuilder();
        final InputStream stringInputStream = new ByteArrayInputStream(xml.getBytes(StandardCharsets.UTF_8));
        return xmlBuilder.parse(stringInputStream);
    }

    public static class XmlArithmetic extends JexlArithmetic {
        public XmlArithmetic(final boolean astrict) {
            super(astrict);
        }
<<<<<<< HEAD

        public XmlArithmetic(boolean astrict, MathContext bigdContext, int bigdScale) {
=======
        
        public XmlArithmetic(final boolean astrict, final MathContext bigdContext, final int bigdScale) {
>>>>>>> f8b0e860
            super(astrict, bigdContext, bigdScale);
        }

        public boolean empty(final org.w3c.dom.Element elt) {
            return !elt.hasAttributes() && !elt.hasChildNodes();
        }

        public int size(final org.w3c.dom.Element elt) {
            return elt.getChildNodes().getLength();
        }
    }

    /**
     * Inspired by JEXL-16{1,2}.
     */
    @Test
    public void testXmlArithmetic() throws Exception {
        Document xml;
        Node x;
        Boolean empty;
        int size;
<<<<<<< HEAD
        JexlEvalContext ctxt = new JexlEvalContext();
        JexlEngine jexl = new JexlBuilder().strict(true).safe(false).arithmetic(new XmlArithmetic(false)).create();
        JexlScript e0 = jexl.createScript("x.empty()", "x");
        JexlScript e1 = jexl.createScript("empty(x)", "x");
        JexlScript s0 = jexl.createScript("x.size()", "x");
        JexlScript s1 = jexl.createScript("size(x)", "x");

=======
        final JexlEvalContext ctxt = new JexlEvalContext();
        final JexlEngine jexl = new JexlBuilder().strict(true).safe(false).arithmetic(new XmlArithmetic(false)).create();
        final JexlScript e0 = jexl.createScript("x.empty()", "x");
        final JexlScript e1 = jexl.createScript("empty(x)", "x");
        final JexlScript s0 = jexl.createScript("x.size()", "x");
        final JexlScript s1 = jexl.createScript("size(x)", "x");
        
>>>>>>> f8b0e860
        empty = (Boolean) e1.execute(null, (Object) null);
        Assert.assertTrue(empty);
        size = (Integer) s1.execute(null, (Object) null);
        Assert.assertEquals(0, size);

        try {
            final Object xx = e0.execute(null, (Object) null);
            Assert.assertNull(xx);
        } catch (final JexlException.Variable xvar) {
            Assert.assertNotNull(xvar);
        }
        try {
            final Object xx = s0.execute(null, (Object) null);
            Assert.assertNull(xx);
        } catch (final JexlException.Variable xvar) {
            Assert.assertNotNull(xvar);
        }
        final JexlOptions options = ctxt.getEngineOptions();
        options.setSafe(true);
        final Object x0 = e0.execute(ctxt, (Object) null);
        Assert.assertNull(x0);
        final Object x1 = s0.execute(ctxt, (Object) null);
        Assert.assertNull(x1);

        xml = getDocument("<node info='123'/>");
        x = xml.getLastChild();
        empty = (Boolean) e0.execute(null, x);
        Assert.assertFalse(empty);
        empty = (Boolean) e1.execute(null, x);
        Assert.assertFalse(empty);
        size = (Integer) s0.execute(null, x);
        Assert.assertEquals(0, size);
        size = (Integer) s1.execute(null, x);
        Assert.assertEquals(0, size);
        xml = getDocument("<node><a/><b/></node>");
        x = xml.getLastChild();
        empty = (Boolean) e0.execute(null, x);
        Assert.assertFalse(empty);
        empty = (Boolean) e1.execute(null, x);
        Assert.assertFalse(empty);
        size = (Integer) s0.execute(null, x);
        Assert.assertEquals(2, size);
        size = (Integer) s1.execute(null, x);
        Assert.assertEquals(2, size);
        xml = getDocument("<node/>");
        x = xml.getLastChild();
        empty = (Boolean) e0.execute(null, x);
        Assert.assertTrue(empty);
        empty = (Boolean) e1.execute(null, x);
        Assert.assertTrue(empty);
        size = (Integer) s0.execute(null, x);
        Assert.assertEquals(0, size);
        size = (Integer) s1.execute(null, x);
        Assert.assertEquals(0, size);
        xml = getDocument("<node info='123'/>");
        NamedNodeMap nnm = xml.getLastChild().getAttributes();
        Attr info = (Attr) nnm.getNamedItem("info");
        Assert.assertEquals("123", info.getValue());

        // JEXL-161
        final JexlContext jc = new MapContext();
        jc.set("x", xml.getLastChild());
        final String y = "456";
        jc.set("y", y);
        final JexlScript s = jexl.createScript("x.attribute.info = y");
        final Object r = s.execute(jc);
        nnm = xml.getLastChild().getAttributes();
        info = (Attr) nnm.getNamedItem("info");
        Assert.assertEquals(y, r);
        Assert.assertEquals(y, info.getValue());
    }

    @Test
    public void testEmptyLong() throws Exception {
        Object x;
        x = JEXL.createScript("new('java.lang.Long', 4294967296)").execute(null);
        Assert.assertEquals(4294967296L, ((Long) x).longValue());
        x = JEXL.createScript("new('java.lang.Long', '4294967296')").execute(null);
        Assert.assertEquals(4294967296L, ((Long) x).longValue());
        x = JEXL.createScript("4294967296l").execute(null);
        Assert.assertEquals(4294967296L, ((Long) x).longValue());
        x = JEXL.createScript("4294967296L").execute(null);
        Assert.assertEquals(4294967296L, ((Long) x).longValue());
        checkEmpty(x, false);
        x = JEXL.createScript("0L").execute(null);
        Assert.assertEquals(0, ((Long) x).longValue());
        checkEmpty(x, true);
    }

    @Test
    public void testEmptyFloat() throws Exception {
        Object x;
        x = JEXL.createScript("4294967296.f").execute(null);
        Assert.assertEquals(4294967296.0f, (Float) x, EPSILON);
        checkEmpty(x, false);
        x = JEXL.createScript("4294967296.0f").execute(null);
        Assert.assertEquals(4294967296.0f, (Float) x, EPSILON);
        checkEmpty(x, false);
        x = JEXL.createScript("0.0f").execute(null);
        Assert.assertEquals(0.0f, (Float) x, EPSILON);
        checkEmpty(x, true);
        x = Float.NaN;
        checkEmpty(x, true);
    }

    @Test
    public void testEmptyDouble() throws Exception {
        Object x;
        x = JEXL.createScript("4294967296.d").execute(null);
        Assert.assertEquals(4294967296.0d, (Double) x, EPSILON);
        checkEmpty(x, false);
        x = JEXL.createScript("4294967296.0d").execute(null);
        Assert.assertEquals(4294967296.0d, (Double) x, EPSILON);
        checkEmpty(x, false);
        x = JEXL.createScript("0.0d").execute(null);
        Assert.assertEquals(0.0d, (Double) x, EPSILON);
        checkEmpty(x, true);
        x = Double.NaN;
        checkEmpty(x, true);

    }

    void checkEmpty(final Object x, final boolean expect) {
        final JexlScript s0 = JEXL.createScript("empty(x)", "x");
        boolean empty = (Boolean) s0.execute(null, x);
        Assert.assertEquals(expect, empty);
        final JexlScript s1 = JEXL.createScript("empty x", "x");
        empty = (Boolean) s1.execute(null, x);
        Assert.assertEquals(expect, empty);
<<<<<<< HEAD
=======
        final JexlScript s2 = JEXL.createScript("x.empty()", "x");
        empty = (Boolean) s2.execute(null, x);
        Assert.assertEquals(expect, empty);
>>>>>>> f8b0e860
    }

    @Test
    public void testCoerceInteger() throws Exception {
        final JexlArithmetic ja = JEXL.getArithmetic();
        final JexlEvalContext ctxt = new JexlEvalContext();
        final JexlOptions options = ctxt.getEngineOptions();
        options.setStrictArithmetic(true);
        final String stmt = "a = 34L; b = 45.0D; c=56.0F; d=67B; e=78H;";
        final JexlScript expr = JEXL.createScript(stmt);
        /* Object value = */ expr.execute(ctxt);
        Assert.assertEquals(34, ja.toInteger(ctxt.get("a")));
        Assert.assertEquals(45, ja.toInteger(ctxt.get("b")));
        Assert.assertEquals(56, ja.toInteger(ctxt.get("c")));
        Assert.assertEquals(67, ja.toInteger(ctxt.get("d")));
        Assert.assertEquals(78, ja.toInteger(ctxt.get("e")));
        Assert.assertEquals(10, ja.toInteger("10"));
        Assert.assertEquals(1, ja.toInteger(true));
        Assert.assertEquals(0, ja.toInteger(false));
    }

    @Test
    public void testCoerceLong() throws Exception {
        final JexlArithmetic ja = JEXL.getArithmetic();
        final JexlEvalContext ctxt = new JexlEvalContext();
        final JexlOptions options = ctxt.getEngineOptions();
        options.setStrictArithmetic(true);
        final String stmt = "a = 34L; b = 45.0D; c=56.0F; d=67B; e=78H;";
        final JexlScript expr = JEXL.createScript(stmt);
        /* Object value = */ expr.execute(ctxt);
        Assert.assertEquals(34L, ja.toLong(ctxt.get("a")));
        Assert.assertEquals(45L, ja.toLong(ctxt.get("b")));
        Assert.assertEquals(56L, ja.toLong(ctxt.get("c")));
        Assert.assertEquals(67L, ja.toLong(ctxt.get("d")));
        Assert.assertEquals(78L, ja.toLong(ctxt.get("e")));
        Assert.assertEquals(10L, ja.toLong("10"));
        Assert.assertEquals(1L, ja.toLong(true));
        Assert.assertEquals(0L, ja.toLong(false));
    }

    @Test
    public void testCoerceDouble() throws Exception {
        final JexlArithmetic ja = JEXL.getArithmetic();
        final JexlEvalContext ctxt = new JexlEvalContext();
        final JexlOptions options = ctxt.getEngineOptions();
        options.setStrictArithmetic(true);
        final String stmt = "{a = 34L; b = 45.0D; c=56.0F; d=67B; e=78H; }";
        final JexlScript expr = JEXL.createScript(stmt);
        /* Object value = */ expr.execute(ctxt);
        Assert.assertEquals(34, ja.toDouble(ctxt.get("a")), EPSILON);
        Assert.assertEquals(45, ja.toDouble(ctxt.get("b")), EPSILON);
        Assert.assertEquals(56, ja.toDouble(ctxt.get("c")), EPSILON);
        Assert.assertEquals(67, ja.toDouble(ctxt.get("d")), EPSILON);
        Assert.assertEquals(78, ja.toDouble(ctxt.get("e")), EPSILON);
        Assert.assertEquals(10d, ja.toDouble("10"), EPSILON);
        Assert.assertEquals(1.D, ja.toDouble(true), EPSILON);
        Assert.assertEquals(0.D, ja.toDouble(false), EPSILON);
    }

    @Test
    public void testCoerceBigInteger() throws Exception {
        final JexlArithmetic ja = JEXL.getArithmetic();
        final JexlEvalContext ctxt = new JexlEvalContext();
        final JexlOptions options = ctxt.getEngineOptions();
        options.setStrictArithmetic(true);
        final String stmt = "{a = 34L; b = 45.0D; c=56.0F; d=67B; e=78H; }";
        final JexlScript expr = JEXL.createScript(stmt);
        /* Object value = */ expr.execute(ctxt);
        Assert.assertEquals(BigInteger.valueOf(34), ja.toBigInteger(ctxt.get("a")));
        Assert.assertEquals(BigInteger.valueOf(45), ja.toBigInteger(ctxt.get("b")));
        Assert.assertEquals(BigInteger.valueOf(56), ja.toBigInteger(ctxt.get("c")));
        Assert.assertEquals(BigInteger.valueOf(67), ja.toBigInteger(ctxt.get("d")));
        Assert.assertEquals(BigInteger.valueOf(78), ja.toBigInteger(ctxt.get("e")));
        Assert.assertEquals(BigInteger.valueOf(10), ja.toBigInteger("10"));
        Assert.assertEquals(BigInteger.valueOf(1), ja.toBigInteger(true));
        Assert.assertEquals(BigInteger.valueOf(0), ja.toBigInteger(false));
    }

    @Test
    public void testCoerceBigDecimal() throws Exception {
        final JexlArithmetic ja = JEXL.getArithmetic();
        final JexlEvalContext ctxt = new JexlEvalContext();
        final JexlOptions options = ctxt.getEngineOptions();
        options.setStrictArithmetic(true);
        final String stmt = "{a = 34L; b = 45.0D; c=56.0F; d=67B; e=78H; }";
        final JexlScript expr = JEXL.createScript(stmt);
        /* Object value = */ expr.execute(ctxt);
        Assert.assertEquals(BigDecimal.valueOf(34), ja.toBigDecimal(ctxt.get("a")));
        Assert.assertEquals(BigDecimal.valueOf(45.), ja.toBigDecimal(ctxt.get("b")));
        Assert.assertEquals(BigDecimal.valueOf(56.), ja.toBigDecimal(ctxt.get("c")));
        Assert.assertEquals(BigDecimal.valueOf(67), ja.toBigDecimal(ctxt.get("d")));
        Assert.assertEquals(BigDecimal.valueOf(78), ja.toBigDecimal(ctxt.get("e")));
        Assert.assertEquals(BigDecimal.valueOf(10), ja.toBigDecimal("10"));
        Assert.assertEquals(BigDecimal.valueOf(1.), ja.toBigDecimal(true));
        Assert.assertEquals(BigDecimal.valueOf(0.), ja.toBigDecimal(false));
    }

    @Test
    public void testAtomicBoolean() throws Exception {
        // in a condition
        JexlScript e = JEXL.createScript("if (x) 1 else 2;", "x");
        final JexlContext jc = new MapContext();
        final AtomicBoolean ab = new AtomicBoolean(false);
        Object o;
        o = e.execute(jc, ab);
        Assert.assertEquals("Result is not 2", new Integer(2), o);
        ab.set(true);
        o = e.execute(jc, ab);
        Assert.assertEquals("Result is not 1", new Integer(1), o);
        // in a binary logical op
        e = JEXL.createScript("x && y", "x", "y");
        ab.set(true);
        o = e.execute(jc, ab, Boolean.FALSE);
        Assert.assertFalse((Boolean) o);
        ab.set(true);
        o = e.execute(jc, ab, Boolean.TRUE);
        Assert.assertTrue((Boolean) o);
        ab.set(false);
        o = e.execute(jc, ab, Boolean.FALSE);
        Assert.assertFalse((Boolean) o);
        ab.set(false);
        o = e.execute(jc, ab, Boolean.FALSE);
        Assert.assertFalse((Boolean) o);
        // in arithmetic op
        e = JEXL.createScript("x + y", "x", "y");
        ab.set(true);
        o = e.execute(jc, ab, 10);
        Assert.assertEquals(11, o);
        o = e.execute(jc, 10, ab);
        Assert.assertEquals(11, o);
        o = e.execute(jc, ab, 10.d);
        Assert.assertEquals(11.d, (Double) o, EPSILON);
        o = e.execute(jc, 10.d, ab);
        Assert.assertEquals(11.d, (Double) o, EPSILON);

        final BigInteger bi10 = BigInteger.TEN;
        ab.set(false);
        o = e.execute(jc, ab, bi10);
        Assert.assertEquals(bi10, o);
        o = e.execute(jc, bi10, ab);
        Assert.assertEquals(bi10, o);

        final BigDecimal bd10 = BigDecimal.TEN;
        ab.set(false);
        o = e.execute(jc, ab, bd10);
        Assert.assertEquals(bd10, o);
        o = e.execute(jc, bd10, ab);
        Assert.assertEquals(bd10, o);

        // in a (the) monadic op
        e = JEXL.createScript("!x", "x");
        ab.set(true);
        o = e.execute(jc, ab);
        Assert.assertFalse((Boolean) o);
        ab.set(false);
        o = e.execute(jc, ab);
        Assert.assertTrue((Boolean) o);

        // in a (the) monadic op
        e = JEXL.createScript("-x", "x");
        ab.set(true);
        o = e.execute(jc, ab);
        Assert.assertFalse((Boolean) o);
        ab.set(false);
        o = e.execute(jc, ab);
        Assert.assertTrue((Boolean) o);
    }
}<|MERGE_RESOLUTION|>--- conflicted
+++ resolved
@@ -451,15 +451,9 @@
 
     @Test
     public void testNaN() throws Exception {
-<<<<<<< HEAD
-        Map<String, Object> ns = new HashMap<String, Object>();
+        final Map<String, Object> ns = new HashMap<String, Object>();
         ns.put("d", Double.class);
-        JexlEngine jexl = new JexlBuilder().namespaces(ns).create();
-=======
-        final Map<String, Object> ns = new HashMap<String, Object>();
-        ns.put("double", Double.class);
         final JexlEngine jexl = new JexlBuilder().namespaces(ns).create();
->>>>>>> f8b0e860
         JexlScript script;
         Object result;
         script = jexl.createScript("#NaN");
@@ -1174,13 +1168,8 @@
         public XmlArithmetic(final boolean astrict) {
             super(astrict);
         }
-<<<<<<< HEAD
-
-        public XmlArithmetic(boolean astrict, MathContext bigdContext, int bigdScale) {
-=======
-        
+
         public XmlArithmetic(final boolean astrict, final MathContext bigdContext, final int bigdScale) {
->>>>>>> f8b0e860
             super(astrict, bigdContext, bigdScale);
         }
 
@@ -1202,23 +1191,13 @@
         Node x;
         Boolean empty;
         int size;
-<<<<<<< HEAD
-        JexlEvalContext ctxt = new JexlEvalContext();
-        JexlEngine jexl = new JexlBuilder().strict(true).safe(false).arithmetic(new XmlArithmetic(false)).create();
-        JexlScript e0 = jexl.createScript("x.empty()", "x");
-        JexlScript e1 = jexl.createScript("empty(x)", "x");
-        JexlScript s0 = jexl.createScript("x.size()", "x");
-        JexlScript s1 = jexl.createScript("size(x)", "x");
-
-=======
         final JexlEvalContext ctxt = new JexlEvalContext();
         final JexlEngine jexl = new JexlBuilder().strict(true).safe(false).arithmetic(new XmlArithmetic(false)).create();
         final JexlScript e0 = jexl.createScript("x.empty()", "x");
         final JexlScript e1 = jexl.createScript("empty(x)", "x");
         final JexlScript s0 = jexl.createScript("x.size()", "x");
         final JexlScript s1 = jexl.createScript("size(x)", "x");
-        
->>>>>>> f8b0e860
+
         empty = (Boolean) e1.execute(null, (Object) null);
         Assert.assertTrue(empty);
         size = (Integer) s1.execute(null, (Object) null);
@@ -1348,12 +1327,6 @@
         final JexlScript s1 = JEXL.createScript("empty x", "x");
         empty = (Boolean) s1.execute(null, x);
         Assert.assertEquals(expect, empty);
-<<<<<<< HEAD
-=======
-        final JexlScript s2 = JEXL.createScript("x.empty()", "x");
-        empty = (Boolean) s2.execute(null, x);
-        Assert.assertEquals(expect, empty);
->>>>>>> f8b0e860
     }
 
     @Test
