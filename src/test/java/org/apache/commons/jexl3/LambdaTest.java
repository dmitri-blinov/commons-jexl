--- conflicted
+++ resolved
@@ -317,45 +317,44 @@
         Assert.assertEquals(42, result);
     }
 
-    @Test
-<<<<<<< HEAD
+    public void testCurry4() throws Exception {
+        final JexlEngine jexl = createEngine();
+        JexlScript script;
+        Object result;
+
+        final JexlScript base = jexl.createScript("(x, y, z)->{ x + y + z }");
+        script = base.curry(5);
+        result = script.execute(null, 15, 22);
+        Assert.assertEquals(42, result);
+    }
+
+    public void testCurry5() throws Exception {
+        final JexlEngine jexl = createEngine();
+        JexlScript script;
+        Object result;
+
+        final JexlScript base = jexl.createScript("var t = x + y + z; return t", "x", "y", "z");
+        script = base.curry(5);
+        result = script.execute(null, 15, 22);
+        Assert.assertEquals(42, result);
+    }
+
+    @Test
     public void testReturnValue() throws Exception {
         JexlEngine jexl = createEngine();
         String strs = "var s = function { return 21 + 21 }; s()";
         JexlScript s42 = jexl.createScript(strs);
         Object result = s42.execute(null);
-=======
-    public void testCurry4() throws Exception {
-        final JexlEngine jexl = createEngine();
-        JexlScript script;
-        Object result;
-
-        final JexlScript base = jexl.createScript("(x, y, z)->{ x + y + z }");
-        script = base.curry(5);
-        result = script.execute(null, 15, 22);
->>>>>>> 0e186325
-        Assert.assertEquals(42, result);
-    }
-
-    @Test
-<<<<<<< HEAD
+        Assert.assertEquals(42, result);
+    }
+
+    @Test
     public void testEmptyReturn() throws Exception {
         JexlEngine jexl = createEngine();
         String strs = "var s = function { return }; s()";
         JexlScript s42 = jexl.createScript(strs);
         Object result = s42.execute(null);
         Assert.assertNull(result);
-=======
-    public void testCurry5() throws Exception {
-        final JexlEngine jexl = createEngine();
-        JexlScript script;
-        Object result;
-
-        final JexlScript base = jexl.createScript("var t = x + y + z; return t", "x", "y", "z");
-        script = base.curry(5);
-        result = script.execute(null, 15, 22);
-        Assert.assertEquals(42, result);
->>>>>>> 0e186325
     }
 
     @Test
