/*
 * Licensed to the Apache Software Foundation (ASF) under one or more
 * contributor license agreements.  See the NOTICE file distributed with
 * this work for additional information regarding copyright ownership.
 * The ASF licenses this file to You under the Apache License, Version 2.0
 * (the "License"); you may not use this file except in compliance with
 * the License.  You may obtain a copy of the License at
 *
 *      http://www.apache.org/licenses/LICENSE-2.0
 *
 * Unless required by applicable law or agreed to in writing, software
 * distributed under the License is distributed on an "AS IS" BASIS,
 * WITHOUT WARRANTIES OR CONDITIONS OF ANY KIND, either express or implied.
 * See the License for the specific language governing permissions and
 * limitations under the License.
 */
package org.apache.commons.jexl3;

import java.util.List;
import java.util.Set;
import java.util.concurrent.Callable;
import org.junit.Assert;
import org.junit.Test;

/**
 * Tests function/lambda/closure features.
 */
@SuppressWarnings({"UnnecessaryBoxing", "AssertEqualsBetweenInconvertibleTypes"})
public class LambdaTest extends JexlTestCase {

    public LambdaTest() {
        super("LambdaTest");
    }

    @Test
    public void testScriptArguments() throws Exception {
        final JexlEngine jexl = createEngine();
        final JexlScript s = jexl.createScript(" x + x ", "x");
        final JexlScript s42 = jexl.createScript("s(21)", "s");
        final Object result = s42.execute(null, s);
        Assert.assertEquals(42, result);
    }

    @Test
    public void testScriptContext() throws Exception {
<<<<<<< HEAD
        JexlEngine jexl = createEngine();
        JexlScript s = jexl.createScript("function(x) { x + x }");
        String fsstr = s.getParsedText(0);
        Assert.assertEquals("x->{ x + x; }", fsstr);
=======
        final JexlEngine jexl = createEngine();
        final JexlScript s = jexl.createScript("function(x) { x + x }");
        final String fsstr = s.getParsedText(0);
        Assert.assertEquals("(x)->{ x + x; }", fsstr);
>>>>>>> f8b0e860
        Assert.assertEquals(42, s.execute(null, 21));
        JexlScript s42 = jexl.createScript("s(21)");
        final JexlEvalContext ctxt = new JexlEvalContext();
        ctxt.set("s", s);
        Object result = s42.execute(ctxt);
        Assert.assertEquals(42, result);
        result = s42.execute(ctxt);
        Assert.assertEquals(42, result);
        s42 = jexl.createScript("x-> { x + x }");
        result = s42.execute(ctxt, 21);
        Assert.assertEquals(42, result);
    }

    @Test
    public void testParameterlessFunction() throws Exception {
        JexlEngine jexl = createEngine();
        String strs = "var s = function { 21 + 21 }; s()";
        JexlScript s42 = jexl.createScript(strs);
        Object result = s42.execute(null);
        Assert.assertEquals(42, result);
    }

    @Test
    public void testLambda() throws Exception {
        final JexlEngine jexl = createEngine();
        String strs = "var s = function(x) { x + x }; s(21)";
        JexlScript s42 = jexl.createScript(strs);
        Object result = s42.execute(null);
        Assert.assertEquals(42, result);
        strs = "var s = function(x, y) { x + y }; s(15, 27)";
        s42 = jexl.createScript(strs);
        result = s42.execute(null);
        Assert.assertEquals(42, result);
    }

    @Test
    public void testStaticFunction() throws Exception {
        JexlEngine jexl = createEngine();
        String strs = "var a = 10; var s = static function { return a }; s()";
        JexlScript s42 = jexl.createScript(strs);
        JexlContext jc = new MapContext();
        jc.set("a", 42);
        Object result = s42.execute(jc);
        Assert.assertEquals(42, result);
    }

    @Test
    public void testLambdaClosure() throws Exception {
        final JexlEngine jexl = createEngine();
        String strs = "var t = 20; var s = function(x, y) { x + y + t}; s(15, 7)";
        JexlScript s42 = jexl.createScript(strs);
        Object result = s42.execute(null);
        Assert.assertEquals(42, result);
        strs = "var t = 19; var s = function(x, y) { var t = 20; x + y + t}; s(15, 7)";
        s42 = jexl.createScript(strs);
        result = s42.execute(null);
        Assert.assertEquals(42, result);
        strs = "var t = 20; var s = function(x, y) {x + y + t}; t = 54; s(15, 7)";
        s42 = jexl.createScript(strs);
        result = s42.execute(null);
        Assert.assertEquals(42, result);
        strs = "var t = 19; var s = function(x, y) { var t = 20; x + y + t}; t = 54; s(15, 7)";
        s42 = jexl.createScript(strs);
        result = s42.execute(null);
        Assert.assertEquals(42, result);
    }

    @Test
    public void testLambdaLambda() throws Exception {
        final JexlEngine jexl = createEngine();
        String strs = "var t = 19; ( (x, y)->{ var t = 20; x + y + t} )(15, 7);";
        JexlScript s42 = jexl.createScript(strs);
        Object result = s42.execute(null);
        Assert.assertEquals(42, result);

        strs = "( (x, y)->{ ( (xx, yy)->{xx + yy } )(x, y) } )(15, 27)";
        s42 = jexl.createScript(strs);
        result = s42.execute(null);
        Assert.assertEquals(42, result);

        strs = "var t = 19; var s = (x, y)->{ var t = 20; x + y + t}; t = 54; s(15, 7)";
        s42 = jexl.createScript(strs);
        result = s42.execute(null);
        Assert.assertEquals(42, result);
    }

    @Test
    public void testNestLambda() throws Exception {
        final JexlEngine jexl = createEngine();
        final String strs = "( (x)->{ (y)->{ x + y } })(15)(27)";
        final JexlScript s42 = jexl.createScript(strs);
        final Object result = s42.execute(null);
        Assert.assertEquals(42, result);
    }

    @Test
    public void testNestLambada() throws Exception {
        final JexlEngine jexl = createEngine();
        final JexlContext ctx = null;
        final String strs = "(x)->{ (y)->{ x + y } }";
        final JexlScript s42 = jexl.createScript(strs);
        final JexlScript s42b = jexl.createScript(s42.toString());
        Assert.assertEquals(s42.hashCode(), s42b.hashCode());
        Assert.assertEquals(s42, s42b);
        Object result = s42.execute(ctx, 15);
        Assert.assertTrue(result instanceof JexlScript);
        final Object resultb = s42.execute(ctx, 15);
        Assert.assertEquals(result.hashCode(), resultb.hashCode());
        Assert.assertEquals(result, resultb);
        Assert.assertEquals(result, jexl.createScript(resultb.toString(), "x").execute(ctx, 15));
        final JexlScript s15 = (JexlScript) result;
        final Callable<Object> s15b = s15.callable(ctx, 27);
        result = s15.execute(ctx, 27);
        Assert.assertEquals(42, result);
        result = s15b.call();
        Assert.assertEquals(42, result);
    }

    @Test
<<<<<<< HEAD
    public void testCapturedLambda() throws Exception {
        JexlEngine jexl = createEngine();
        JexlEvalContext ctx = new JexlEvalContext();
=======
    public void testHoistLambda() throws Exception {
        final JexlEngine jexl = createEngine();
        final JexlEvalContext ctx = new JexlEvalContext();
>>>>>>> f8b0e860
        ctx.getEngineOptions().setLexical(false);
        JexlScript s42;
        Object result;
        JexlScript s15;
        String[] localv;
        Set<List<String>> hvars;
        String strs;

        // captured variables are NOT local variables
        strs = "(x)->{ (y)->{ x + y } }";
        s42 = jexl.createScript(strs);
        result = s42.execute(ctx, 15);
        Assert.assertTrue(result instanceof JexlScript);
        s15 = (JexlScript) result;
        localv = s15.getLocalVariables();
        Assert.assertEquals(0, localv.length);
        hvars = s15.getVariables();
        Assert.assertEquals(1, hvars.size());

        // declaring a local that overrides captured
        // in 3.1, such a local was considered local
        // per 3.2, this local is considered captured
        strs = "(x)->{ (y)->{ var z = 169; var x; x + y } }";
        s42 = jexl.createScript(strs);
        result = s42.execute(ctx, 15);
        Assert.assertTrue(result instanceof JexlScript);
        s15 = (JexlScript) result;
        localv = s15.getLocalVariables();
        Assert.assertNotNull(localv);
        Assert.assertEquals(1, localv.length);
        hvars = s15.getVariables();
        Assert.assertEquals(1, hvars.size());
        // evidence this is not (strictly) a local since it inherited a captured value
        result = s15.execute(ctx, 27);
        Assert.assertEquals(42, result);
    }

    @Test
    public void testRecurse() throws Exception {
        final JexlEngine jexl = createEngine();
        final JexlContext jc = new MapContext();
        try {
            final JexlScript script = jexl.createScript("var fact = (x)->{ if (x <= 1) 1; else x * fact(x - 1) }; fact(5)");
            final int result = (Integer) script.execute(jc);
            Assert.assertEquals(120, result);
        } catch (final JexlException xany) {
            final String msg = xany.toString();
            throw xany;
        }
    }

    @Test
    public void testRecurse2() throws Exception {
        final JexlEngine jexl = createEngine();
        final JexlContext jc = new MapContext();
        // adding some captured vars to get it confused
        try {
            final JexlScript script = jexl.createScript(
                    "var y = 1; var z = 1; "
                    +"var fact = (x)->{ if (x <= y) z; else x * fact(x - 1) }; fact(6)");
            final int result = (Integer) script.execute(jc);
            Assert.assertEquals(720, result);
        } catch (final JexlException xany) {
            final String msg = xany.toString();
            throw xany;
        }
    }

    @Test
    public void testRecurse3() throws Exception {
        final JexlEngine jexl = createEngine();
        final JexlContext jc = new MapContext();
        // adding some captured vars to get it confused
        try {
            final JexlScript script = jexl.createScript(
                    "var y = 1; var z = 1;var foo = (x)->{y + z}; "
                    +"var fact = (x)->{ if (x <= y) z; else x * fact(x - 1) }; fact(6)");
            final int result = (Integer) script.execute(jc);
            Assert.assertEquals(720, result);
        } catch (final JexlException xany) {
            final String msg = xany.toString();
            throw xany;
        }
    }

    @Test
    public void testIdentity() throws Exception {
        final JexlEngine jexl = createEngine();
        JexlScript script;
        Object result;

        script = jexl.createScript("(x)->{ x }");
        Assert.assertArrayEquals(new String[]{"x"}, script.getParameters());
        result = script.execute(null, 42);
        Assert.assertEquals(42, result);
    }

    @Test
    public void testCurry1() throws Exception {
        final JexlEngine jexl = createEngine();
        JexlScript script;
        Object result;
        String[] parms;

        final JexlScript base = jexl.createScript("(x, y, z)->{ x + y + z }");
        parms = base.getUnboundParameters();
        Assert.assertEquals(3, parms.length);
        script = base.curry(5);
        parms = script.getUnboundParameters();
        Assert.assertEquals(2, parms.length);
        script = script.curry(15);
        parms = script.getUnboundParameters();
        Assert.assertEquals(1, parms.length);
        script = script.curry(22);
        parms = script.getUnboundParameters();
        Assert.assertEquals(0, parms.length);
        result = script.execute(null);
        Assert.assertEquals(42, result);
    }

    @Test
    public void testCurry2() throws Exception {
        final JexlEngine jexl = createEngine();
        JexlScript script;
        Object result;
        String[] parms;

        final JexlScript base = jexl.createScript("(x, y, z)->{ x + y + z }");
        script = base.curry(5, 15);
        parms = script.getUnboundParameters();
        Assert.assertEquals(1, parms.length);
        script = script.curry(22);
        result = script.execute(null);
        Assert.assertEquals(42, result);
    }

    @Test
    public void testCurry3() throws Exception {
        final JexlEngine jexl = createEngine();
        JexlScript script;
        Object result;

        final JexlScript base = jexl.createScript("(x, y, z)->{ x + y + z }");
        script = base.curry(5, 15);
        result = script.execute(null, 22);
        Assert.assertEquals(42, result);
    }

    @Test
    public void testReturnValue() throws Exception {
        JexlEngine jexl = createEngine();
        String strs = "var s = function { return 21 + 21 }; s()";
        JexlScript s42 = jexl.createScript(strs);
        Object result = s42.execute(null);
        Assert.assertEquals(42, result);
    }

    @Test
    public void testEmptyReturn() throws Exception {
        JexlEngine jexl = createEngine();
        String strs = "var s = function { return }; s()";
        JexlScript s42 = jexl.createScript(strs);
        Object result = s42.execute(null);
        Assert.assertNull(result);
    }

    @Test
    public void test270() throws Exception {
        final JexlEngine jexl = createEngine();
        final JexlScript base = jexl.createScript("(x, y, z)->{ x + y + z }");
        final String text = base.toString();
        JexlScript script = base.curry(5, 15);
        Assert.assertEquals(text, script.toString());

        final JexlEvalContext ctxt = new JexlEvalContext();
        ctxt.set("s", base);
        script = jexl.createScript("return s");
        Object result = script.execute(ctxt);
        Assert.assertEquals(text, result.toString());

        script = jexl.createScript("return s.curry(1)");
        result = script.execute(ctxt);
        Assert.assertEquals(text, result.toString());
    }

    @Test
    public void test271a() throws Exception {
        final JexlEngine jexl = createEngine();
        final JexlScript base = jexl.createScript("var base = 1; var x = (a)->{ var y = (b) -> {base + b}; return base + y(a)}; x(40)");
        final Object result = base.execute(null);
        Assert.assertEquals(42, result);
    }

    @Test
    public void test271b() throws Exception {
        final JexlEngine jexl = createEngine();
        final JexlScript base = jexl.createScript("var base = 2; var sum = (x, y, z)->{ base + x + y + z }; var y = sum.curry(1); y(2,3)");
        final Object result = base.execute(null);
        Assert.assertEquals(8, result);
    }

    @Test
    public void test271c() throws Exception {
        final JexlEngine jexl = createEngine();
        final JexlScript base = jexl.createScript("(x, y, z)->{ 2 + x + y + z };");
        final JexlScript y = base.curry(1);
        final Object result = y.execute(null, 2, 3);
        Assert.assertEquals(8, result);
    }

    @Test
    public void test271d() throws Exception {
        final JexlEngine jexl = createEngine();
        final JexlScript base = jexl.createScript("var base = 2; return (x, y, z)->{ base + x + y + z };");
        final JexlScript y = ((JexlScript) base.execute(null)).curry(1);
        final Object result = y.execute(null, 2, 3);
        Assert.assertEquals(8, result);
    }

    // redefining a captured var is not resolved correctly in left hand side;
    // declare the var in local frame, resolved in local frame instead of parent
//    @Test
//    public void test271e() throws Exception {
//        JexlEngine jexl = createEngine();
//        JexlScript base = jexl.createScript("var base = 1000; var f = (x, y)->{ var base = x + y + (base?:-1000); base; }; f(100, 20)");
//        Object result = base.execute(null);
//        Assert.assertEquals(-880, result);
//    }
}<|MERGE_RESOLUTION|>--- conflicted
+++ resolved
@@ -43,17 +43,10 @@
 
     @Test
     public void testScriptContext() throws Exception {
-<<<<<<< HEAD
-        JexlEngine jexl = createEngine();
-        JexlScript s = jexl.createScript("function(x) { x + x }");
-        String fsstr = s.getParsedText(0);
-        Assert.assertEquals("x->{ x + x; }", fsstr);
-=======
         final JexlEngine jexl = createEngine();
         final JexlScript s = jexl.createScript("function(x) { x + x }");
         final String fsstr = s.getParsedText(0);
-        Assert.assertEquals("(x)->{ x + x; }", fsstr);
->>>>>>> f8b0e860
+        Assert.assertEquals("x->{ x + x; }", fsstr);
         Assert.assertEquals(42, s.execute(null, 21));
         JexlScript s42 = jexl.createScript("s(21)");
         final JexlEvalContext ctxt = new JexlEvalContext();
@@ -173,15 +166,9 @@
     }
 
     @Test
-<<<<<<< HEAD
     public void testCapturedLambda() throws Exception {
-        JexlEngine jexl = createEngine();
-        JexlEvalContext ctx = new JexlEvalContext();
-=======
-    public void testHoistLambda() throws Exception {
         final JexlEngine jexl = createEngine();
         final JexlEvalContext ctx = new JexlEvalContext();
->>>>>>> f8b0e860
         ctx.getEngineOptions().setLexical(false);
         JexlScript s42;
         Object result;
