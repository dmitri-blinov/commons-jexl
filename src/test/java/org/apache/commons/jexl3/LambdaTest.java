/*
 * Licensed to the Apache Software Foundation (ASF) under one or more
 * contributor license agreements.  See the NOTICE file distributed with
 * this work for additional information regarding copyright ownership.
 * The ASF licenses this file to You under the Apache License, Version 2.0
 * (the "License"); you may not use this file except in compliance with
 * the License.  You may obtain a copy of the License at
 *
 *      http://www.apache.org/licenses/LICENSE-2.0
 *
 * Unless required by applicable law or agreed to in writing, software
 * distributed under the License is distributed on an "AS IS" BASIS,
 * WITHOUT WARRANTIES OR CONDITIONS OF ANY KIND, either express or implied.
 * See the License for the specific language governing permissions and
 * limitations under the License.
 */
package org.apache.commons.jexl3;

import org.apache.commons.jexl3.internal.Script;
import org.junit.Assert;
import org.junit.Test;

import java.util.Arrays;
import java.util.List;
import java.util.Set;
import java.util.concurrent.Callable;

/**
 * Tests function/lambda/closure features.
 */
@SuppressWarnings({"AssertEqualsBetweenInconvertibleTypes"})
public class LambdaTest extends JexlTestCase {

    public LambdaTest() {
        super("LambdaTest");
    }

    @Test
    public void testScriptArguments() {
        final JexlEngine jexl = createEngine();
        final JexlScript s = jexl.createScript(" x + x ", "x");
        final JexlScript s42 = jexl.createScript("s(21)", "s");
        final Object result = s42.execute(null, s);
        Assert.assertEquals(42, result);
    }

    @Test
    public void testScriptContext() {
        final JexlEngine jexl = createEngine();
        final JexlScript s = jexl.createScript("function(x) { x + x }");
        final String fsstr = s.getParsedText(0);
        Assert.assertEquals("x->{ x + x; }", fsstr);
        Assert.assertEquals(42, s.execute(null, 21));
        JexlScript s42 = jexl.createScript("s(21)");
        final JexlContext ctxt = new JexlEvalContext();
        ctxt.set("s", s);
        Object result = s42.execute(ctxt);
        Assert.assertEquals(42, result);
        result = s42.execute(ctxt);
        Assert.assertEquals(42, result);
        s42 = jexl.createScript("x-> { x + x }");
        result = s42.execute(ctxt, 21);
        Assert.assertEquals(42, result);
    }

    @Test
    public void testParameterlessFunction() throws Exception {
        JexlEngine jexl = createEngine();
        String strs = "var s = function { 21 + 21 }; s()";
        JexlScript s42 = jexl.createScript(strs);
        Object result = s42.execute(null);
        Assert.assertEquals(42, result);
    }

    @Test
    public void testLambda() {
        final JexlEngine jexl = createEngine();
        String strs = "var s = function(x) { x + x }; s(21)";
        JexlScript s42 = jexl.createScript(strs);
        Object result = s42.execute(null);
        Assert.assertEquals(42, result);
        strs = "var s = function(x, y) { x + y }; s(15, 27)";
        s42 = jexl.createScript(strs);
        result = s42.execute(null);
        Assert.assertEquals(42, result);
    }

    @Test
    public void testStaticFunction() throws Exception {
        JexlEngine jexl = createEngine();
        String strs = "var a = 10; var s = static function { return a }; s()";
        JexlScript s42 = jexl.createScript(strs);
        JexlContext jc = new MapContext();
        jc.set("a", 42);
        Object result = s42.execute(jc);
        Assert.assertEquals(42, result);
    }

    @Test
    public void testLambdaClosure()  {
        final JexlEngine jexl = createEngine();
        String strs = "var t = 20; var s = function(x, y) { x + y + t}; s(15, 7)";
        JexlScript s42 = jexl.createScript(strs);
        Object result = s42.execute(null);
        Assert.assertEquals(42, result);
        strs = "var t = 19; var s = function(x, y) { var t = 20; x + y + t}; s(15, 7)";
        s42 = jexl.createScript(strs);
        result = s42.execute(null);
        Assert.assertEquals(42, result);
        strs = "var t = 20; var s = function(x, y) {x + y + t}; t = 54; s(15, 7)";
        s42 = jexl.createScript(strs);
        result = s42.execute(null);
        Assert.assertEquals(42, result);
        strs = "var t = 19; var s = function(x, y) { var t = 20; x + y + t}; t = 54; s(15, 7)";
        s42 = jexl.createScript(strs);
        result = s42.execute(null);
        Assert.assertEquals(42, result);
    }

    @Test
    public void testLambdaLambda() {
        final JexlEngine jexl = createEngine();
        String strs = "var t = 19; ( (x, y)->{ var t = 20; x + y + t} )(15, 7);";
        JexlScript s42 = jexl.createScript(strs);
        Object result = s42.execute(null);
        Assert.assertEquals(42, result);

        strs = "( (x, y)->{ ( (xx, yy)->{xx + yy } )(x, y) } )(15, 27)";
        s42 = jexl.createScript(strs);
        result = s42.execute(null);
        Assert.assertEquals(42, result);

        strs = "var t = 19; var s = (x, y)->{ var t = 20; x + y + t}; t = 54; s(15, 7)";
        s42 = jexl.createScript(strs);
        result = s42.execute(null);
        Assert.assertEquals(42, result);
    }

    @Test
    public void testNestLambda() {
        final JexlEngine jexl = createEngine();
        final String strs = "( (x)->{ (y)->{ x + y } })(15)(27)";
        final JexlScript s42 = jexl.createScript(strs);
        final Object result = s42.execute(null);
        Assert.assertEquals(42, result);
    }

    @Test
    public void testNestLambada() throws Exception {
        final JexlEngine jexl = createEngine();
        final String strs = "(x)->{ (y)->{ x + y } }";
        final JexlScript s42 = jexl.createScript(strs);
        final JexlScript s42b = jexl.createScript(s42.toString());
        Assert.assertEquals(s42.hashCode(), s42b.hashCode());
        Assert.assertEquals(s42, s42b);
        Object result = s42.execute(null, 15);
        Assert.assertTrue(result instanceof JexlScript);
        final Object resultb = s42.execute(null, 15);
        Assert.assertEquals(result.hashCode(), resultb.hashCode());
        Assert.assertEquals(result, resultb);
        Assert.assertEquals(result, jexl.createScript(resultb.toString(), "x").execute(null, 15));
        final JexlScript s15 = (JexlScript) result;
        final Callable<Object> s15b = s15.callable(null, 27);
        result = s15.execute(null, 27);
        Assert.assertEquals(42, result);
        result = s15b.call();
        Assert.assertEquals(42, result);
    }

    @Test
    public void testCapturedLambda() {
        final JexlEngine jexl = createEngine();
        final JexlEvalContext ctx = new JexlEvalContext();
        ctx.getEngineOptions().setLexical(false);
        JexlScript s42;
        Object result;
        JexlScript s15;
        String[] localv;
        Set<List<String>> hvars;
        String strs;

        // captured variables are NOT local variables
        strs = "(x)->{ (y)->{ x + y } }";
        s42 = jexl.createScript(strs);
        result = s42.execute(ctx, 15);
        Assert.assertTrue(result instanceof JexlScript);
        s15 = (JexlScript) result;
        localv = s15.getLocalVariables();
        Assert.assertEquals(0, localv.length);
        hvars = s15.getVariables();
        Assert.assertEquals(1, hvars.size());

        // declaring a local that overrides captured
        // in 3.1, such a local was considered local
        // per 3.2, this local is considered captured
        strs = "(x)->{ (y)->{ var z = 169; var x; x + y } }";
        s42 = jexl.createScript(strs);
        result = s42.execute(ctx, 15);
        Assert.assertTrue(result instanceof JexlScript);
        s15 = (JexlScript) result;
        localv = s15.getLocalVariables();
        Assert.assertNotNull(localv);
        Assert.assertEquals(1, localv.length);
        hvars = s15.getVariables();
        Assert.assertEquals(1, hvars.size());
        // evidence this is not (strictly) a local since it inherited a captured value
        result = s15.execute(ctx, 27);
        Assert.assertEquals(42, result);
    }

    @Test
    public void testRecurse() {
        final JexlEngine jexl = createEngine();
        final JexlContext jc = new MapContext();
        final JexlScript script = jexl.createScript("var fact = (x)->{ if (x <= 1) 1; else x * fact(x - 1) }; fact(5)");
        final int result = (Integer) script.execute(jc);
        Assert.assertEquals(120, result);
    }

    @Test
    public void testRecurse1() {
        final JexlEngine jexl = createEngine();
        final JexlContext jc = new MapContext();
        String src = "var fact = (x)-> x <= 1? 1 : x * fact(x - 1);\nfact(5);\n";
        final JexlScript script = jexl.createScript(src);
        final int result = (Integer) script.execute(jc);
        Assert.assertEquals(120, result);
        String parsed = script.getParsedText();
        Assert.assertEquals(src, parsed);
    }

    @Test
    public void testRecurse2() {
        final JexlEngine jexl = createEngine();
        final JexlContext jc = new MapContext();
        // adding some captured vars to get it confused
        final JexlScript script = jexl.createScript(
                "var y = 1; var z = 1; "
                +"var fact = (x)->{ if (x <= y) z; else x * fact(x - 1) }; fact(6)");
        final int result = (Integer) script.execute(jc);
        Assert.assertEquals(720, result);
    }

    @Test
    public void testRecurse2b() {
        final JexlEngine jexl = createEngine();
        final JexlContext jc = new MapContext();
        // adding some captured vars to get it confused
        final JexlScript fact = jexl.createScript(
                "var y = 1; var z = 1; "
                        +"var fact = (x)->{ if (x <= y) z; else x * fact(x - 1) };" +
                        "fact");
        Script func = (Script) fact.execute(jc);
        String[] captured = func.getCapturedVariables();
        Assert.assertEquals(3, captured.length);
        Assert.assertTrue(Arrays.asList(captured).containsAll(Arrays.asList("z", "y", "fact")));
        final int result = (Integer) func.execute(jc, 6);
        Assert.assertEquals(720, result);
    }

    @Test
    public void testRecurse3() {
        final JexlEngine jexl = createEngine();
        final JexlContext jc = new MapContext();
        // adding some captured vars to get it confused
        final JexlScript script = jexl.createScript(
                "var y = 1; var z = 1;var foo = (x)->{y + z}; "
                +"var fact = (x)->{ if (x <= y) z; else x * fact(x - 1) }; fact(6)");
        final int result = (Integer) script.execute(jc);
        Assert.assertEquals(720, result);
    }

    @Test
    public void testIdentity() {
        final JexlEngine jexl = createEngine();
        JexlScript script;
        Object result;

        script = jexl.createScript("(x)->{ x }");
        Assert.assertArrayEquals(new String[]{"x"}, script.getParameters());
        result = script.execute(null, 42);
        Assert.assertEquals(42, result);
    }

    @Test
    public void testCurry1() {
        final JexlEngine jexl = createEngine();
        JexlScript script;
        Object result;
        String[] parms;

        final JexlScript base = jexl.createScript("(x, y, z)->{ x + y + z }");
        parms = base.getUnboundParameters();
        Assert.assertEquals(3, parms.length);
        script = base.curry(5);
        parms = script.getUnboundParameters();
        Assert.assertEquals(2, parms.length);
        script = script.curry(15);
        parms = script.getUnboundParameters();
        Assert.assertEquals(1, parms.length);
        script = script.curry(22);
        parms = script.getUnboundParameters();
        Assert.assertEquals(0, parms.length);
        result = script.execute(null);
        Assert.assertEquals(42, result);
    }

    @Test
    public void testCurry2() {
        final JexlEngine jexl = createEngine();
        JexlScript script;
        Object result;
        String[] parms;

        final JexlScript base = jexl.createScript("(x, y, z)->{ x + y + z }");
        script = base.curry(5, 15);
        parms = script.getUnboundParameters();
        Assert.assertEquals(1, parms.length);
        script = script.curry(22);
        result = script.execute(null);
        Assert.assertEquals(42, result);
    }

    @Test
    public void testCurry3() {
        final JexlEngine jexl = createEngine();
        JexlScript script;
        Object result;

        final JexlScript base = jexl.createScript("(x, y, z)->{ x + y + z }");
        script = base.curry(5, 15);
        result = script.execute(null, 22);
        Assert.assertEquals(42, result);
    }

    @Test
    public void testCurry4() {
        final JexlEngine jexl = createEngine();
        JexlScript script;
        Object result;

        final JexlScript base = jexl.createScript("(x, y, z)->{ x + y + z }");
        script = base.curry(5);
        result = script.execute(null, 15, 22);
        Assert.assertEquals(42, result);
    }

    @Test
    public void testCurry5() {
        final JexlEngine jexl = createEngine();
        JexlScript script;
        Object result;

        final JexlScript base = jexl.createScript("var t = x + y + z; return t", "x", "y", "z");
        script = base.curry(5);
        result = script.execute(null, 15, 22);
        Assert.assertEquals(42, result);
    }

    @Test
    public void testReturnValue() throws Exception {
        JexlEngine jexl = createEngine();
        String strs = "var s = function { return 21 + 21 }; s()";
        JexlScript s42 = jexl.createScript(strs);
        Object result = s42.execute(null);
        Assert.assertEquals(42, result);
    }

    @Test
    public void testEmptyReturn() throws Exception {
        JexlEngine jexl = createEngine();
        String strs = "var s = function { return }; s()";
        JexlScript s42 = jexl.createScript(strs);
        Object result = s42.execute(null);
        Assert.assertNull(result);
    }

    @Test
    public void test270() {
        final JexlEngine jexl = createEngine();
        final JexlScript base = jexl.createScript("(x, y, z)->{ x + y + z }");
        final String text = base.toString();
        JexlScript script = base.curry(5, 15);
        Assert.assertEquals(text, script.toString());

        final JexlContext ctxt = new JexlEvalContext();
        ctxt.set("s", base);
        script = jexl.createScript("return s");
        Object result = script.execute(ctxt);
        Assert.assertEquals(text, result.toString());

        script = jexl.createScript("return s.curry(1)");
        result = script.execute(ctxt);
        Assert.assertEquals(text, result.toString());
    }

    @Test
    public void test271a() {
        final JexlEngine jexl = createEngine();
        final JexlScript base = jexl.createScript("var base = 1; var x = (a)->{ var y = (b) -> {base + b}; return base + y(a)}; x(40)");
        final Object result = base.execute(null);
        Assert.assertEquals(42, result);
    }

    @Test
    public void test271b() {
        final JexlEngine jexl = createEngine();
        final JexlScript base = jexl.createScript("var base = 2; var sum = (x, y, z)->{ base + x + y + z }; var y = sum.curry(1); y(2,3)");
        final Object result = base.execute(null);
        Assert.assertEquals(8, result);
    }

    @Test
    public void test271c() {
        final JexlEngine jexl = createEngine();
        final JexlScript base = jexl.createScript("(x, y, z)->{ 2 + x + y + z };");
        final JexlScript y = base.curry(1);
        final Object result = y.execute(null, 2, 3);
        Assert.assertEquals(8, result);
    }

    @Test
    public void test271d() {
        final JexlEngine jexl = createEngine();
        final JexlScript base = jexl.createScript("var base = 2; (x, y, z)->base + x + y + z;");
        final JexlScript y = ((JexlScript) base.execute(null)).curry(1);
        final Object result = y.execute(null, 2, 3);
        Assert.assertEquals(8, result);
    }

<<<<<<< HEAD
    // redefining a captured var is not resolved correctly in left hand side;
    // declare the var in local frame, resolved in local frame instead of parent
=======
    // Redefining a captured var is not resolved correctly in left-hand side;
    // declare the var in local frame, resolved in local frame instead of parent.
>>>>>>> bab46ba1
    @Test
    public void test271e() {
        JexlEngine jexl = createEngine();
        JexlScript base = jexl.createScript("var base = 1000; var f = (x, y)->{ var base = x + y + (base?:-1000); base; }; f(100, 20)");
        Object result = base.execute(null);
        Assert.assertEquals(1120, result);
    }

    @Test public void testLambdaExpr0() {
        String src = "(x, y) -> x + y";
        JexlEngine jexl = createEngine();
        JexlScript script = jexl.createScript(src);
        Object result = script.execute(null, 11, 31);
        Assert.assertEquals(42, result);
    }

    @Test public void testLambdaExpr1() {
        String src = "x -> x + x";
        JexlEngine jexl = createEngine();
        JexlScript script = jexl.createScript(src);
        Object result = script.execute(null, 21);
        Assert.assertEquals(42, result);
    }

    @Test public void testLambdaExpr10() {
        String src = "(a)->{ var x = x -> x + x; x(a) }";
        JexlEngine jexl = createEngine();
        JexlScript script = jexl.createScript(src);
        Object result = script.execute(null, 21);
        Assert.assertEquals(42, result);
    }

    @Test public void testLambdaExpr2() {
        String src = "x -> { { x + x } }";
        JexlEngine jexl = createEngine();
        JexlScript script = jexl.createScript(src);
        Object result = script.execute(null, 21);
        Assert.assertTrue(result instanceof Set);
        Set<?> set = (Set<?>) result;
        Assert.assertEquals(1, set.size());
        Assert.assertTrue(set.contains(42));
    }

    @Test public void testLambdaExpr3() {
        String src = "x -> ( { x + x } )";
        JexlEngine jexl = createEngine();
        JexlScript script = jexl.createScript(src);
        Object result = script.execute(null, 21);
        Assert.assertTrue(result instanceof Set);
        Set<?> set = (Set<?>) result;
        Assert.assertEquals(1, set.size());
        Assert.assertTrue(set.contains(42));
    }
}<|MERGE_RESOLUTION|>--- conflicted
+++ resolved
@@ -221,7 +221,7 @@
     public void testRecurse1() {
         final JexlEngine jexl = createEngine();
         final JexlContext jc = new MapContext();
-        String src = "var fact = (x)-> x <= 1? 1 : x * fact(x - 1);\nfact(5);\n";
+        String src = "var fact = x->x <= 1? 1 : x * fact(x - 1);\nfact(5);\n";
         final JexlScript script = jexl.createScript(src);
         final int result = (Integer) script.execute(jc);
         Assert.assertEquals(120, result);
@@ -428,13 +428,8 @@
         Assert.assertEquals(8, result);
     }
 
-<<<<<<< HEAD
-    // redefining a captured var is not resolved correctly in left hand side;
-    // declare the var in local frame, resolved in local frame instead of parent
-=======
     // Redefining a captured var is not resolved correctly in left-hand side;
     // declare the var in local frame, resolved in local frame instead of parent.
->>>>>>> bab46ba1
     @Test
     public void test271e() {
         JexlEngine jexl = createEngine();
