<?xml version="1.0"?>
<!--
   Licensed to the Apache Software Foundation (ASF) under one or more
   contributor license agreements.  See the NOTICE file distributed with
   this work for additional information regarding copyright ownership.
   The ASF licenses this file to You under the Apache License, Version 2.0
   (the "License"); you may not use this file except in compliance with
   the License.  You may obtain a copy of the License at

       http://www.apache.org/licenses/LICENSE-2.0

   Unless required by applicable law or agreed to in writing, software
   distributed under the License is distributed on an "AS IS" BASIS,
   WITHOUT WARRANTIES OR CONDITIONS OF ANY KIND, either express or implied.
   See the License for the specific language governing permissions and
   limitations under the License.
-->
<project xmlns="http://maven.apache.org/POM/4.0.0" xmlns:xsi="http://www.w3.org/2001/XMLSchema-instance" xsi:schemaLocation="http://maven.apache.org/POM/4.0.0 http://maven.apache.org/maven-v4_0_0.xsd">
    <modelVersion>4.0.0</modelVersion>
    <parent>
        <groupId>org.apache.commons</groupId>
        <artifactId>commons-parent</artifactId>
        <version>50</version>
    </parent>

    <groupId>org.apache.commons</groupId>
    <artifactId>commons-jexl3</artifactId>
    <version>4.0-SNAPSHOT</version>
    <name>Apache Commons JEXL</name>
    <description>The Apache Commons JEXL library is an implementation of the JSTL Expression Language with extensions.</description>
    <url>https://commons.apache.org/proper/commons-jexl/</url>
    <inceptionYear>2001</inceptionYear>

    <properties>
<<<<<<< HEAD
        <maven.compiler.source>1.8</maven.compiler.source>
        <maven.compiler.target>1.8</maven.compiler.target>
        <commons.componentid>jexl3</commons.componentid>
=======
        <maven.compiler.source>1.6</maven.compiler.source>
        <maven.compiler.target>1.6</maven.compiler.target>
        <commons.componentid>jexl</commons.componentid>
>>>>>>> 1c2bdb46
        <commons.module.name>org.apache.commons.jexl3</commons.module.name>
        <commons.release.version>3.2</commons.release.version>
        <commons.site.path>jexl</commons.site.path>
        <commons.scmPubUrl>https://svn.apache.org/repos/infra/websites/production/commons/content/proper/commons-jexl</commons.scmPubUrl>
        <commons.scmPubCheckoutDirectory>site-content</commons.scmPubCheckoutDirectory>
        <!-- The RC version used in the staging repository URL. -->
        <commons.rc.version>RC1</commons.rc.version>
        <commons.release.2.version>2.1.1</commons.release.2.version>
        <!-- Override the default, which is ${project.artifactId}-${commons.release.[23].version} -->
        <commons.release.name>commons-jexl-${commons.release.version}</commons.release.name>
        <commons.release.2.name>commons-jexl-${commons.release.2.version}</commons.release.2.name>
        <commons.release.3.name>commons-jexl-${commons.release.3.version}</commons.release.3.name>
        <commons.release.3.desc>Legacy</commons.release.3.desc>
        <commons.release.3.version>1.1</commons.release.3.version>
        <commons.release.3.binary.suffix />
        <commons.jira.id>JEXL</commons.jira.id>
        <commons.jira.pid>12310479</commons.jira.pid>
        <checkstyle.plugin.version>2.17</checkstyle.plugin.version>
        <checksyle.version>8.18</checksyle.version>
    </properties>

    <scm>
        <connection>scm:git:https://gitbox.apache.org/repos/asf/commons-jexl.git</connection>
        <developerConnection>scm:git:https://gitbox.apache.org/repos/asf/commons-jexl.git</developerConnection>
        <url>https://gitbox.apache.org/repos/asf/commons-jexl.git</url>
    </scm>
    <issueManagement>
        <system>jira</system>
        <url>https://issues.apache.org/jira/browse/JEXL</url>
    </issueManagement>
    <distributionManagement>
      <site>
        <id>apache.website</id>
        <name>Apache Commons Site</name>
        <url>scm:svn:https://svn.apache.org/repos/infra/websites/production/commons/content/proper/commons-jexl/</url>
      </site>
    </distributionManagement>

    <dependencies>
        <dependency>
            <groupId>commons-logging</groupId>
            <artifactId>commons-logging</artifactId>
            <version>1.2</version>
        </dependency>
        <dependency>
            <groupId>junit</groupId>
            <artifactId>junit</artifactId>
            <version>4.12</version>
            <scope>test</scope>
        </dependency>
    </dependencies>

    <build>
        <plugins>
            <plugin>
                <groupId>org.apache.maven.plugins</groupId>
                <artifactId>maven-compiler-plugin</artifactId>
            </plugin>
            <plugin>
                <groupId>org.apache.maven.plugins</groupId>
                <artifactId>maven-surefire-plugin</artifactId>
                <configuration>
                    <includes>
                        <include>**/*Test.java</include>
                    </includes>
                    <!-- to increase memory for test on travis ci -->
                    <argLine>-Xmx64m</argLine>
                </configuration>
            </plugin>
            <plugin>
                <artifactId>maven-assembly-plugin</artifactId>
                <configuration>
                    <descriptors>
                        <descriptor>src/assembly/bin.xml</descriptor>
                        <descriptor>src/assembly/src.xml</descriptor>
                    </descriptors>
                    <tarLongFileMode>gnu</tarLongFileMode>
                    <finalName>commons-jexl-${project.version}</finalName>
                </configuration>
            </plugin>
            <plugin>
                <groupId>org.codehaus.mojo</groupId>
                <artifactId>javacc-maven-plugin</artifactId>
                <version>2.6</version>
                <!--
        <groupId>com.helger.maven</groupId>
        <artifactId>ph-javacc-maven-plugin</artifactId>
        <version>4.0.3</version>
                -->
                <executions>
                    <execution>
                        <id>jexl-jjtree</id>
                        <configuration>
                            <sourceDirectory>${basedir}/src/main/java/org/apache/commons/jexl3/parser</sourceDirectory>
                            <outputDirectory>${project.build.directory}/generated-sources/java</outputDirectory>
                            <timestampDirectory>${project.build.directory}/generated-sources/javacc-timestamp</timestampDirectory>
                            <packageName>org.apache.commons.jexl3.parser</packageName>
                        </configuration>
                        <goals>
                            <goal>jjtree-javacc</goal>
                        </goals>
                    </execution>
                </executions>
            </plugin>
            <plugin>
                <groupId>org.apache.maven.plugins</groupId>
                <artifactId>maven-jar-plugin</artifactId>
                <executions>
                    <execution>
                        <goals>
                            <goal>test-jar</goal>
                        </goals>
                    </execution>
                </executions>
            </plugin>
            <plugin>
                <groupId>org.codehaus.mojo</groupId>
                <artifactId>cobertura-maven-plugin</artifactId>
                <version>2.7</version>
                <configuration>
                    <instrumentation>
                        <ignores>
                            <ignore>**/generated-sources/**/*</ignore>
                        </ignores>
                        <excludes>
                            <exclude>**/generated-sources/**/*</exclude>
                            <exclude>org/apache/commons/jexl3/parser/*.class</exclude>
                            <exclude>org/apache/commons/jexl3/**/*Test.class</exclude>
                        </excludes>
                    </instrumentation>
                </configuration>
            </plugin>
            <plugin>
                <groupId>org.apache.maven.plugins</groupId>
                <artifactId>maven-scm-publish-plugin</artifactId>
                <configuration>
                    <ignorePathsToDelete>
                        <ignorePathToDelete>javadocs</ignorePathToDelete>
                    </ignorePathsToDelete>
                </configuration>
            </plugin>
            <!-- Allow checkstyle to be run from command-line. Must agree with config in report section. -->
            <plugin>
                <groupId>org.apache.maven.plugins</groupId>
                <artifactId>maven-checkstyle-plugin</artifactId>
                <version>${checkstyle.plugin.version}</version>
                <configuration>
                    <configLocation>${basedir}/src/main/config/checkstyle.xml</configLocation>
                    <suppressionsLocation>${basedir}/src/main/config/checkstyle-suppressions.xml</suppressionsLocation>
                    <excludes>org/apache/commons/jexl3/parser/*.java</excludes>
                    <headerLocation>${basedir}/src/main/config/header.txt</headerLocation>
                    <enableRulesSummary>true</enableRulesSummary>
                </configuration>
                <!-- Update embedded checkstyle to latest -->
                <dependencies>
                    <dependency>
                        <groupId>com.puppycrawl.tools</groupId>
                        <artifactId>checkstyle</artifactId>
                        <version>${checksyle.version}</version>
                        <exclusions><!-- MCHECKSTYLE-156 -->
                            <exclusion>
                            <groupId>com.sun</groupId>
                            <artifactId>tools</artifactId>
                            </exclusion>
                        </exclusions>
                    </dependency>
                </dependencies>
            </plugin>
            <!-- Allow Clirr to be run from command-line. Must agree with config in report section. -->
            <plugin>
                <groupId>org.codehaus.mojo</groupId>
                <artifactId>clirr-maven-plugin</artifactId>
                <configuration>
                    <ignoredDifferencesFile>${basedir}/src/main/config/clirr-ignored.xml</ignoredDifferencesFile>
                    <excludes>
                        <exclude>org/apache/commons/jexl3/parser/**</exclude>
                        <exclude>org/apache/commons/jexl3/internal/**</exclude>
                    </excludes>
                </configuration>
            </plugin>
            <!-- Allow RAT to be run from command-line. Must agree with config in report section. -->
            <plugin>
                <groupId>org.apache.rat</groupId>
                <artifactId>apache-rat-plugin</artifactId>
                <configuration>
                    <excludes>
                        <exclude>.travis.yml</exclude>
                    </excludes>
                </configuration>
            </plugin>
        </plugins>
    </build>

    <reporting>
        <plugins>
            <plugin>
                <groupId>org.apache.maven.plugins</groupId>
                <artifactId>maven-javadoc-plugin</artifactId>
                <configuration>
                    <excludePackageNames>*.internal;*.parser</excludePackageNames>
                    <show>public</show>
                </configuration>
            </plugin>
            <plugin>
                <groupId>org.apache.maven.plugins</groupId>
                <artifactId>maven-changes-plugin</artifactId>
                <version>2.12.1</version>
                <configuration>
                    <xmlPath>${basedir}/src/site/xdoc/changes.xml</xmlPath>
                    <issueLinkTemplatePerSystem>
                        <default>%URL%/%ISSUE%</default>
                    </issueLinkTemplatePerSystem>
                </configuration>
            </plugin>
            <plugin>
                <groupId>org.apache.maven.plugins</groupId>
                <artifactId>maven-checkstyle-plugin</artifactId>
                <version>${checkstyle.plugin.version}</version>
                <configuration>
                    <configLocation>${basedir}/src/main/config/checkstyle.xml</configLocation>
                    <suppressionsLocation>${basedir}/src/main/config/checkstyle-suppressions.xml</suppressionsLocation>
                    <excludes>org/apache/commons/jexl3/parser/*.java</excludes>
                    <headerLocation>${basedir}/src/main/config/header.txt</headerLocation>
                    <enableRulesSummary>false</enableRulesSummary>
                </configuration>
            </plugin>
            <plugin>
                <groupId>org.codehaus.mojo</groupId>
                <artifactId>cobertura-maven-plugin</artifactId>
            </plugin>
            <plugin>
                <groupId>org.codehaus.mojo</groupId>
                <artifactId>findbugs-maven-plugin</artifactId>
                <version>3.0.4</version>
                <configuration>
                    <excludeFilterFile>${basedir}/src/main/config/findbugs-exclude-filter.xml</excludeFilterFile>
                    <xmlOutput>true</xmlOutput>
                    <!-- Optional directory to put findbugs xdoc xml report -->
                    <xmlOutputDirectory>target/site</xmlOutputDirectory>
                </configuration>
            </plugin>
            <plugin>
                <groupId>org.apache.maven.plugins</groupId>
                <artifactId>maven-pmd-plugin</artifactId>
                <version>3.7</version>
                <configuration>
                    <targetJdk>${maven.compiler.target}</targetJdk>
                    <excludes>
                        <excludes>**/generated-sources/**/*</excludes>
                    </excludes>
                    <rulesets>
                        <ruleset>/rulesets/java/braces.xml</ruleset>
                        <ruleset>/rulesets/java/unusedcode.xml</ruleset>
                        <ruleset>/rulesets/java/imports.xml</ruleset>
                        <ruleset>/rulesets/java/coupling.xml</ruleset>
                        <ruleset>/rulesets/java/design.xml</ruleset>
                        <ruleset>/rulesets/java/strings.xml</ruleset>
                    </rulesets>
                </configuration>
            </plugin>
            <plugin>
                <groupId>org.codehaus.mojo</groupId>
                <artifactId>clirr-maven-plugin</artifactId>
                <version>2.8</version>
                <configuration>
                    <ignoredDifferencesFile>${basedir}/src/main/config/clirr-ignored.xml</ignoredDifferencesFile>
                    <excludes>
                        <exclude>org/apache/commons/jexl3/parser/**</exclude>
                        <exclude>org/apache/commons/jexl3/internal/**</exclude>
                    </excludes>
                </configuration>
            </plugin>
            <plugin>
                <groupId>org.apache.rat</groupId>
                <artifactId>apache-rat-plugin</artifactId>
                <configuration>
                    <excludes>
                        <exclude>.travis.yml</exclude>
                    </excludes>
                </configuration>
            </plugin>
        </plugins>
    </reporting>

    <developers>
        <developer>
            <name>dIon Gillard</name>
            <id>dion</id>
            <email>dion AT apache DOT org</email>
            <organization>The Apache Software Foundation</organization>
        </developer>
        <developer>
            <name>Geir Magnusson Jr.</name>
            <id>geirm</id>
            <email>geirm AT apache DOT org</email>
            <organization>independent</organization>
        </developer>
        <developer>
            <name>Tim O'Brien</name>
            <id>tobrien</id>
            <email>tobrien AT apache DOT org</email>
            <organization>independent</organization>
        </developer>
        <developer>
            <name>Peter Royal</name>
            <id>proyal</id>
            <email>proyal AT apache DOT org</email>
            <organization>The Apache Software Foundation</organization>
        </developer>
        <developer>
            <name>James Strachan</name>
            <id>jstrachan</id>
            <email>jstrachan AT apache DOT org</email>
            <organization>SpiritSoft, Inc.</organization>
        </developer>
        <developer>
            <name>Rahul Akolkar</name>
            <id>rahul</id>
            <email>rahul AT apache DOT org</email>
            <organization>The Apache Software Foundation</organization>
        </developer>
        <developer>
            <name>Sebastian Bazley</name>
            <id>sebb</id>
            <email>sebb AT apache DOT org</email>
        </developer>
        <developer>
            <name>Henri Biestro</name>
            <id>henrib</id>
            <email>henrib AT apache DOT org</email>
        </developer>
    </developers>

    <contributors>
        <contributor>
            <name>Dmitri Blinov</name>
        </contributor>
    </contributors>
</project><|MERGE_RESOLUTION|>--- conflicted
+++ resolved
@@ -32,15 +32,9 @@
     <inceptionYear>2001</inceptionYear>
 
     <properties>
-<<<<<<< HEAD
         <maven.compiler.source>1.8</maven.compiler.source>
         <maven.compiler.target>1.8</maven.compiler.target>
-        <commons.componentid>jexl3</commons.componentid>
-=======
-        <maven.compiler.source>1.6</maven.compiler.source>
-        <maven.compiler.target>1.6</maven.compiler.target>
         <commons.componentid>jexl</commons.componentid>
->>>>>>> 1c2bdb46
         <commons.module.name>org.apache.commons.jexl3</commons.module.name>
         <commons.release.version>3.2</commons.release.version>
         <commons.site.path>jexl</commons.site.path>
