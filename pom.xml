<?xml version="1.0"?>
<!--
   Licensed to the Apache Software Foundation (ASF) under one or more
   contributor license agreements.  See the NOTICE file distributed with
   this work for additional information regarding copyright ownership.
   The ASF licenses this file to You under the Apache License, Version 2.0
   (the "License"); you may not use this file except in compliance with
   the License.  You may obtain a copy of the License at

       http://www.apache.org/licenses/LICENSE-2.0

   Unless required by applicable law or agreed to in writing, software
   distributed under the License is distributed on an "AS IS" BASIS,
   WITHOUT WARRANTIES OR CONDITIONS OF ANY KIND, either express or implied.
   See the License for the specific language governing permissions and
   limitations under the License.
-->
<project xmlns="http://maven.apache.org/POM/4.0.0" xmlns:xsi="http://www.w3.org/2001/XMLSchema-instance" xsi:schemaLocation="http://maven.apache.org/POM/4.0.0 http://maven.apache.org/maven-v4_0_0.xsd">
    <modelVersion>4.0.0</modelVersion>
    <parent>
        <groupId>org.apache.commons</groupId>
        <artifactId>commons-parent</artifactId>
        <version>52</version>
    </parent>

    <artifactId>commons-jexl3</artifactId>
<<<<<<< HEAD
    <version>4.0-SNAPSHOT</version>
=======
    <version>3.2.1</version>
>>>>>>> 3118338f
    <name>Apache Commons JEXL</name>
    <description>JEXL is a library intended to facilitate the implementation of scripting features in
        applications and frameworks written in Java.</description>
    <url>https://commons.apache.org/proper/commons-jexl/</url>
    <inceptionYear>2001</inceptionYear>

    <properties>
        <maven.compiler.source>1.8</maven.compiler.source>
        <maven.compiler.target>1.8</maven.compiler.target>
        <commons.componentid>jexl</commons.componentid>
        <commons.module.name>org.apache.commons.jexl3</commons.module.name>
<<<<<<< HEAD
        <commons.release.version>4.0</commons.release.version>
=======
        <commons.release.version>3.2.1</commons.release.version>
>>>>>>> 3118338f
        <commons.site.path>jexl</commons.site.path>
        <commons.scmPubUrl>https://svn.apache.org/repos/infra/websites/production/commons/content/proper/commons-jexl</commons.scmPubUrl>
        <commons.scmPubCheckoutDirectory>site-content</commons.scmPubCheckoutDirectory>
        <!-- The RC version used in the staging repository URL. -->
        <commons.rc.version>RC1</commons.rc.version>
        <commons.release.2.version>2.1.1</commons.release.2.version>
        <!-- Override the default, which is ${project.artifactId}-${commons.release.[23].version} -->
        <commons.release.name>commons-jexl-${commons.release.version}</commons.release.name>
        <commons.release.2.name>commons-jexl-${commons.release.2.version}</commons.release.2.name>
        <commons.release.3.name>commons-jexl-${commons.release.3.version}</commons.release.3.name>
        <commons.release.3.desc>Legacy</commons.release.3.desc>
        <commons.release.3.version>1.1</commons.release.3.version>
        <commons.release.3.binary.suffix />
        <commons.jira.id>JEXL</commons.jira.id>
        <commons.jira.pid>12310479</commons.jira.pid>
        <checkstyle.plugin.version>3.1.2</checkstyle.plugin.version>
        <checksyle.version>8.43</checksyle.version>

        <!-- override of Jacoco properties defined in CP52 -->
        <commons.jacoco.version>0.8.7</commons.jacoco.version>
        <commons.jacoco.classRatio>0.95</commons.jacoco.classRatio>
        <commons.jacoco.instructionRatio>0.85</commons.jacoco.instructionRatio>
        <commons.jacoco.methodRatio>0.85</commons.jacoco.methodRatio>
        <commons.jacoco.branchRatio>0.75</commons.jacoco.branchRatio>
        <commons.jacoco.complexityRatio>0.70</commons.jacoco.complexityRatio>
        <commons.jacoco.lineRatio>0.85</commons.jacoco.lineRatio>
        <commons.jacoco.haltOnFailure>false</commons.jacoco.haltOnFailure>

        <!--
          Encoding of Java source files: ensures that the compiler and
          the javadoc generator use the right encoding. Subprojects may
          overwrite this, if they are using another encoding.
        -->
        <commons.encoding>iso-8859-1</commons.encoding>
        <!-- used in this pom to provide the Javadoc HTML file encoding -->
        <commons.docEncoding>${commons.encoding}</commons.docEncoding>
        <!-- Define source encoding for filtering; used by general plugins -->
        <project.build.sourceEncoding>${commons.encoding}</project.build.sourceEncoding>
        <!-- This is used by reporting plugins -->
        <project.reporting.outputEncoding>${commons.encoding}</project.reporting.outputEncoding>

        <commons.bc.version>3.1</commons.bc.version>
        <commons.release.isDistModule>true</commons.release.isDistModule>
        <commons.distSvnStagingUrl>scm:svn:https://dist.apache.org/repos/dist/dev/commons/${commons.componentid}</commons.distSvnStagingUrl>
        <commons.releaseManagerName>Henri Biestro</commons.releaseManagerName>
        <commons.releaseManagerKey>4E066E0459CD109B</commons.releaseManagerKey>
    </properties>

    <scm>
        <connection>scm:git:https://gitbox.apache.org/repos/asf/commons-jexl.git</connection>
        <developerConnection>scm:git:https://gitbox.apache.org/repos/asf/commons-jexl.git</developerConnection>
        <url>https://gitbox.apache.org/repos/asf/commons-jexl.git</url>
      <tag>HEAD</tag>
  </scm>
    <issueManagement>
        <system>jira</system>
        <url>https://issues.apache.org/jira/browse/JEXL</url>
    </issueManagement>
    <distributionManagement>
        <site>
            <id>apache.website</id>
            <name>Apache Commons Site</name>
            <url>scm:svn:https://svn.apache.org/repos/infra/websites/production/commons/content/proper/commons-jexl/</url>
        </site>
    </distributionManagement>

    <dependencies>
        <dependency>
            <groupId>commons-logging</groupId>
            <artifactId>commons-logging</artifactId>
            <version>1.2</version>
        </dependency>
        <dependency>
            <groupId>junit</groupId>
            <artifactId>junit</artifactId>
            <version>4.13.2</version>
            <scope>test</scope>
        </dependency>
    </dependencies>

    <build>
        <defaultGoal>clean apache-rat:check spotbugs:check package clirr:check checkstyle:check javadoc:javadoc</defaultGoal>
        <plugins>
            <plugin>
                <groupId>org.apache.maven.plugins</groupId>
                <artifactId>maven-compiler-plugin</artifactId>
            </plugin>
            <plugin>
                <groupId>org.apache.maven.plugins</groupId>
                <artifactId>maven-surefire-plugin</artifactId>
                <configuration>
                    <argLine>@{argLine} -Xmx128m</argLine>
                    <includes>
                        <include>**/*Test.java</include>
                    </includes>
                </configuration>
            </plugin>

            <plugin>
                <artifactId>maven-assembly-plugin</artifactId>
                <configuration>
                    <descriptors>
                        <descriptor>src/assembly/bin.xml</descriptor>
                        <descriptor>src/assembly/src.xml</descriptor>
                    </descriptors>
                    <tarLongFileMode>gnu</tarLongFileMode>
                    <finalName>commons-jexl-${project.version}</finalName>
                </configuration>
            </plugin>

            <plugin>
                <groupId>com.helger.maven</groupId>
                <artifactId>ph-javacc-maven-plugin</artifactId>
                <version>4.1.4</version>
                <executions>
                    <execution>
                        <id>jexl-jjtree</id>
                        <configuration>
                            <sourceDirectory>${basedir}/src/main/java/org/apache/commons/jexl3/parser</sourceDirectory>
                            <outputDirectory>${project.build.directory}/generated-sources/java</outputDirectory>
                        </configuration>
                        <goals>
                            <goal>jjtree-javacc</goal>
                        </goals>
                    </execution>
                </executions>
            </plugin>

            <plugin>
                <groupId>org.apache.maven.plugins</groupId>
                <artifactId>maven-jar-plugin</artifactId>
                <executions>
                    <execution>
                        <goals>
                            <goal>test-jar</goal>
                        </goals>
                    </execution>
                </executions>
            </plugin>

            <plugin>
                <groupId>org.jacoco</groupId>
                <artifactId>jacoco-maven-plugin</artifactId>
                <version>${commons.jacoco.version}</version>
                <configuration>
                    <excludes>
                            <exclude>**/generated-sources/**/*</exclude>
                            <exclude>**/org/apache/commons/jexl3/parser/*.class</exclude>
                            <exclude>**/org/apache/commons/jexl3/**/*Test.class</exclude>
                            <exclude>**/java/**/*</exclude>
                            <exclude>**/javax/**/*</exclude>
                            <exclude>**/com/sun/**/*</exclude>
                    </excludes>
                </configuration>
            </plugin>

            <plugin>
                <groupId>org.apache.maven.plugins</groupId>
                <artifactId>maven-scm-publish-plugin</artifactId>
                <configuration>
                    <ignorePathsToDelete>
                        <ignorePathToDelete>javadocs</ignorePathToDelete>
                    </ignorePathsToDelete>
                </configuration>
            </plugin>

            <!-- Allow checkstyle to be run from command-line. Must agree with config in report section. -->
            <plugin>
                <groupId>org.apache.maven.plugins</groupId>
                <artifactId>maven-checkstyle-plugin</artifactId>
                <version>${checkstyle.plugin.version}</version>
                <configuration>
                    <configLocation>${basedir}/src/main/config/checkstyle.xml</configLocation>
                    <suppressionsLocation>${basedir}/src/main/config/checkstyle-suppressions.xml</suppressionsLocation>
                    <excludes>org/apache/commons/jexl3/parser/*.java</excludes>
                    <headerLocation>${basedir}/src/main/config/header.txt</headerLocation>
                    <enableRulesSummary>true</enableRulesSummary>
                    <!-- Needed to define config_loc for use by Eclipse -->
                    <propertyExpansion>config_loc=${basedir}/src/main/config</propertyExpansion>
                </configuration>
                <!-- Update embedded checkstyle to latest -->
                <dependencies>
                    <dependency>
                        <groupId>com.puppycrawl.tools</groupId>
                        <artifactId>checkstyle</artifactId>
                        <version>${checksyle.version}</version>
                        <exclusions><!-- MCHECKSTYLE-156 -->
                            <exclusion>
                                <groupId>com.sun</groupId>
                                <artifactId>tools</artifactId>
                            </exclusion>
                        </exclusions>
                    </dependency>
                </dependencies>
            </plugin>

            <!-- Allow Spotbugs to be run from command-line. Must agree with config in report section. -->
            <plugin>
                <groupId>com.github.spotbugs</groupId>
                <artifactId>spotbugs-maven-plugin</artifactId>
                <version>${commons.spotbugs.version}</version>
                <configuration>
                    <excludeFilterFile>${basedir}/src/main/config/findbugs-exclude-filter.xml</excludeFilterFile>
                </configuration>
            </plugin>

            <!-- Allow Clirr to be run from command-line. Must agree with config in report section. -->
            <plugin>
                <groupId>org.codehaus.mojo</groupId>
                <artifactId>clirr-maven-plugin</artifactId>
                <configuration>
                    <ignoredDifferencesFile>${basedir}/src/main/config/clirr-ignored.xml</ignoredDifferencesFile>
                    <excludes>
                        <exclude>org/apache/commons/jexl3/parser/**</exclude>
                        <exclude>org/apache/commons/jexl3/internal/**</exclude>
                    </excludes>
                </configuration>
            </plugin>

            <!-- Allow RAT to be run from command-line. Must agree with config in report section. -->
            <plugin>
                <groupId>org.apache.rat</groupId>
                <artifactId>apache-rat-plugin</artifactId>
                <configuration>
                    <excludes>
                        <exclude>.travis.yml</exclude>
                    </excludes>
                </configuration>
            </plugin>

            <plugin>
                <groupId>org.apache.maven.plugins</groupId>
                <artifactId>maven-javadoc-plugin</artifactId>
                <configuration>
                    <excludePackageNames>*.internal:*.parser</excludePackageNames>
                    <show>public</show>
                </configuration>
            </plugin>
        </plugins>
    </build>

    <reporting>
        <plugins>
            <plugin>
                <groupId>org.apache.maven.plugins</groupId>
                <artifactId>maven-javadoc-plugin</artifactId>
                <configuration>
                    <excludePackageNames>*.internal:*.parser</excludePackageNames>
                    <show>public</show>
                </configuration>
            </plugin>

            <plugin>
                <groupId>org.apache.maven.plugins</groupId>
                <artifactId>maven-changes-plugin</artifactId>
                <version>2.12.1</version>
                <configuration>
                    <issueLinkTemplatePerSystem>
                        <default>%URL%/%ISSUE%</default>
                    </issueLinkTemplatePerSystem>
                </configuration>
            </plugin>

            <plugin>
                <groupId>org.apache.maven.plugins</groupId>
                <artifactId>maven-checkstyle-plugin</artifactId>
                <version>${checkstyle.plugin.version}</version>
                <configuration>
                    <configLocation>${basedir}/src/main/config/checkstyle.xml</configLocation>
                    <suppressionsLocation>${basedir}/src/main/config/checkstyle-suppressions.xml</suppressionsLocation>
                    <excludes>org/apache/commons/jexl3/parser/*.java</excludes>
                    <headerLocation>${basedir}/src/main/config/header.txt</headerLocation>
                    <enableRulesSummary>false</enableRulesSummary>
                    <!-- Needed to define config_loc for use by Eclipse -->
                    <propertyExpansion>config_loc=${basedir}/src/main/config</propertyExpansion>
                </configuration>
            </plugin>

            <plugin>
                <groupId>com.github.spotbugs</groupId>
                <artifactId>spotbugs-maven-plugin</artifactId>
                <version>${commons.spotbugs.version}</version>
                <configuration>
                    <excludeFilterFile>${basedir}/src/main/config/findbugs-exclude-filter.xml</excludeFilterFile>
                    <xmlOutputDirectory>target/site</xmlOutputDirectory>
                </configuration>
            </plugin>

            <plugin>
                <groupId>org.apache.maven.plugins</groupId>
                <artifactId>maven-pmd-plugin</artifactId>
                <version>3.14.0</version>
                <configuration>
                    <targetJdk>${maven.compiler.target}</targetJdk>
                    <excludes>
                        <excludes>**/generated-sources/**/*</excludes>
                    </excludes>
                    <rulesets>
                        <ruleset>/category/java/bestpractices.xml</ruleset>
                    </rulesets>
                </configuration>
                <reportSets>
                    <reportSet>
                        <reports>
                            <report>pmd</report>
                            <report>cpd</report>
                        </reports>
                    </reportSet>
                </reportSets>
            </plugin>

            <plugin>
                <groupId>org.codehaus.mojo</groupId>
                <artifactId>clirr-maven-plugin</artifactId>
                <version>2.8</version>
                <configuration>
                    <ignoredDifferencesFile>${basedir}/src/main/config/clirr-ignored.xml</ignoredDifferencesFile>
                    <excludes>
                        <exclude>org/apache/commons/jexl3/parser/**</exclude>
                        <exclude>org/apache/commons/jexl3/internal/**</exclude>
                    </excludes>
                </configuration>
            </plugin>
            <plugin>
                <groupId>org.apache.rat</groupId>
                <artifactId>apache-rat-plugin</artifactId>
                <configuration>
                    <excludes>
                        <exclude>.travis.yml</exclude>
                    </excludes>
                </configuration>
            </plugin>

            <plugin>
                <groupId>org.jacoco</groupId>
                <artifactId>jacoco-maven-plugin</artifactId>
                <version>${commons.jacoco.version}</version>
                <configuration>
                    <excludes>
                        <exclude>**/generated-sources/**/*</exclude>
                        <exclude>**/org/apache/commons/jexl3/parser/*.class</exclude>
                        <exclude>**/org/apache/commons/jexl3/**/*Test.class</exclude>
                    </excludes>
                </configuration>
            </plugin>

        </plugins>
    </reporting>

    <developers>
        <developer>
            <name>dIon Gillard</name>
            <id>dion</id>
            <email>dion AT apache DOT org</email>
            <organization>The Apache Software Foundation</organization>
        </developer>
        <developer>
            <name>Geir Magnusson Jr.</name>
            <id>geirm</id>
            <email>geirm AT apache DOT org</email>
            <organization>independent</organization>
        </developer>
        <developer>
            <name>Tim O'Brien</name>
            <id>tobrien</id>
            <email>tobrien AT apache DOT org</email>
            <organization>independent</organization>
        </developer>
        <developer>
            <name>Peter Royal</name>
            <id>proyal</id>
            <email>proyal AT apache DOT org</email>
            <organization>The Apache Software Foundation</organization>
        </developer>
        <developer>
            <name>James Strachan</name>
            <id>jstrachan</id>
            <email>jstrachan AT apache DOT org</email>
            <organization>SpiritSoft, Inc.</organization>
        </developer>
        <developer>
            <name>Rahul Akolkar</name>
            <id>rahul</id>
            <email>rahul AT apache DOT org</email>
            <organization>The Apache Software Foundation</organization>
        </developer>
        <developer>
            <name>Sebastian Bazley</name>
            <id>sebb</id>
            <email>sebb AT apache DOT org</email>
        </developer>
        <developer>
            <name>Henri Biestro</name>
            <id>henrib</id>
            <email>henrib AT apache DOT org</email>
        </developer>
    </developers>

    <contributors>
        <contributor>
            <name>Dmitri Blinov</name>
        </contributor>
    </contributors>
</project><|MERGE_RESOLUTION|>--- conflicted
+++ resolved
@@ -24,11 +24,7 @@
     </parent>
 
     <artifactId>commons-jexl3</artifactId>
-<<<<<<< HEAD
     <version>4.0-SNAPSHOT</version>
-=======
-    <version>3.2.1</version>
->>>>>>> 3118338f
     <name>Apache Commons JEXL</name>
     <description>JEXL is a library intended to facilitate the implementation of scripting features in
         applications and frameworks written in Java.</description>
@@ -40,11 +36,7 @@
         <maven.compiler.target>1.8</maven.compiler.target>
         <commons.componentid>jexl</commons.componentid>
         <commons.module.name>org.apache.commons.jexl3</commons.module.name>
-<<<<<<< HEAD
         <commons.release.version>4.0</commons.release.version>
-=======
-        <commons.release.version>3.2.1</commons.release.version>
->>>>>>> 3118338f
         <commons.site.path>jexl</commons.site.path>
         <commons.scmPubUrl>https://svn.apache.org/repos/infra/websites/production/commons/content/proper/commons-jexl</commons.scmPubUrl>
         <commons.scmPubCheckoutDirectory>site-content</commons.scmPubCheckoutDirectory>
