--- conflicted
+++ resolved
@@ -24,11 +24,7 @@
     </parent>
 
     <artifactId>commons-jexl3</artifactId>
-<<<<<<< HEAD
     <version>4.0-SNAPSHOT</version>
-=======
-    <version>3.2</version>
->>>>>>> 11775617
     <name>Apache Commons JEXL</name>
     <description>JEXL is a library intended to facilitate the implementation of scripting features in
         applications and frameworks written in Java.</description>
